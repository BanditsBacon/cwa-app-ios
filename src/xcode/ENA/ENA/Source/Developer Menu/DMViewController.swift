--- conflicted
+++ resolved
@@ -121,10 +121,6 @@
                     }
                     let _keys = keys ?? []
                     log(message: "Got diagnosis keys: \(_keys)", level: .info)
-<<<<<<< HEAD
-                    print("Apple_Keys: \(String(describing: keys))")
-=======
->>>>>>> db44e561
                     self.client.submit(keys: keys ?? [], tan: "not needed here") { [weak self] submitError in
                         if let submitError = submitError {
                             logError(message: "Failed to submit test keys due to: \(submitError)")
@@ -143,7 +139,7 @@
     }
 
     override func tableView(_ tableView: UITableView, cellForRowAt indexPath: IndexPath) -> UITableViewCell {
-        let cell = tableView.dequeueReusableCell(withIdentifier: "Apple_KeyCell", for: indexPath)
+        let cell = tableView.dequeueReusableCell(withIdentifier: "KeyCell", for: indexPath)
         let key = keys[indexPath.row]
 
         cell.textLabel?.text = key.keyData.base64EncodedString()
@@ -158,21 +154,8 @@
 }
 
 extension DMViewController: DMQRCodeScanViewControllerDelegate {
-    func debugCodeScanViewController(_ viewController: DMQRCodeScanViewController, didScan diagnosisApple_Key: Apple_Key) {
+    func debugCodeScanViewController(_ viewController: DMQRCodeScanViewController, didScan diagnosisKey: Apple_Key) {
         client.submit(
-<<<<<<< HEAD
-            keys: [diagnosisApple_Key.temporaryExposureApple_Key],
-            tan: "not needed") {
-                error in
-                self.client.fetch() { [weak self] result in
-                    switch result {
-                    case .success(let urls):
-                        self?.urls = urls
-                    case .failure(_):
-                        self?.urls = []
-                    }
-                    self?.tableView.reloadData()
-=======
             keys: [diagnosisKey.temporaryExposureKey],
             tan: "not needed"
         ) { [weak self] _ in
@@ -183,7 +166,6 @@
                     self?.urls = urls
                 case .failure:
                     self?.urls = []
->>>>>>> db44e561
                 }
                 self?.tableView.reloadData()
             }
@@ -212,7 +194,7 @@
         type(of: self).dateFormatter.string(from: rollingStartNumberDate)
     }
 
-    var temporaryExposureApple_Key: ENTemporaryExposureKey {
+    var temporaryExposureKey: ENTemporaryExposureKey {
         let key = ENTemporaryExposureKey()
         key.keyData = keyData
         key.rollingStartNumber = rollingStartNumber
