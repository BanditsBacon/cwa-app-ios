--- conflicted
+++ resolved
@@ -53,11 +53,7 @@
 					completion(nil)
 					return
 				}
-<<<<<<< HEAD
-
-=======
 				
->>>>>>> 1d4bc731
 				completion(try? SAP_ApplicationConfiguration(serializedData: package.bin))
 			case .failure:
 				completion(nil)
