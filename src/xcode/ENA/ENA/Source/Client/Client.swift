--- conflicted
+++ resolved
@@ -34,12 +34,8 @@
 	typealias AppConfigurationCompletion = (SAP_ApplicationConfiguration?) -> Void
 
 	// MARK: Interacting with a Client
-<<<<<<< HEAD
-	/// Gets the app configuratoin
-=======
 
 	/// Gets the app configuration
->>>>>>> 45e1daa8
 	func appConfiguration(completion: @escaping AppConfigurationCompletion)
 
 	/// Determines days that can be downloaded.
