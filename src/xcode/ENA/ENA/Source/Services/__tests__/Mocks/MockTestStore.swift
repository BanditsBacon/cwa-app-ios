// Corona-Warn-App
//
// SAP SE and all other contributors
// copyright owners license this file to you under the Apache
// License, Version 2.0 (the "License"); you may not use this
// file except in compliance with the License.
// You may obtain a copy of the License at
//
// http://www.apache.org/licenses/LICENSE-2.0
//
// Unless required by applicable law or agreed to in writing,
// software distributed under the License is distributed on an
// "AS IS" BASIS, WITHOUT WARRANTIES OR CONDITIONS OF ANY
// KIND, either express or implied.  See the License for the
// specific language governing permissions and limitations
// under the License.

@testable import ENA
import Foundation

class MockTestStore: Store {
	var summary: SummaryMetadata?
	var tracingStatusHistory: TracingStatusHistory = []
	var testResultReceivedTimeStamp: Int64?
	func clearAll(key: String?) {}
	var hasSeenSubmissionExposureTutorial: Bool = false
	var lastSuccessfulSubmitDiagnosisKeyTimestamp: Int64?
	var numberOfSuccesfulSubmissions: Int64?
	var initialSubmitCompleted: Bool = false
	var exposureActivationConsentAcceptTimestamp: Int64?
	var exposureActivationConsentAccept: Bool = false
	var isOnboarded: Bool = false
	var dateOfAcceptedPrivacyNotice: Date?
	var allowsCellularUse: Bool = false
	var developerSubmissionBaseURLOverride: String?
	var developerDistributionBaseURLOverride: String?
	var developerVerificationBaseURLOverride: String?
	var teleTan: String?
	var tan: String?
	var testGUID: String?
	var devicePairingConsentAccept: Bool = false
	var devicePairingConsentAcceptTimestamp: Int64?
	var devicePairingSuccessfulTimestamp: Int64?
	var isAllowedToSubmitDiagnosisKeys: Bool = false
	var registrationToken: String?
	var allowRiskChangesNotification: Bool = true
	var allowTestsStatusNotification: Bool = true
	var hourlyFetchingEnabled: Bool = true
<<<<<<< HEAD
	var previousRisk: Risk?
=======

	var lastCheckedVersion: String?
>>>>>>> f66c058d
}<|MERGE_RESOLUTION|>--- conflicted
+++ resolved
@@ -46,10 +46,6 @@
 	var allowRiskChangesNotification: Bool = true
 	var allowTestsStatusNotification: Bool = true
 	var hourlyFetchingEnabled: Bool = true
-<<<<<<< HEAD
 	var previousRisk: Risk?
-=======
-
 	var lastCheckedVersion: String?
->>>>>>> f66c058d
 }