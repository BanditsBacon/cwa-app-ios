--- conflicted
+++ resolved
@@ -104,8 +104,6 @@
     var dateLastExposureDetection: Date?
 
     @PersistedAndPublished(
-<<<<<<< HEAD
-=======
         key: "dateOfAcceptedPrivacyNotice",
         notificationName: Notification.Name.dateOfAcceptedPrivacyNoticeDidChange,
         defaultValue: nil
@@ -120,7 +118,6 @@
     var allowsCellularUse: Bool
 
     @PersistedAndPublished(
->>>>>>> 3e89ff42
         key: "developerSubmissionBaseURLOverride",
         notificationName: Notification.Name.developerSubmissionBaseURLOverrideDidChange,
         defaultValue: nil
