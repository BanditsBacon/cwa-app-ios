//
//  AppDelegate.swift
//  ENA
//
//  Created by Hu, Hao on 27.04.20.
//  Copyright © 2020 SAP SE. All rights reserved.
//

import UIKit
import CoreData

@UIApplicationMain
class AppDelegate: UIResponder, UIApplicationDelegate {
    func application(_ application: UIApplication, didFinishLaunchingWithOptions launchOptions: [UIApplication.LaunchOptionsKey: Any]?) -> Bool {
        true
    }

    // MARK: UISceneSession Lifecycle
    func application(_ application: UIApplication, configurationForConnecting connectingSceneSession: UISceneSession, options: UIScene.ConnectionOptions) -> UISceneConfiguration {
<<<<<<< HEAD
        // Called when a new scene session is being created.
        // Use this method to select a configuration to create the new scene with.
        return UISceneConfiguration(name: "Default Configuration", sessionRole: connectingSceneSession.role)
    }

    func application(_ application: UIApplication, didDiscardSceneSessions sceneSessions: Set<UISceneSession>) {
        // Called when the user discards a scene session.
        // If any sessions were discarded while the application was not running, this will be called shortly after application:didFinishLaunchingWithOptions.
        // Use this method to release any resources that were specific to the discarded scenes, as they will not return.
    }

    // MARK: - Core Data stack

    lazy var persistentContainer: NSPersistentContainer = {
        /*
         The persistent container for the application. This implementation
         creates and returns a container, having loaded the store for the
         application to it. This property is optional since there are legitimate
         error conditions that could cause the creation of the store to fail.
        */
        let container = NSPersistentContainer(name: "ENA")
        container.loadPersistentStores { _, error in
            if let error = error as NSError? {
                // Replace this implementation with code to handle the error appropriately.
                // fatalError() causes the application to generate a crash log and terminate. You should not use this function in a shipping application, although it may be useful during development.
                 
                /*
                 Typical reasons for an error here include:
                 * The parent directory does not exist, cannot be created, or disallows writing.
                 * The persistent store is not accessible, due to permissions or data protection when the device is locked.
                 * The device is out of space.
                 * The store could not be migrated to the current model version.
                 Check the error message to determine what the actual problem was.
                 */
                fatalError("Unresolved error \(error), \(error.userInfo)")
            }
        }
        return container
    }()

    // MARK: - Core Data Saving support

    func saveContext () {
        let context = persistentContainer.viewContext
        if context.hasChanges {
            do {
                try context.save()
            } catch {
                // Replace this implementation with code to handle the error appropriately.
                // fatalError() causes the application to generate a crash log and terminate. You should not use this function in a shipping application, although it may be useful during development.
                let nserror = error as NSError
                fatalError("Unresolved error \(nserror), \(nserror.userInfo)")
            }
        }
=======
        UISceneConfiguration(name: "Default Configuration", sessionRole: connectingSceneSession.role)
>>>>>>> 24c2d0ca
    }
    
    func application(_ application: UIApplication, didDiscardSceneSessions sceneSessions: Set<UISceneSession>) {}
}<|MERGE_RESOLUTION|>--- conflicted
+++ resolved
@@ -17,64 +17,7 @@
 
     // MARK: UISceneSession Lifecycle
     func application(_ application: UIApplication, configurationForConnecting connectingSceneSession: UISceneSession, options: UIScene.ConnectionOptions) -> UISceneConfiguration {
-<<<<<<< HEAD
-        // Called when a new scene session is being created.
-        // Use this method to select a configuration to create the new scene with.
-        return UISceneConfiguration(name: "Default Configuration", sessionRole: connectingSceneSession.role)
-    }
-
-    func application(_ application: UIApplication, didDiscardSceneSessions sceneSessions: Set<UISceneSession>) {
-        // Called when the user discards a scene session.
-        // If any sessions were discarded while the application was not running, this will be called shortly after application:didFinishLaunchingWithOptions.
-        // Use this method to release any resources that were specific to the discarded scenes, as they will not return.
-    }
-
-    // MARK: - Core Data stack
-
-    lazy var persistentContainer: NSPersistentContainer = {
-        /*
-         The persistent container for the application. This implementation
-         creates and returns a container, having loaded the store for the
-         application to it. This property is optional since there are legitimate
-         error conditions that could cause the creation of the store to fail.
-        */
-        let container = NSPersistentContainer(name: "ENA")
-        container.loadPersistentStores { _, error in
-            if let error = error as NSError? {
-                // Replace this implementation with code to handle the error appropriately.
-                // fatalError() causes the application to generate a crash log and terminate. You should not use this function in a shipping application, although it may be useful during development.
-                 
-                /*
-                 Typical reasons for an error here include:
-                 * The parent directory does not exist, cannot be created, or disallows writing.
-                 * The persistent store is not accessible, due to permissions or data protection when the device is locked.
-                 * The device is out of space.
-                 * The store could not be migrated to the current model version.
-                 Check the error message to determine what the actual problem was.
-                 */
-                fatalError("Unresolved error \(error), \(error.userInfo)")
-            }
-        }
-        return container
-    }()
-
-    // MARK: - Core Data Saving support
-
-    func saveContext () {
-        let context = persistentContainer.viewContext
-        if context.hasChanges {
-            do {
-                try context.save()
-            } catch {
-                // Replace this implementation with code to handle the error appropriately.
-                // fatalError() causes the application to generate a crash log and terminate. You should not use this function in a shipping application, although it may be useful during development.
-                let nserror = error as NSError
-                fatalError("Unresolved error \(nserror), \(nserror.userInfo)")
-            }
-        }
-=======
         UISceneConfiguration(name: "Default Configuration", sessionRole: connectingSceneSession.role)
->>>>>>> 24c2d0ca
     }
     
     func application(_ application: UIApplication, didDiscardSceneSessions sceneSessions: Set<UISceneSession>) {}
