// Corona-Warn-App
//
// SAP SE and all other contributors
// copyright owners license this file to you under the Apache
// License, Version 2.0 (the "License"); you may not use this
// file except in compliance with the License.
// You may obtain a copy of the License at
//
// http://www.apache.org/licenses/LICENSE-2.0
//
// Unless required by applicable law or agreed to in writing,
// software distributed under the License is distributed on an
// "AS IS" BASIS, WITHOUT WARRANTIES OR CONDITIONS OF ANY
// KIND, either express or implied.  See the License for the
// specific language governing permissions and limitations
// under the License.

import BackgroundTasks
import ExposureNotification
import FMDB
import UIKit

protocol CoronaWarnAppDelegate: AnyObject {
	func appStartExposureDetectionTransaction()
	var client: Client { get }
	var downloadedPackagesStore: DownloadedPackagesStore { get }
	var store: Store { get }
	var taskScheduler: ENATaskScheduler { get }
}

protocol RequiresAppDependencies {
	var client: Client { get }
	var store: Store { get }
	var taskScheduler: ENATaskScheduler { get }
	var downloadedPackagesStore: DownloadedPackagesStore { get }
}

extension RequiresAppDependencies {
	var client: Client {
		UIApplication.coronaWarnDelegate().client
	}

	var downloadedPackagesStore: DownloadedPackagesStore {
		UIApplication.coronaWarnDelegate().downloadedPackagesStore
	}

	var store: Store {
		UIApplication.coronaWarnDelegate().store
	}

	var taskScheduler: ENATaskScheduler {
		UIApplication.coronaWarnDelegate().taskScheduler
	}
}

@UIApplicationMain
class AppDelegate: UIResponder, UIApplicationDelegate {
	let taskScheduler = ENATaskScheduler.shared
	private var exposureManager: ExposureManager = ENAExposureManager()
	private var exposureDetection: ExposureDetection?
	private var exposureSubmissionService: ENAExposureSubmissionService?

	let downloadedPackagesStore: DownloadedPackagesStore = {
		let fileManager = FileManager()
		guard let documentDir = fileManager.urls(for: .documentDirectory, in: .userDomainMask).first else {
			fatalError("unable to determine document dir")
		}
		let storeURL = documentDir
			.appendingPathComponent("packages")
			.appendingPathExtension("sqlite3")

		let db = FMDatabase(url: storeURL)
		let store = DownloadedPackagesSQLLiteStore(database: db)
		store.open()
		return store
	}()

	let store: Store = SecureStore()
	lazy var client: Client = {
		// We disable app store checks to make testing easier.
		//        #if APP_STORE
		//        return HTTPClient(configuration: .production)
		//        #endif

		if ClientMode.default == .mock {
			fatalError("not implemented")
		}

		let store = self.store
		guard
			let distributionURLString = store.developerDistributionBaseURLOverride,
			let submissionURLString = store.developerSubmissionBaseURLOverride,
			let verificationURLString = store.developerVerificationBaseURLOverride,
			let distributionURL = URL(string: distributionURLString),
			let verificationURL = URL(string: verificationURLString),
			let submissionURL = URL(string: submissionURLString) else {
				return HTTPClient(configuration: .production)
		}

		let config = HTTPClient.Configuration(
			apiVersion: "v1",
			country: "DE",
			endpoints: HTTPClient.Configuration.Endpoints(
				distribution: .init(baseURL: distributionURL, requiresTrailingSlash: false),
				submission: .init(baseURL: submissionURL, requiresTrailingSlash: true),
				verification: .init(baseURL: verificationURL, requiresTrailingSlash: false)
			)
		)
		return HTTPClient(configuration: config)
	}()

	func application(
		_: UIApplication,
		didFinishLaunchingWithOptions _: [UIApplication.LaunchOptionsKey: Any]? = nil
	) -> Bool {
		UIDevice.current.isBatteryMonitoringEnabled = true

		taskScheduler.taskDelegate = self
		return true
	}

	// MARK: UISceneSession Lifecycle

	func application(
		_: UIApplication,
		configurationForConnecting connectingSceneSession: UISceneSession,
		options _: UIScene.ConnectionOptions
	) -> UISceneConfiguration {
		UISceneConfiguration(name: "Default Configuration", sessionRole: connectingSceneSession.role)
	}

	func application(_: UIApplication, didDiscardSceneSessions _: Set<UISceneSession>) {}
}

extension AppDelegate: ExposureDetectionDelegate {
	func exposureDetection(_ detection: ExposureDetection, determineAvailableData completion: @escaping (DaysAndHours?) -> Void) {
		client.availableDaysAndHoursUpUntil(.formattedToday()) { result in
			let mappedResult = result.map { DaysAndHours(days: $0.days, hours: $0.hours) }
			switch mappedResult {
			case .success(let daysAndHours):
				completion(daysAndHours)
			case .failure:
				completion(nil)
			}
		}
	}

	func exposureDetection(_ detection: ExposureDetection, downloadDeltaFor remote: DaysAndHours) -> DaysAndHours {
		let delta = DeltaCalculationResult(
			remoteDays: Set(remote.days),
			remoteHours: Set(remote.hours),
			localDays: Set(downloadedPackagesStore.allDays()),
			localHours: Set(downloadedPackagesStore.hours(for: .formattedToday()))
		)
		return (
			days: Array(delta.missingDays),
			hours: Array(delta.missingHours)
		)
	}

	func exposureDetection(_ detection: ExposureDetection, downloadAndStore delta: DaysAndHours, completion: @escaping (Error?) -> Void) {
		func storeDaysAndHours(_ fetchedDaysAndHours: FetchedDaysAndHours) {
			downloadedPackagesStore.addFetchedDaysAndHours(fetchedDaysAndHours)
			completion(nil)
		}
		client.fetchDays(
			delta.days,
			hours: delta.hours,
			of: .formattedToday(),
			completion: storeDaysAndHours
		)
	}

	func exposureDetection(_ detection: ExposureDetection, downloadConfiguration completion: @escaping (ENExposureConfiguration?) -> Void) {
		client.exposureConfiguration(completion: completion)
	}

	func exposureDetectionWriteDownloadedPackages(_ detection: ExposureDetection) -> WrittenPackages? {
		let fileManager = FileManager()
		let rootDir = fileManager.temporaryDirectory.appendingPathComponent(UUID().uuidString, isDirectory: true)
		do {
			try fileManager.createDirectory(at: rootDir, withIntermediateDirectories: true, attributes: nil)
			let packages = downloadedPackagesStore.allPackages(for: .formattedToday())
			let writer = AppleFilesWriter(rootDir: rootDir, keyPackages: packages)
			return writer.writeAllPackages()
		} catch {
			return nil
		}
	}

	func exposureDetection(
		_ detection: ExposureDetection,
		detectSummaryWithConfiguration
		configuration: ENExposureConfiguration,
		writtenPackages: WrittenPackages,
		completion: @escaping (Result<ENExposureDetectionSummary, Error>) -> Void
	) {
		func withResultFrom(
			summary: ENExposureDetectionSummary?,
			error: Error?
		) -> Result<ENExposureDetectionSummary, Error> {
			if let error = error {
				return .failure(error)
			}
			if let summary = summary {
				return .success(summary)
			}
			fatalError("invalid state")
		}
		_ = exposureManager.detectExposures(
			configuration: configuration,
			diagnosisKeyURLs: writtenPackages.urls
		) { summary, error in
			completion(withResultFrom(summary: summary, error: error))
		}
	}
}

extension AppDelegate: CoronaWarnAppDelegate {
	private func useSummaryDetectionResult(
		_ result: Result<ENExposureDetectionSummary, ExposureDetection.DidEndPrematurelyReason>
	) {
		exposureDetection = nil
		switch result {
		case .success(let summary):
			store.dateLastExposureDetection = Date()
			NotificationCenter.default.post(
				name: .didDetectExposureDetectionSummary,
				object: nil,
				userInfo: ["summary": summary]
			)
		case .failure(let reason):
			logError(message: "Exposure transaction failed: \(reason)")

			let message: String
			switch reason {
			case .noExposureManager:
				message = "No ExposureManager"
			case .noSummary:
				// not really accurate but very likely this is the case.
				message = "Max file per day limit set by Apple reached (15)"
			case .noDaysAndHours:
				message = "No available files. Did you configure the backend URL?"
			case .noExposureConfiguration:
				message = "Didn't get a configuration"
			case .unableToWriteDiagnosisKeys:
				message = "No keys"
			}

			// We have to remove this after the test has been concluded.
			let alert = UIAlertController(
				title: "Exposure Detection Failed",
				message: message,
				preferredStyle: .alert
			)

			alert.addAction(
				UIAlertAction(
					title: "OK",
					style: .cancel
				)
			)

			exposureDetection = nil

			guard let scene = UIApplication.shared.connectedScenes.first else { return }
			guard let delegate = scene.delegate as? SceneDelegate else { return }
			guard let rootController = delegate.window?.rootViewController else {
				return
			}
			func showError() {
				rootController.present(alert, animated: true, completion: nil)
			}

			if rootController.presentedViewController != nil {
				rootController.dismiss(animated: true, completion: showError)
			} else {
				showError()
			}
		}
	}
	func appStartExposureDetectionTransaction() {
		precondition(
			exposureDetection == nil,
			"An Exposure Transaction is currently already running. This should never happen."
		)
		exposureDetection = ExposureDetection(
			delegate: self
		)
		exposureDetection?.start(completion: useSummaryDetectionResult)
	}
}

extension DownloadedPackagesStore {
	func addFetchedDaysAndHours(_ daysAndHours: FetchedDaysAndHours) {
		let days = daysAndHours.days
		days.bucketsByDay.forEach { day, bucket in
			self.set(day: day, package: bucket)
		}

		let hours = daysAndHours.hours
		hours.bucketsByHour.forEach { hour, bucket in
			self.set(hour: hour, day: hours.day, package: bucket)
		}
	}
}

private extension DownloadedPackagesStore {
	func allPackages(for day: String) -> [SAPDownloadedPackage] {
		let fullDays = allDays()
		var packages = [SAPDownloadedPackage]()
		packages.append(
			contentsOf: fullDays.map { package(for: $0) }.compactMap { $0 }
		)
		return packages
	}
}

extension AppDelegate: ENATaskExecutionDelegate {
	func executeExposureDetectionRequest(task: BGTask) {
		func complete(success: Bool) {
			task.setTaskCompleted(success: success)
			taskScheduler.scheduleBackgroundTask(for: .detectExposures)
		}

		guard
			exposureDetection == nil,
			exposureManager.preconditions().authorized,
			UIApplication.shared.backgroundRefreshStatus == .available
			else {
			complete(success: false)
			return
		}

		exposureDetection = ExposureDetection(delegate: self)

		self.exposureDetection?.start { result in
			defer { complete(success: true) }
			if case let .success(newSummary) = result {
				// persist the previous risk score to the store
				self.store.previousSummary = ENExposureDetectionSummaryContainer(with: newSummary)
			}
<<<<<<< HEAD
=======

			// get the previous risk score from the store
			// check if the risk score has escalated since the last summary
			if let previousRiskScore = self.store.previousSummary?.maximumRiskScore,
				RiskLevel(riskScore: newSummary.maximumRiskScore) > RiskLevel(riskScore: previousRiskScore) {
				// present a notification if the risk score has increased
				self.taskScheduler.notificationManager.presentNotification(
					title: AppStrings.LocalNotifications.testResultsTitle,
					body: AppStrings.LocalNotifications.testResultsBody,
					identifier: ENATaskIdentifier.fetchTestResults.rawValue)
			}

			// persist the previous risk score to the store
			self.store.previousSummary = ENExposureDetectionSummaryContainer(with: newSummary)

			complete(success: true)
>>>>>>> 1f2ad7a9
		}

		task.expirationHandler = {
			logError(message: NSLocalizedString("BACKGROUND_TIMEOUT", comment: "Error"))
			complete(success: false)
		}
	}

	func executeFetchTestResults(task: BGTask) {
		func complete(success: Bool) {
			task.setTaskCompleted(success: success)
			taskScheduler.scheduleBackgroundTask(for: .detectExposures)
		}

		
		self.exposureSubmissionService = ENAExposureSubmissionService(diagnosiskeyRetrieval: exposureManager, client: client, store: store)

		if store.registrationToken != nil && store.testResultReceivedTimeStamp == nil {
			self.exposureSubmissionService?.getTestResult { result in
				switch result {
				case .failure(let error):
					logError(message: error.localizedDescription)

				case .success(let testResult):
					if testResult != .pending {
						self.taskScheduler.notificationManager.presentNotification(
							title: AppStrings.LocalNotifications.testResultsTitle,
							body: AppStrings.LocalNotifications.testResultsBody,
							identifier: ENATaskIdentifier.fetchTestResults.rawValue)
					}
				}

				complete(success: true)
			}
		} else {
			complete(success: true)
		}

		task.expirationHandler = {
			logError(message: NSLocalizedString("BACKGROUND_TIMEOUT", comment: "Error"))
			complete(success: false)
		}

	}
}<|MERGE_RESOLUTION|>--- conflicted
+++ resolved
@@ -340,8 +340,6 @@
 				// persist the previous risk score to the store
 				self.store.previousSummary = ENExposureDetectionSummaryContainer(with: newSummary)
 			}
-<<<<<<< HEAD
-=======
 
 			// get the previous risk score from the store
 			// check if the risk score has escalated since the last summary
@@ -358,7 +356,6 @@
 			self.store.previousSummary = ENExposureDetectionSummaryContainer(with: newSummary)
 
 			complete(success: true)
->>>>>>> 1f2ad7a9
 		}
 
 		task.expirationHandler = {
