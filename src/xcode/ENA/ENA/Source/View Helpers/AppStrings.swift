// Corona-Warn-App
//
// SAP SE and all other contributors
// copyright owners license this file to you under the Apache
// License, Version 2.0 (the "License"); you may not use this
// file except in compliance with the License.
// You may obtain a copy of the License at
//
// http://www.apache.org/licenses/LICENSE-2.0
//
// Unless required by applicable law or agreed to in writing,
// software distributed under the License is distributed on an
// "AS IS" BASIS, WITHOUT WARRANTIES OR CONDITIONS OF ANY
// KIND, either express or implied.  See the License for the
// specific language governing permissions and limitations
// under the License.

import UIKit

// swiftlint:disable:next type_body_length
enum AppStrings {
	enum Common {
		static let alertTitleGeneral = NSLocalizedString("Alert_TitleGeneral", comment: "")
		static let alertMessageGeneral = NSLocalizedString("Alert_MessageGeneral", comment: "")
		static let alertActionOk = NSLocalizedString("Alert_ActionOk", comment: "")
		static let alertActionRetry = NSLocalizedString("Alert_ActionRetry", comment: "")
		static let alertActionCancel = NSLocalizedString("Alert_ActionCancel", comment: "")
		static let alertActionNo = NSLocalizedString("Alert_ActionNo", comment: "")
		static let alertActionRemove = NSLocalizedString("Alert_ActionRemove", comment: "")
		static let alertTitleKeySubmit = NSLocalizedString("Alert_TitleKeySubmit", comment: "")
		static let alertDescriptionKeySubmit = NSLocalizedString("Alert_DescriptionKeySubmit", comment: "")

		static let alertTitleBluetoothOff = NSLocalizedString("Alert_BluetoothOff_Title", comment: "")
		static let alertDescriptionBluetoothOff = NSLocalizedString("Alert_BluetoothOff_Description", comment: "")
		static let alertActionLater = NSLocalizedString("Alert_CancelAction_Later", comment: "")
		static let alertActionOpenSettings = NSLocalizedString("Alert_DefaultAction_OpenSettings", comment: "")
	}

	enum ExposureSubmission {
		static let generalErrorTitle = NSLocalizedString("ExposureSubmission_GeneralErrorTitle", comment: "")
		static let dataPrivacyTitle = NSLocalizedString("ExposureSubmission_DataPrivacyTitle", comment: "")
		static let dataPrivacyDisclaimer = NSLocalizedString("ExposureSubmission_DataPrivacyDescription", comment: "")
		static let dataPrivacyAcceptTitle = NSLocalizedString("ExposureSubmissionDataPrivacy_AcceptTitle", comment: "")
		static let dataPrivacyDontAcceptTitle = NSLocalizedString("ExposureSubmissionDataPrivacy_DontAcceptTitle", comment: "")
		static let continueText = NSLocalizedString("ExposureSubmission_Continue_actionText", comment: "")
	}

	enum ExposureSubmissionTanEntry {
		static let title = NSLocalizedString("ExposureSubmissionTanEntry_Title", comment: "")
		static let description = NSLocalizedString("ExposureSubmissionTanEntry_Description", comment: "")
		static let info = NSLocalizedString("ExposureSubmissionTanEntry_Info", comment: "")
		static let submit = NSLocalizedString("ExposureSubmissionTanEntry_Submit", comment: "")
	}

	enum ExposureSubmissionConfirmation {
		static let submit = NSLocalizedString("ExposureSubmissionConfirmation_Submit", comment: "")
	}

	enum ExposureSubmissionIntroduction {
		static let title = NSLocalizedString("ExposureSubmissionIntroduction_Title", comment: "")
		static let subTitle = NSLocalizedString("ExposureSubmissionIntroduction_SubTitle", comment: "")
		static let accImageDescription = NSLocalizedString("ExposureSubmissionIntroduction_AccImageDescription", comment: "")
		static let usage01 = NSLocalizedString("ExposureSubmissionIntroduction_Usage01", comment: "")
		static let usage02 = NSLocalizedString("ExposureSubmissionIntroduction_Usage02", comment: "")
		static let usage03 = NSLocalizedString("ExposureSubmissionIntroduction_Usage03", comment: "")
		static let listItem1 = NSLocalizedString("ExposureSubmissionIntroduction_ListItem1", comment: "")
		static let listItem2 = NSLocalizedString("ExposureSubmissionIntroduction_ListItem2", comment: "")
		static let listItem3 = NSLocalizedString("ExposureSubmissionIntroduction_ListItem3", comment: "")
		static let listItem4 = NSLocalizedString("ExposureSubmissionIntroduction_ListItem4", comment: "")
	}

	enum ExposureSubmissionResult {
		static let title = NSLocalizedString("ExposureSubmissionResult_Title", comment: "")
		static let card_title = NSLocalizedString("ExposureSubmissionResult_CardTitle", comment: "")
		static let card_subtitle = NSLocalizedString("ExposureSubmissionResult_CardSubTitle", comment: "")
		static let card_positive = NSLocalizedString("ExposureSubmissionResult_CardPositive", comment: "")
		static let card_negative = NSLocalizedString("ExposureSubmissionResult_CardNegative", comment: "")
		static let card_invalid = NSLocalizedString("ExposureSubmissionResult_CardInvalid", comment: "")
		static let card_pending = NSLocalizedString("ExposureSubmissionResult_CardPending", comment: "")
		static let procedure = NSLocalizedString("ExposureSubmissionResult_Procedure", comment: "")
		static let testAdded = NSLocalizedString("ExposureSubmissionResult_testAdded", comment: "")
		static let warnOthers = NSLocalizedString("ExposureSubmissionResult_warnOthers", comment: "")
		static let testPositive = NSLocalizedString("ExposureSubmissionResult_testPositive", comment: "")
		static let testAddedDesc = NSLocalizedString("ExposureSubmissionResult_testAddedDesc", comment: "")
		static let testPositiveDesc = NSLocalizedString("ExposureSubmissionResult_testPositiveDesc", comment: "")
		static let testNegative = NSLocalizedString("ExposureSubmissionResult_testNegative", comment: "")
		static let testNegativeDesc = NSLocalizedString("ExposureSubmissionResult_testNegativeDesc", comment: "")
		static let removeNote = NSLocalizedString("ExposureSubmissionResult_removeNote", comment: "")
		static let testInvalid = NSLocalizedString("ExposureSubmissionResult_testInvalid", comment: "")
		static let testInvalidDesc = NSLocalizedString("ExposureSubmissionResult_testInvalidDesc", comment: "")
		static let testPending = NSLocalizedString("ExposureSubmissionResult_testPending", comment: "")
		static let testPendingDesc = NSLocalizedString("ExposureSubmissionResult_testPendingDesc", comment: "")
		static let warnOthersDesc = NSLocalizedString("ExposureSubmissionResult_warnOthersDesc", comment: "")
		static let continueButton = NSLocalizedString("ExposureSubmissionResult_continueButton", comment: "")
		static let deleteButton = NSLocalizedString("ExposureSubmissionResult_deleteButton", comment: "")
		static let refreshButton = NSLocalizedString("ExposureSubmissionResult_refreshButton", comment: "")
		static let furtherInfos_Title = NSLocalizedString("ExposureSubmissionResult_testNegative_furtherInfos_title", comment: "")
		static let furtherInfos_ListItem1 = NSLocalizedString("ExposureSubmissionResult_testNegative_furtherInfos_listItem1", comment: "")
		static let furtherInfos_ListItem2 = NSLocalizedString("ExposureSubmissionResult_testNegative_furtherInfos_listItem2", comment: "")
		static let furtherInfos_ListItem3 = NSLocalizedString("ExposureSubmissionResult_testNegative_furtherInfos_listItem3", comment: "")
		static let furtherInfos_Hint = NSLocalizedString("ExposureSubmissionResult_testNegative_furtherInfos_hint", comment: "")
		static let removeAlert_Title = NSLocalizedString("ExposureSubmissionResult_RemoveAlert_Title", comment: "")
		static let removeAlert_Text = NSLocalizedString("ExposureSubmissionResult_RemoveAlert_Text", comment: "")
	}

	enum ExposureSubmissionDispatch {
		static let title = NSLocalizedString("ExposureSubmission_DispatchTitle", comment: "")
		static let description = NSLocalizedString("ExposureSubmission_DispatchDescription", comment: "")
		static let qrCodeButtonTitle = NSLocalizedString("ExposureSubmissionDispatch_QRCodeButtonTitle", comment: "")
		static let qrCodeButtonDescription = NSLocalizedString("ExposureSubmissionDispatch_QRCodeButtonDescription", comment: "")
		static let tanButtonTitle = NSLocalizedString("ExposureSubmissionDispatch_TANButtonTitle", comment: "")
		static let tanButtonDescription = NSLocalizedString("ExposureSubmissionDispatch_TANButtonDescription", comment: "")
		static let hotlineButtonTitle = NSLocalizedString("ExposureSubmissionDispatch_HotlineButtonTitle", comment: "")
		static let hotlineButtonDescription = NSLocalizedString("ExposureSubmissionDispatch_HotlineButtonDescription", comment: "")
		static let positiveWord = NSLocalizedString("ExposureSubmissionDispatch_HotlineButtonPositiveWord", comment: "")
	}

	enum ExposureSubmissionQRScanner {
		static let title = NSLocalizedString("ExposureSubmissionQRScanner_title", comment: "")
		static let instruction = NSLocalizedString("ExposureSubmissionQRScanner_instruction", comment: "")
		static let alertCodeNotFoundTitle = NSLocalizedString("ExposureSubmissionQRScanner_notFoundAlertTitle", comment: "")
		static let alertCodeNotFoundText = NSLocalizedString("ExposureSubmissionQRScanner_notFoundAlertText", comment: "")
		static let otherError = NSLocalizedString("ExposureSubmissionQRScanner_otherError", comment: "")
		static let cameraPermissionDenied = NSLocalizedString("ExposureSubmissionQRScanner_cameraPermissionDenied", comment: "")
		static let cameraPermissionRestricted = NSLocalizedString("ExposureSubmissionQRScanner_cameraPermissionRestricted", comment: "")
	}

	enum ExposureSubmissionHotline {
		static let title = NSLocalizedString("ExposureSubmissionHotline_Title", comment: "")
		static let description = NSLocalizedString("ExposureSubmissionHotline_Description", comment: "")
		static let sectionTitle = NSLocalizedString("ExposureSubmissionHotline_SectionTitle", comment: "")
		static let sectionDescription1 = NSLocalizedString("ExposureSubmissionHotline_SectionDescription1", comment: "")
		static let sectionDescription2 = NSLocalizedString("ExposureSubmission_SectionDescription2", comment: "")
		static let callButtonTitle = NSLocalizedString("ExposureSubmission_CallButtonTitle", comment: "")
		static let tanInputButtonTitle = NSLocalizedString("ExposureSubmission_TANInputButtonTitle", comment: "")
		static let phoneNumber = NSLocalizedString("ExposureSubmission_PhoneNumber", comment: "")
		static let hotlineDetailDescription = NSLocalizedString("ExposureSubmission_PhoneDetailDescription", comment: "")
	}

	enum ExposureSubmissionWarnOthers {
		static let title = NSLocalizedString("ExposureSubmissionWarnOthers_title", comment: "")
		static let accImageDescription = NSLocalizedString("ExposureSubmissionWarnOthers_AccImageDescription", comment: "")
		static let continueButton = NSLocalizedString("ExposureSubmissionWarnOthers_continueButton", comment: "")
		static let sectionTitle = NSLocalizedString("ExposureSubmissionWarnOthers_sectionTitle", comment: "")
		static let description = NSLocalizedString("ExposureSubmissionWarnOthers_description", comment: "")
		static let dataPrivacyDescription = NSLocalizedString("ExposureSubmissionWarnOthers_dataPrivacyDescription", comment: "")
		static let dataPrivacyTitle = NSLocalizedString("ExposureSubmissionWarnOthers_dataPrivacyTitle", comment: "")
	}

	enum ExposureSubmissionSuccess {
		static let title = NSLocalizedString("ExposureSubmissionSuccess_Title", comment: "")
		static let accImageDescription = NSLocalizedString("ExposureSubmissionSuccess_AccImageDescription", comment: "")
		static let button = NSLocalizedString("ExposureSubmissionSuccess_Button", comment: "")
		static let description = NSLocalizedString("ExposureSubmissionSuccess_Description", comment: "")
		static let listTitle = NSLocalizedString("ExposureSubmissionSuccess_listTitle", comment: "")
		static let listItem1 = NSLocalizedString("ExposureSubmissionSuccess_listItem1", comment: "")
		static let listItem2 = NSLocalizedString("ExposureSubmissionSuccess_listItem2", comment: "")
		static let subTitle = NSLocalizedString("ExposureSubmissionSuccess_subTitle", comment: "")
		static let listItem2_1 = NSLocalizedString("ExposureSubmissionSuccess_listItem2_1", comment: "")
		static let listItem2_2 = NSLocalizedString("ExposureSubmissionSuccess_listItem2_2", comment: "")
		static let listItem2_3 = NSLocalizedString("ExposureSubmissionSuccess_listItem2_3", comment: "")
		static let listItem2_4 = NSLocalizedString("ExposureSubmissionSuccess_listItem2_4", comment: "")
	}

	enum ExposureSubmissionError {
		static let noKeys = NSLocalizedString("ExposureSubmissionError_NoKeys", comment: "")
		static let invalidTan = NSLocalizedString("ExposureSubmissionError_InvalidTan", comment: "")
		static let enNotEnabled = NSLocalizedString("ExposureSubmissionError_EnNotEnabled", comment: "")
		static let noRegistrationToken = NSLocalizedString("ExposureSubmissionError_NoRegistrationToken", comment: "")
		static let invalidResponse = NSLocalizedString("ExposureSubmissionError_InvalidResponse", comment: "")
		static let noResponse = NSLocalizedString("ExposureSubmissionError_NoResponse", comment: "")
		static let teleTanAlreadyUsed = NSLocalizedString("ExposureSubmissionError_TeleTanAlreadyUsed", comment: "")
		static let qrAlreadyUsed = NSLocalizedString("ExposureSubmissionError_QRAlreadyUsed", comment: "")
		static let regTokenNotExist = NSLocalizedString("ExposureSubmissionError_RegTokenNotExist", comment: "")
		static let other = NSLocalizedString("ExposureSubmissionError_other", comment: "")
		static let otherend = NSLocalizedString("ExposureSubmissionError_otherend", comment: "")
		static let notAuthorized = NSLocalizedString("ExposureSubmissionError_declined", comment: "")
		static let unknown = NSLocalizedString("ExposureSubmissionError_unknown", comment: "")
		static let defaultError = NSLocalizedString("ExposureSubmissionError_defaultError", comment: "")
		static let noConfiguration = NSLocalizedString("No Exposure Configuration available", comment: "")
	}

	enum ExposureDetection {
		static let off = NSLocalizedString("ExposureDetection_Off", comment: "")
		static let unknown = NSLocalizedString("ExposureDetection_Unknown", comment: "")
		static let inactive = NSLocalizedString("ExposureDetection_Inactive", comment: "")
		static let low = NSLocalizedString("ExposureDetection_Low", comment: "")
		static let high = NSLocalizedString("ExposureDetection_High", comment: "")
		static let loading = NSLocalizedString("ExposureDetection_Loading", comment: "")

		static let numberOfContacts = NSLocalizedString("ExposureDetection_NumberOfContacts", comment: "")
		static let lastExposure = NSLocalizedString("ExposureDetection_LastExposure", comment: "")
		static let numberOfDaysStored = NSLocalizedString("ExposureDetection_NumberOfDaysStored", comment: "")
		static let refreshed = NSLocalizedString("ExposureDetection_Refreshed", comment: "")
		static let refreshedFormat = NSLocalizedString("ExposureDetection_Refreshed_Format", comment: "")
		static let refreshedNever = NSLocalizedString("ExposureDetection_Refreshed_Never", comment: "")
		static let refreshingIn = NSLocalizedString("ExposureDetection_RefreshingIn", comment: "")
		static let lastRiskLevel = NSLocalizedString("ExposureDetection_LastRiskLevel", comment: "")
		static let unknownText = NSLocalizedString("ExposureDetection_UnknownText", comment: "")
		static let inactiveText = NSLocalizedString("ExposureDetection_InactiveText", comment: "")
		static let loadingText = NSLocalizedString("ExposureDetection_LoadingText", comment: "")

		static let behaviorTitle = NSLocalizedString("ExposureDetection_Behavior_Title", comment: "")
		static let behaviorSubtitle = NSLocalizedString("ExposureDetection_Behavior_Subtitle", comment: "")

		static let guideHands = NSLocalizedString("ExposureDetection_Guide_Hands", comment: "")
		static let guideMask = NSLocalizedString("ExposureDetection_Guide_Mask", comment: "")
		static let guideDistance = NSLocalizedString("ExposureDetection_Guide_Distance", comment: "")
		static let guideSneeze = NSLocalizedString("ExposureDetection_Guide_Sneeze", comment: "")
		static let guideHome = NSLocalizedString("ExposureDetection_Guide_Home", comment: "")
		static let guideHotline1 = NSLocalizedString("ExposureDetection_Guide_Hotline1", comment: "")
		static let guideHotline2 = NSLocalizedString("ExposureDetection_Guide_Hotline2", comment: "")
		static let guideHotline3 = NSLocalizedString("ExposureDetection_Guide_Hotline3", comment: "")
		static let guideHotline4 = NSLocalizedString("ExposureDetection_Guide_Hotline4", comment: "")

		static let explanationTitle = NSLocalizedString("ExposureDetection_Explanation_Title", comment: "")
		static let explanationSubtitle = NSLocalizedString("ExposureDetection_Explanation_Subtitle", comment: "")
		static let explanationTextOff = NSLocalizedString("ExposureDetection_Explanation_Text_Off", comment: "")
		static let explanationTextUnknown = NSLocalizedString("ExposureDetection_Explanation_Text_Unknown", comment: "")
		static let explanationTextInactive = NSLocalizedString("ExposureDetection_Explanation_Text_Inactive", comment: "")
		static let explanationTextLow = NSLocalizedString("ExposureDetection_Explanation_Text_Low", comment: "")
		static let explanationTextHigh = NSLocalizedString("ExposureDetection_Explanation_Text_High", comment: "")

		static let moreInformation = NSLocalizedString("ExposureDetection_MoreInformation", comment: "")
		static let moreInformationUrl = NSLocalizedString("ExposureDetection_MoreInformation_URL", comment: "")

		static let hotlineNumber = NSLocalizedString("ExposureDetection_Hotline_Number", comment: "")

		static let buttonEnable = NSLocalizedString("ExposureDetection_Button_Enable", comment: "")
		static let buttonRefresh = NSLocalizedString("ExposureDetection_Button_Refresh", comment: "")
		static let buttonRefreshingIn = NSLocalizedString("ExposureDetection_Button_RefreshingIn", comment: "")
	}

	enum Settings {
		static let trackingStatusActive = NSLocalizedString("Settings_KontaktProtokollStatusActive", comment: "")
		static let trackingStatusInactive = NSLocalizedString("Settings_KontaktProtokollStatusInactive", comment: "")
		static let notificationStatusActive = NSLocalizedString("Settings_StatusActive", comment: "")
		static let notificationStatusInactive = NSLocalizedString("Settings_StatusInactive", comment: "")

		static let tracingLabel = NSLocalizedString("Settings_Tracing_Label", comment: "")
		static let notificationLabel = NSLocalizedString("Settings_Notification_Label", comment: "")
		static let resetLabel = NSLocalizedString("Settings_Reset_Label", comment: "")

		static let tracingDescription = NSLocalizedString("Settings_Tracing_Description", comment: "")
		static let notificationDescription = NSLocalizedString("Settings_Notification_Description", comment: "")
		static let resetDescription = NSLocalizedString("Settings_Reset_Description", comment: "")

		static let navigationBarTitle = NSLocalizedString("Settings_NavTitle", comment: "")
	}

	enum NotificationSettings {
		static let onTitle = NSLocalizedString("NotificationSettings_On_Title", comment: "")
		static let onSectionTitle = NSLocalizedString("NotificationSettings_On_SectionTitle", comment: "")
		static let riskChanges = NSLocalizedString("NotificationSettings_On_RiskChanges", comment: "")
		static let testsStatus = NSLocalizedString("NotificationSettings_On_TestsStatus", comment: "")

		static let offSectionTitle = NSLocalizedString("NotificationSettings_Off_SectionTitle", comment: "")
		static let enableNotifications = NSLocalizedString("NotificationSettings_Off_EnableNotifications", comment: "")
		static let statusInactive = NSLocalizedString("NotificationSettings_Off_StatusInactive", comment: "")
		static let infoTitle = NSLocalizedString("NotificationSettings_Off_InfoTitle", comment: "")
		static let infoDescription = NSLocalizedString("NotificationSettings_Off_InfoDescription", comment: "")
		static let openSettings = NSLocalizedString("NotificationSettings_Off_OpenSettings", comment: "")

		static let navigationBarTitle = NSLocalizedString("NotificationSettings_NavTitle", comment: "")
	}

	enum Onboarding {
		static let onboardingFinish = NSLocalizedString("Onboarding_Finish", comment: "")
		static let onboardingNext = NSLocalizedString("Onboarding_Next", comment: "")

		static let onboardingLetsGo = NSLocalizedString("Onboarding_LetsGo_actionText", comment: "")
		static let onboardingContinue = NSLocalizedString("Onboarding_Continue_actionText", comment: "")
		static let onboardingDoNotActivate = NSLocalizedString("Onboarding_DoNotActivate_actionText", comment: "")
		static let onboardingDoNotAllow = NSLocalizedString("Onboarding_doNotAllow_actionText", comment: "")
		static let onboardingBack = NSLocalizedString("Onboarding_Back_actionText", comment: "")
		static let onboarding_deactivate_exposure_notif_confirmation_title = NSLocalizedString("Onboarding_DeactivateExposureConfirmation_title", comment: "")
		static let onboarding_deactivate_exposure_notif_confirmation_message = NSLocalizedString("Onboarding_DeactivateExposureConfirmation_message", comment: "")

		static let onboardingInfo_togetherAgainstCoronaPage_title = NSLocalizedString("OnboardingInfo_togetherAgainstCoronaPage_title", comment: "")
		static let onboardingInfo_togetherAgainstCoronaPage_boldText = NSLocalizedString("OnboardingInfo_togetherAgainstCoronaPage_boldText", comment: "")
		static let onboardingInfo_togetherAgainstCoronaPage_normalText = NSLocalizedString("OnboardingInfo_togetherAgainstCoronaPage_normalText", comment: "")
		static let onboardingInfo_privacyPage_title = NSLocalizedString("OnboardingInfo_privacyPage_title", comment: "")
		static let onboardingInfo_privacyPage_boldText = NSLocalizedString("OnboardingInfo_privacyPage_boldText", comment: "")
		static let onboardingInfo_privacyPage_normalText = NSLocalizedString("OnboardingInfo_privacyPage_normalText", comment: "")
		static let onboardingInfo_enableLoggingOfContactsPage_title = NSLocalizedString("OnboardingInfo_enableLoggingOfContactsPage_title", comment: "")
		static let onboardingInfo_enableLoggingOfContactsPage_boldText = NSLocalizedString("OnboardingInfo_enableLoggingOfContactsPage_boldText", comment: "")
		static let onboardingInfo_enableLoggingOfContactsPage_normalText = NSLocalizedString("OnboardingInfo_enableLoggingOfContactsPage_normalText", comment: "")
		static let onboardingInfo_enableLoggingOfContactsPage_panelTitle = NSLocalizedString("OnboardingInfo_enableLoggingOfContactsPage_panelTitle", comment: "")
		static let onboardingInfo_enableLoggingOfContactsPage_panelBody = NSLocalizedString("OnboardingInfo_enableLoggingOfContactsPage_panelBody", comment: "")
		static let onboardingInfo_howDoesDataExchangeWorkPage_title = NSLocalizedString("OnboardingInfo_howDoesDataExchangeWorkPage_title", comment: "")
		static let onboardingInfo_howDoesDataExchangeWorkPage_boldText = NSLocalizedString("OnboardingInfo_howDoesDataExchangeWorkPage_boldText", comment: "")
		static let onboardingInfo_howDoesDataExchangeWorkPage_normalText = NSLocalizedString("OnboardingInfo_howDoesDataExchangeWorkPage_normalText", comment: "")
		static let onboardingInfo_alwaysStayInformedPage_title = NSLocalizedString("OnboardingInfo_alwaysStayInformedPage_title", comment: "")
		static let onboardingInfo_alwaysStayInformedPage_boldText = NSLocalizedString("OnboardingInfo_alwaysStayInformedPage_boldText", comment: "")
		static let onboardingInfo_alwaysStayInformedPage_normalText = NSLocalizedString("OnboardingInfo_alwaysStayInformedPage_normalText", comment: "")
	}

	enum ExposureNotificationSetting {
		static let title = NSLocalizedString("ExposureNotificationSetting_TracingSettingTitle", comment: "The title of the view")
		static let enableTracing = NSLocalizedString("ExposureNotificationSetting_EnableTracing", comment: "The enable tracing")
		static let limitedTracing = NSLocalizedString("ExposureNotificationSetting_Tracing_Limited", comment: "")
		static let deactivatedTracing = NSLocalizedString("ExposureNotificationSetting_Tracing_Deactivated", comment: "")
		static let descriptionTitle = NSLocalizedString("ExposureNotificationSetting_DescriptionTitle", comment: "The introduction label")
		static let descriptionTitleInactive = NSLocalizedString("ExposureNotificationSetting_DescriptionTitle_Inactive", comment: "The introduction label when tracing is not active")
		static let descriptionText1 = NSLocalizedString("ExposureNotificationSetting_DescriptionText1", comment: "")
		static let descriptionText2 = NSLocalizedString("ExposureNotificationSetting_DescriptionText2", comment: "")
		static let descriptionText3 = NSLocalizedString("ExposureNotificationSetting_DescriptionText3", comment: "")
		static let actionCellHeader = NSLocalizedString("ExposureNotificationSetting_ActionCell_Header", comment: "")
		static let activateBluetooth = NSLocalizedString("ExposureNotificationSetting_Activate_Bluetooth", comment: "")
		static let activateInternet = NSLocalizedString("ExposureNotificationSetting_Activate_Internet", comment: "")
		static let bluetoothDescription = NSLocalizedString("ExposureNotificationSetting_Bluetooth_Description", comment: "")
		static let internetDescription = NSLocalizedString("ExposureNotificationSetting_Internet_Description", comment: "")
		static let detailActionButtonTitle = NSLocalizedString("ExposureNotificationSetting_Detail_Action_Button", comment: "")
		static let tracingHistoryDescription = NSLocalizedString("ENSetting_Tracing_History", comment: "")
		static let activateOSENSetting = NSLocalizedString("ExposureNotificationSetting_Activate_OSENSetting", comment: "")
		static let activateOSENSettingDescription = NSLocalizedString("ExposureNotificationSetting_Activate_OSENSetting_Description", comment: "")

		static let accLabelEnabled = NSLocalizedString("ExposureNotificationSetting_AccLabel_Enabled", comment: "")
		static let accLabelDisabled = NSLocalizedString("ExposureNotificationSetting_AccLabel_Disabled", comment: "")
		static let accLabelBluetoothOff = NSLocalizedString("ExposureNotificationSetting_AccLabel_BluetoothOff", comment: "")
		static let accLabelInternetOff = NSLocalizedString("ExposureNotificationSetting_AccLabel_InternetOff", comment: "")
	}

	enum Home {
<<<<<<< HEAD
=======
		// Home Navigation
		static let leftBarButtonDescription = NSLocalizedString("Home_LeftBarButton_description", comment: "")
		static let rightBarButtonDescription = NSLocalizedString("Home_RightBarButton_description", comment: "")
>>>>>>> 1e26af28

		// Activate Card
		static let activateCardOnTitle = NSLocalizedString("Home_Activate_Card_On_Title", comment: "")
		static let activateCardOffTitle = NSLocalizedString("Home_Activate_Card_Off_Title", comment: "")
		static let activateCardBluetoothOffTitle = NSLocalizedString("Home_Activate_Card_Bluetooth_Off_Title", comment: "")
		static let activateCardInternetOffTitle = NSLocalizedString("Home_Activate_Card_Internet_Off_Title", comment: "")

		// Risk Card
		static let riskCardUnknownTitle = NSLocalizedString("Home_Risk_Unknown_Title", comment: "")
		static let riskCardUnknownItemTitle = NSLocalizedString("Home_RiskCard_Unknown_Item_Title", comment: "")
		static let riskCardUnknownButton = NSLocalizedString("Home_RiskCard_Unknown_Button", comment: "")

		// Inactive Card
		static let riskCardInactiveNoCalculationPossibleTitle = NSLocalizedString("Home_Risk_Inactive_NoCalculation_Possible_Title", comment: "")
		static let riskCardInactiveOutdatedResultsTitle = NSLocalizedString("Home_Risk_Inactive_Outdated_Results_Title", comment: "")
		static let riskCardInactiveNoCalculationPossibleBody = NSLocalizedString("Home_Risk_Inactive_NoCalculation_Possible_Body", comment: "")
		static let riskCardInactiveOutdatedResultsBody = NSLocalizedString("Home_Risk_Inactive_Outdated_Results_Body", comment: "")
		static let riskCardInactiveActivateItemTitle = NSLocalizedString("Home_Risk_Inactive_Activate_Item_Title", comment: "")
		static let riskCardInactiveNoCalculationPossibleButton = NSLocalizedString("Home_Risk_Inactive_NoCalculation_Possible_Button", comment: "")
		static let riskCardInactiveOutdatedResultsButton = NSLocalizedString("Home_Risk_Inactive_Outdated_Results_Button", comment: "")

		// Common

		static let riskCardDateItemTitle = NSLocalizedString("Home_Risk_Date_Item_Title", comment: "")
		static let riskCardNoDateTitle = NSLocalizedString("Home_Risk_No_Date_Title", comment: "")
		static let riskCardNumberContactsItemTitle = NSLocalizedString("Home_Risk_Number_Contacts_Item_Title", comment: "")
		static let riskCardLastContactItemTitle = NSLocalizedString("Home_Risk_Last_Contact_Item_Title", comment: "")

		// Low Card

		static let riskCardLowTitle = NSLocalizedString("Home_Risk_Low_Title", comment: "")
		static let riskCardLowSaveDaysItemTitle = NSLocalizedString("Home_Risk_Low_SaveDays_Item_Title", comment: "")
		static let riskCardLowButton = NSLocalizedString("Home_Risk_Low_Button", comment: "")

		// High Card
		static let riskCardHighTitle = NSLocalizedString("Home_Risk_High_Title", comment: "")
		static let riskCardHighButton = NSLocalizedString("Home_Risk_High_Button", comment: "")

		static let riskCardStatusCheckTitle = NSLocalizedString("Home_Risk_Status_Check_Title", comment: "")
		static let riskCardStatusCheckBody = NSLocalizedString("Home_Risk_Status_Check_Body", comment: "")
		static let riskCardStatusCheckButton = NSLocalizedString("Home_Risk_Status_Check_Button", comment: "")
		static let riskCardStatusCheckCounterLabel = NSLocalizedString("Home_Risk_Status_Counter_Label", comment: "")

		// Thank you card
		static let thankYouCardTitle = NSLocalizedString("Home_Thank_You_Card_Title", comment: "")
		static let thankYouCardBody = NSLocalizedString("Home_Thank_You_Card_Body", comment: "")
		static let thankYouCardNoteTitle = NSLocalizedString("Home_Thank_You_Card_Note_Title", comment: "")
		static let thankYouCardPhoneItemTitle = NSLocalizedString("Home_Thank_You_Card_Phone_Item_Title", comment: "")
		static let thankYouCardHomeItemTitle = NSLocalizedString("Home_Thank_You_Card_Home_Item_Title", comment: "")
		static let thankYouCardFurtherInfoItemTitle = NSLocalizedString("Home_Thank_You_Card_Further_Info_Item_Title", comment: "")
		static let thankYouCard14DaysItemTitle = NSLocalizedString("Home_Thank_You_Card_14Days_Item_Title", comment: "")
		static let thankYouCardContactsItemTitle = NSLocalizedString("Home_Thank_You_Card_Contacts_Item_Title", comment: "")
		static let thankYouCardAppItemTitle = NSLocalizedString("Home_Thank_You_Card_App_Item_Title", comment: "")
		static let thankYouCardNoSymptomsItemTitle = NSLocalizedString("Home_Thank_You_Card_NoSymptoms_Item_Title", comment: "")

		// Finding positive card
		static let findingPositiveCardTitle = NSLocalizedString("Home_Finding_Positive_Card_Title", comment: "")
		static let findingPositiveCardStatusTitle = NSLocalizedString("Home_Finding_Positive_Card_Status_Title", comment: "")
		static let findingPositiveCardStatusSubtitle = NSLocalizedString("Home_Finding_Positive_Card_Status_Subtitle", comment: "")
		static let findingPositiveCardNoteTitle = NSLocalizedString("Home_Finding_Positive_Card_Note_Title", comment: "")
		static let findingPositivePhoneItemTitle = NSLocalizedString("Home_Finding_Positive_Card_Phone_Item_Title", comment: "")
		static let findingPositiveHomeItemTitle = NSLocalizedString("Home_Finding_Positive_Card_Home_Item_Title", comment: "")
		static let findingPositiveShareItemTitle = NSLocalizedString("Home_Finding_Positive_Card_Share_Item_Title", comment: "")
		static let findingPositiveCardButton = NSLocalizedString("Home_Finding_Positive_Card_Button", comment: "")

		// Submit Card
		static let submitCardTitle = NSLocalizedString("Home_SubmitCard_Title", comment: "")
		static let submitCardBody = NSLocalizedString("Home_SubmitCard_Body", comment: "")
		static let submitCardButton = NSLocalizedString("Home_SubmitCard_Button", comment: "")

		static let settingsCardTitle = NSLocalizedString("Home_SettingsCard_Title", comment: "")
		static let appInformationCardTitle = NSLocalizedString("Home_AppInformationCard_Title", comment: "")
		static let appInformationVersion = NSLocalizedString("Home_AppInformationCard_Version", comment: "")

		static let infoCardShareTitle = NSLocalizedString("Home_InfoCard_ShareTitle", comment: "")
		static let infoCardShareBody = NSLocalizedString("Home_InfoCard_ShareBody", comment: "")
		static let infoCardAboutTitle = NSLocalizedString("Home_InfoCard_AboutTitle", comment: "")
		static let infoCardAboutBody = NSLocalizedString("Home_InfoCard_AboutBody", comment: "")

		// Test Result States
		static let resultCardResultAvailableTitle = NSLocalizedString("Home_resultCard_ResultAvailableTitle", comment: "")
		static let resultCardResultUnvailableTitle = NSLocalizedString("Home_resultCard_ResultUnvailableTitle", comment: "")
		static let resultCardShowResultButton = NSLocalizedString("Home_resultCard_ShowResultButton", comment: "")
		static let resultCardNegativeTitle = NSLocalizedString("Home_resultCard_NegativeTitle", comment: "")
		static let resultCardNegativeDesc = NSLocalizedString("Home_resultCard_NegativeDesc", comment: "")
		static let resultCardPositiveTitle = NSLocalizedString("Home_resultCard_PositiveTitle", comment: "")
		static let resultCardPositiveDesc = NSLocalizedString("Home_resultCard_PositiveDesc", comment: "")
		static let resultCardPendingTitle = NSLocalizedString("Home_resultCard_PendingTitle", comment: "")
		static let resultCardPendingDesc = NSLocalizedString("Home_resultCard_PendingDesc", comment: "")
		static let resultCardInvalidTitle = NSLocalizedString("Home_resultCard_InvalidTitle", comment: "")
		static let resultCardInvalidDesc = NSLocalizedString("Home_resultCard_InvalidDesc", comment: "")
	}

	enum RiskView {
		static let unknownRisk = NSLocalizedString("unknown_risk", comment: "")
		static let inactiveRisk = NSLocalizedString("inactive_risk", comment: "")
		static let lowRisk = NSLocalizedString("low_risk", comment: "")
		static let highRisk = NSLocalizedString("high_risk", comment: "")

		static let unknownRiskDetail = NSLocalizedString("unknown_risk_detail", comment: "")
		static let inactiveRiskDetail = NSLocalizedString("inactive_risk_detail", comment: "")
		static let lowRiskDetail = NSLocalizedString("low_risk_detail", comment: "")
		static let highRiskDetail = NSLocalizedString("high_risk_detail", comment: "")

		static let unknownRiskDetailHelp = NSLocalizedString("unknown_risk_detail_help", comment: "")
		static let inactiveRiskDetailHelp = NSLocalizedString("inactive_risk_detail_help", comment: "")
		static let lowRiskDetailHelp = NSLocalizedString("low_risk_detail_help", comment: "")
		static let highRiskDetailHelp = NSLocalizedString("high_risk_detail_help", comment: "")
	}

	enum InviteFriends {
		static let title = NSLocalizedString("InviteFriends_Title", comment: "")
		static let description = NSLocalizedString("InviteFriends_Description", comment: "")
		static let submit = NSLocalizedString("InviteFriends_Button", comment: "")
		static let navigationBarTitle = NSLocalizedString("InviteFriends_NavTitle", comment: "")
		static let shareTitle = NSLocalizedString("InviteFriends_ShareTitle", comment: "")
		static let shareUrl = NSLocalizedString("InviteFriends_ShareUrl", comment: "")
		static let subtitle = NSLocalizedString("InviteFriends_Subtitle", comment: "")
		static let imageAccessLabel = NSLocalizedString("InviteFriends_Illustration_Label", comment: "")
	}

	enum Reset {
		static let navigationBarTitle = NSLocalizedString("Reset_NavTitle", comment: "")
		static let header1 = NSLocalizedString("Reset_Header1", comment: "")
		static let description1 = NSLocalizedString("Reset_Descrition1", comment: "")
		static let resetButton = NSLocalizedString("Reset_Button", comment: "")
		static let discardButton = NSLocalizedString("Reset_Discard", comment: "")
		static let infoTitle = NSLocalizedString("Reset_InfoTitle", comment: "")
		static let infoDescription = NSLocalizedString("Reset_InfoDescription", comment: "")
		static let subtitle = NSLocalizedString("Reset_Subtitle", comment: "")
	}

	enum SafariView {
		static let targetURL = NSLocalizedString("safari_corona_website", comment: "")
	}

	enum LocalNotifications {
		static let viewResults = NSLocalizedString("local_notifications_viewResults", comment: "")
		static let ignore = NSLocalizedString("local_notifications_ignore", comment: "")
		static let detectExposureTitle = NSLocalizedString("local_notifications_detectexposure_title", comment: "")
		static let detectExposureBody = NSLocalizedString("local_notifications_detectexposure_body", comment: "")
		static let testResultsTitle = NSLocalizedString("local_notifications_testresults_title", comment: "")
		static let testResultsBody = NSLocalizedString("local_notifications_testresults_body", comment: "")
	}

	enum RiskLegend {
		static let title = NSLocalizedString("RiskLegend_Title", comment: "")
		static let subtitle = NSLocalizedString("RiskLegend_Subtitle", comment: "")
		static let legend1Title = NSLocalizedString("RiskLegend_Legend1_Title", comment: "")
		static let legend1Text = NSLocalizedString("RiskLegend_Legend1_Text", comment: "")
		static let legend2Title = NSLocalizedString("RiskLegend_Legend2_Title", comment: "")
		static let legend2Text = NSLocalizedString("RiskLegend_Legend2_Text", comment: "")
		static let legend2RiskLevels = NSLocalizedString("RiskLegend_Legend2_RiskLevels", comment: "")
		static let legend2High = NSLocalizedString("RiskLegend_Legend2_High", comment: "")
		static let legend2Low = NSLocalizedString("RiskLegend_Legend2_Low", comment: "")
		static let legend2Unknown = NSLocalizedString("RiskLegend_Legend2_Unknown", comment: "")
		static let legend3Title = NSLocalizedString("RiskLegend_Legend3_Title", comment: "")
		static let legend3Text = NSLocalizedString("RiskLegend_Legend3_Text", comment: "")
		static let definitionsTitle = NSLocalizedString("RiskLegend_Definitions_Title", comment: "")
		static let storeTitle = NSLocalizedString("RiskLegend_Store_Title", comment: "")
		static let storeText = NSLocalizedString("RiskLegend_Store_Text", comment: "")
		static let checkTitle = NSLocalizedString("RiskLegend_Check_Title", comment: "")
		static let checkText = NSLocalizedString("RiskLegend_Check_Text", comment: "")
		static let contactTitle = NSLocalizedString("RiskLegend_Contact_Title", comment: "")
		static let contactText = NSLocalizedString("RiskLegend_Contact_Text", comment: "")
		static let notificationTitle = NSLocalizedString("RiskLegend_Notification_Title", comment: "")
		static let notificationText = NSLocalizedString("RiskLegend_Notification_Text", comment: "")
		static let randomTitle = NSLocalizedString("RiskLegend_Random_Title", comment: "")
		static let randomText = NSLocalizedString("RiskLegend_Random_Text", comment: "")
		static let titleImageAccLabel = NSLocalizedString("RiskLegend_Image1_AccLabel", comment: "")
	}

	enum AppInformation {
		static let aboutNavigation = NSLocalizedString("App_Information_About_Navigation", comment: "")
		static let aboutImageDescription = NSLocalizedString("App_Information_About_ImageDescription", comment: "")
		static let aboutTitle = NSLocalizedString("App_Information_About_Title", comment: "")
		static let aboutDescription = NSLocalizedString("App_Information_About_Description", comment: "")
		static let aboutText = NSLocalizedString("App_Information_About_Text", comment: "")

		static let faqNavigation = NSLocalizedString("App_Information_FAQ_Navigation", comment: "")
		static let faqTitle = NSLocalizedString("App_Information_FAQ_Title", comment: "")

		static let contactNavigation = NSLocalizedString("App_Information_Contact_Navigation", comment: "")
		static let contactImageDescription = NSLocalizedString("App_Information_Contact_ImageDescription", comment: "")
		static let contactTitle = NSLocalizedString("App_Information_Contact_Title", comment: "")
		static let contactDescription = NSLocalizedString("App_Information_Contact_Description", comment: "")
		static let contactHotlineTitle = NSLocalizedString("App_Information_Contact_Hotline_Title", comment: "")
		static let contactHotlineText = NSLocalizedString("App_Information_Contact_Hotline_Text", comment: "")
		static let contactHotlineNumber = NSLocalizedString("App_Information_Contact_Hotline_Number", comment: "")
		static let contactHotlineDescription = NSLocalizedString("App_Information_Contact_Hotline_Description", comment: "")
		static let contactHotlineTerms = NSLocalizedString("App_Information_Contact_Hotline_Terms", comment: "")

		static let imprintNavigation = NSLocalizedString("App_Information_Imprint_Navigation", comment: "")
		static let imprintImageDescription = NSLocalizedString("App_Information_Imprint_ImageDescription", comment: "")
		static let imprintSection1Title = NSLocalizedString("App_Information_Imprint_Section1_Title", comment: "")
		static let imprintSection1Text = NSLocalizedString("App_Information_Imprint_Section1_Text", comment: "")
		static let imprintSection2Title = NSLocalizedString("App_Information_Imprint_Section2_Title", comment: "")
		static let imprintSection2Text = NSLocalizedString("App_Information_Imprint_Section2_Text", comment: "")
		static let imprintSection3Title = NSLocalizedString("App_Information_Imprint_Section3_Title", comment: "")
		static let imprintSection3Text = NSLocalizedString("App_Information_Imprint_Section3_Text", comment: "")
		static let imprintSection4Title = NSLocalizedString("App_Information_Imprint_Section4_Title", comment: "")
		static let imprintSection4Text = NSLocalizedString("App_Information_Imprint_Section4_Text", comment: "")

		static let legalNavigation = NSLocalizedString("App_Information_Legal_Navigation", comment: "")
		static let legalImageDescription = NSLocalizedString("App_Information_Legal_ImageDescription", comment: "")

		static let privacyNavigation = NSLocalizedString("App_Information_Privacy_Navigation", comment: "")
		static let privacyImageDescription = NSLocalizedString("App_Information_Privacy_ImageDescription", comment: "")
		static let privacyTitle = NSLocalizedString("App_Information_Privacy_Title", comment: "")
		static let privacyDescription = NSLocalizedString("App_Information_Privacy_Description", comment: "")
		static let privacyText = NSLocalizedString("App_Information_Privacy_Text", comment: "")

		static let termsNavigation = NSLocalizedString("App_Information_Terms_Navigation", comment: "")
		static let termsImageDescription = NSLocalizedString("App_Information_Terms_ImageDescription", comment: "")
		static let termsTitle = NSLocalizedString("App_Information_Terms_Title", comment: "")
		static let termsDescription = NSLocalizedString("App_Information_Terms_Description", comment: "")
		static let termsText = NSLocalizedString("App_Information_Terms_Text", comment: "")
	}

}<|MERGE_RESOLUTION|>--- conflicted
+++ resolved
@@ -322,12 +322,9 @@
 	}
 
 	enum Home {
-<<<<<<< HEAD
-=======
 		// Home Navigation
 		static let leftBarButtonDescription = NSLocalizedString("Home_LeftBarButton_description", comment: "")
 		static let rightBarButtonDescription = NSLocalizedString("Home_RightBarButton_description", comment: "")
->>>>>>> 1e26af28
 
 		// Activate Card
 		static let activateCardOnTitle = NSLocalizedString("Home_Activate_Card_On_Title", comment: "")
