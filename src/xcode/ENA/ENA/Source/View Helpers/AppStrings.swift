--- conflicted
+++ resolved
@@ -497,7 +497,6 @@
 		static let titleImageAccLabel = NSLocalizedString("RiskLegend_Image1_AccLabel", comment: "")
 	}
 
-<<<<<<< HEAD
 	enum UpdateMessage {
 		static let title = NSLocalizedString("Update_Message_Title", comment: "")
 		static let text = NSLocalizedString("Update_Message_Text", comment: "")
@@ -505,7 +504,6 @@
 		static let actionUpdate = NSLocalizedString("Update_Message_Action_Update", comment: "")
 		static let actionLater = NSLocalizedString("Update_Message_Action_Later", comment: "")
 	}
-=======
 	enum AppInformation {
 		static let aboutNavigation = NSLocalizedString("App_Information_About_Navigation", comment: "")
 		static let aboutImageDescription = NSLocalizedString("App_Information_About_ImageDescription", comment: "")
@@ -553,5 +551,4 @@
 		static let termsText = NSLocalizedString("App_Information_Terms_Text", comment: "")
 	}
 
->>>>>>> 1e26af28
 }