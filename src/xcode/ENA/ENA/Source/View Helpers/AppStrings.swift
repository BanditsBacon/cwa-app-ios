--- conflicted
+++ resolved
@@ -545,13 +545,10 @@
 		static let termsImageDescription = NSLocalizedString("App_Information_Terms_ImageDescription", comment: "")
 		static let termsTitle = NSLocalizedString("App_Information_Terms_Title", comment: "")
 	}
-<<<<<<< HEAD
 
 	enum ENATanInput {
 		static let empty = NSLocalizedString("ENATanInput_Empty", comment: "")
 		static let invalidCharacter = NSLocalizedString("ENATanInput_InvalidCharacter", comment: "")
 		static let characterIndex = NSLocalizedString("ENATanInput_CharacterIndex", comment: "")
 	}
-=======
->>>>>>> 979a070d
 }