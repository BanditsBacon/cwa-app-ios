// Corona-Warn-App
//
// SAP SE and all other contributors
// copyright owners license this file to you under the Apache
// License, Version 2.0 (the "License"); you may not use this
// file except in compliance with the License.
// You may obtain a copy of the License at
//
// http://www.apache.org/licenses/LICENSE-2.0
//
// Unless required by applicable law or agreed to in writing,
// software distributed under the License is distributed on an
// "AS IS" BASIS, WITHOUT WARRANTIES OR CONDITIONS OF ANY
// KIND, either express or implied.  See the License for the
// specific language governing permissions and limitations
// under the License.

import UIKit

// swiftlint:disable:next type_body_length
enum AppStrings {
	enum Common {
		static let alertTitleGeneral = NSLocalizedString("Alert_TitleGeneral", comment: "")
		static let alertActionOk = NSLocalizedString("Alert_ActionOk", comment: "")
		static let alertActionRetry = NSLocalizedString("Alert_ActionRetry", comment: "")
		static let alertActionCancel = NSLocalizedString("Alert_ActionCancel", comment: "")
		static let alertActionRemove = NSLocalizedString("Alert_ActionRemove", comment: "")

		static let alertTitleBluetoothOff = NSLocalizedString("Alert_BluetoothOff_Title", comment: "")
		static let alertDescriptionBluetoothOff = NSLocalizedString("Alert_BluetoothOff_Description", comment: "")
		static let alertActionLater = NSLocalizedString("Alert_CancelAction_Later", comment: "")
		static let alertActionOpenSettings = NSLocalizedString("Alert_DefaultAction_OpenSettings", comment: "")
		static let general_BackButtonTitle = NSLocalizedString("General_BackButtonTitle", comment: "")
	}

	enum AccessibilityLabel {
		static let close = NSLocalizedString("AccessibilityLabel_Close", comment: "")
		static let phoneNumber = NSLocalizedString("AccessibilityLabel_PhoneNumber", comment: "")
	}
	
	enum ExposureSubmission {
		static let generalErrorTitle = NSLocalizedString("ExposureSubmission_GeneralErrorTitle", comment: "")
		static let dataPrivacyTitle = NSLocalizedString("ExposureSubmission_DataPrivacyTitle", comment: "")
		static let dataPrivacyDisclaimer = NSLocalizedString("ExposureSubmission_DataPrivacyDescription", comment: "")
		static let dataPrivacyAcceptTitle = NSLocalizedString("ExposureSubmissionDataPrivacy_AcceptTitle", comment: "")
		static let dataPrivacyDontAcceptTitle = NSLocalizedString("ExposureSubmissionDataPrivacy_DontAcceptTitle", comment: "")
		static let continueText = NSLocalizedString("ExposureSubmission_Continue_actionText", comment: "")

		static let hotlineNumber = NSLocalizedString("ExposureSubmission_Hotline_Number", comment: "")
	}
	
	enum ExposureSubmissionTanEntry {
		static let title = NSLocalizedString("ExposureSubmissionTanEntry_Title", comment: "")
		static let textField = NSLocalizedString("ExposureSubmissionTanEntry_EntryField", comment: "")
		static let description = NSLocalizedString("ExposureSubmissionTanEntry_Description", comment: "")
		static let info = NSLocalizedString("ExposureSubmissionTanEntry_Info", comment: "")
		static let submit = NSLocalizedString("ExposureSubmissionTanEntry_Submit", comment: "")
		static let invalidCharacterError = NSLocalizedString("ExposureSubmissionTanEntry_InvalidCharacterError", comment: "")
		static let invalidError = NSLocalizedString("ExposureSubmissionTanEntry_InvalidError", comment: "")
	}

	enum ExposureSubmissionIntroduction {
		static let title = NSLocalizedString("ExposureSubmissionIntroduction_Title", comment: "")
		static let subTitle = NSLocalizedString("ExposureSubmissionIntroduction_SubTitle", comment: "")
		static let accImageDescription = NSLocalizedString("ExposureSubmissionIntroduction_AccImageDescription", comment: "")
		static let usage01 = NSLocalizedString("ExposureSubmissionIntroduction_Usage01", comment: "")
		static let usage02 = NSLocalizedString("ExposureSubmissionIntroduction_Usage02", comment: "")
		static let listItem1 = NSLocalizedString("ExposureSubmissionIntroduction_ListItem1", comment: "")
		static let listItem2 = NSLocalizedString("ExposureSubmissionIntroduction_ListItem2", comment: "")
		static let listItem3 = NSLocalizedString("ExposureSubmissionIntroduction_ListItem3", comment: "")
		static let listItem4 = NSLocalizedString("ExposureSubmissionIntroduction_ListItem4", comment: "")
	}

	enum ExposureSubmissionResult {
		static let title = NSLocalizedString("ExposureSubmissionResult_Title", comment: "")
		static let card_title = NSLocalizedString("ExposureSubmissionResult_CardTitle", comment: "")
		static let card_subtitle = NSLocalizedString("ExposureSubmissionResult_CardSubTitle", comment: "")
		static let card_positive = NSLocalizedString("ExposureSubmissionResult_CardPositive", comment: "")
		static let card_negative = NSLocalizedString("ExposureSubmissionResult_CardNegative", comment: "")
		static let card_invalid = NSLocalizedString("ExposureSubmissionResult_CardInvalid", comment: "")
		static let card_pending = NSLocalizedString("ExposureSubmissionResult_CardPending", comment: "")
		static let procedure = NSLocalizedString("ExposureSubmissionResult_Procedure", comment: "")
		static let testAdded = NSLocalizedString("ExposureSubmissionResult_testAdded", comment: "")
		static let warnOthers = NSLocalizedString("ExposureSubmissionResult_warnOthers", comment: "")
		static let testPositive = NSLocalizedString("ExposureSubmissionResult_testPositive", comment: "")
		static let testAddedDesc = NSLocalizedString("ExposureSubmissionResult_testAddedDesc", comment: "")
		static let testPositiveDesc = NSLocalizedString("ExposureSubmissionResult_testPositiveDesc", comment: "")
		static let testNegative = NSLocalizedString("ExposureSubmissionResult_testNegative", comment: "")
		static let testNegativeDesc = NSLocalizedString("ExposureSubmissionResult_testNegativeDesc", comment: "")
		static let testInvalid = NSLocalizedString("ExposureSubmissionResult_testInvalid", comment: "")
		static let testInvalidDesc = NSLocalizedString("ExposureSubmissionResult_testInvalidDesc", comment: "")
		static let testPending = NSLocalizedString("ExposureSubmissionResult_testPending", comment: "")
		static let testPendingDesc = NSLocalizedString("ExposureSubmissionResult_testPendingDesc", comment: "")
		static let testRemove = NSLocalizedString("ExposureSubmissionResult_testRemove", comment: "")
		static let testRemoveDesc = NSLocalizedString("ExposureSubmissionResult_testRemoveDesc", comment: "")
		static let warnOthersDesc = NSLocalizedString("ExposureSubmissionResult_warnOthersDesc", comment: "")
		static let continueButton = NSLocalizedString("ExposureSubmissionResult_continueButton", comment: "")
		static let deleteButton = NSLocalizedString("ExposureSubmissionResult_deleteButton", comment: "")
		static let refreshButton = NSLocalizedString("ExposureSubmissionResult_refreshButton", comment: "")
		static let furtherInfos_Title = NSLocalizedString("ExposureSubmissionResult_testNegative_furtherInfos_title", comment: "")
		static let furtherInfos_ListItem1 = NSLocalizedString("ExposureSubmissionResult_testNegative_furtherInfos_listItem1", comment: "")
		static let furtherInfos_ListItem2 = NSLocalizedString("ExposureSubmissionResult_testNegative_furtherInfos_listItem2", comment: "")
		static let furtherInfos_ListItem3 = NSLocalizedString("ExposureSubmissionResult_testNegative_furtherInfos_listItem3", comment: "")
		static let furtherInfos_TestAgain = NSLocalizedString("ExposureSubmissionResult_furtherInfos_hint_testAgain", comment: "")
		static let removeAlert_Title = NSLocalizedString("ExposureSubmissionResult_RemoveAlert_Title", comment: "")
		static let removeAlert_Text = NSLocalizedString("ExposureSubmissionResult_RemoveAlert_Text", comment: "")
		static let registrationDateUnknown = NSLocalizedString("ExposureSubmissionResult_RegistrationDateUnknown", comment: "")
		static let registrationDate = NSLocalizedString("ExposureSubmissionResult_RegistrationDate", comment: "")
	}

	enum ExposureSubmissionDispatch {
		static let title = NSLocalizedString("ExposureSubmission_DispatchTitle", comment: "")
		static let description = NSLocalizedString("ExposureSubmission_DispatchDescription", comment: "")
		static let qrCodeButtonTitle = NSLocalizedString("ExposureSubmissionDispatch_QRCodeButtonTitle", comment: "")
		static let qrCodeButtonDescription = NSLocalizedString("ExposureSubmissionDispatch_QRCodeButtonDescription", comment: "")
		static let tanButtonTitle = NSLocalizedString("ExposureSubmissionDispatch_TANButtonTitle", comment: "")
		static let tanButtonDescription = NSLocalizedString("ExposureSubmissionDispatch_TANButtonDescription", comment: "")
		static let hotlineButtonTitle = NSLocalizedString("ExposureSubmissionDispatch_HotlineButtonTitle", comment: "")
		static let hotlineButtonDescription = NSLocalizedString("ExposureSubmissionDispatch_HotlineButtonDescription", comment: "")
		static let positiveWord = NSLocalizedString("ExposureSubmissionDispatch_HotlineButtonPositiveWord", comment: "")
	}

	enum ExposureSubmissionQRScanner {
		static let title = NSLocalizedString("ExposureSubmissionQRScanner_title", comment: "")
		static let instruction = NSLocalizedString("ExposureSubmissionQRScanner_instruction", comment: "")
		static let alertCodeNotFoundTitle = NSLocalizedString("ExposureSubmissionQRScanner_notFoundAlertTitle", comment: "")
		static let alertCodeNotFoundText = NSLocalizedString("ExposureSubmissionQRScanner_notFoundAlertText", comment: "")
		static let otherError = NSLocalizedString("ExposureSubmissionQRScanner_otherError", comment: "")
		static let cameraPermissionDenied = NSLocalizedString("ExposureSubmissionQRScanner_cameraPermissionDenied", comment: "")
		static let flashButtonAccessibilityLabel = NSLocalizedString("ExposureSubmissionQRScanner_CameraFlash", comment: "")
		static let flashButtonAccessibilityOnValue = NSLocalizedString("ExposureSubmissionQRScanner_CameraFlash_On", comment: "")
		static let flashButtonAccessibilityOffValue = NSLocalizedString("ExposureSubmissionQRScanner_CameraFlash_Off", comment: "")
		static let flashButtonAccessibilityEnableAction = NSLocalizedString("ExposureSubmissionQRScanner_CameraFlash_Enable", comment: "")
		static let flashButtonAccessibilityDisableAction = NSLocalizedString("ExposureSubmissionQRScanner_CameraFlash_Disable", comment: "")
	}

	enum ExposureSubmissionHotline {
		static let title = NSLocalizedString("ExposureSubmissionHotline_Title", comment: "")
		static let description = NSLocalizedString("ExposureSubmissionHotline_Description", comment: "")
		static let sectionTitle = NSLocalizedString("ExposureSubmissionHotline_SectionTitle", comment: "")
		static let sectionDescription1 = NSLocalizedString("ExposureSubmissionHotline_SectionDescription1", comment: "")
		static let sectionDescription2 = NSLocalizedString("ExposureSubmission_SectionDescription2", comment: "")
		static let callButtonTitle = NSLocalizedString("ExposureSubmission_CallButtonTitle", comment: "")
		static let tanInputButtonTitle = NSLocalizedString("ExposureSubmission_TANInputButtonTitle", comment: "")
		static let phoneNumber = NSLocalizedString("ExposureSubmission_PhoneNumber", comment: "")
		static let hotlineDetailDescription = NSLocalizedString("ExposureSubmission_PhoneDetailDescription", comment: "")
		static let imageDescription = NSLocalizedString("ExposureSubmissionHotline_imageDescription", comment: "")
	}

	enum ExposureSubmissionWarnOthers {
		static let title = NSLocalizedString("ExposureSubmissionWarnOthers_title", comment: "")
		static let accImageDescription = NSLocalizedString("ExposureSubmissionWarnOthers_AccImageDescription", comment: "")
		static let continueButton = NSLocalizedString("ExposureSubmissionWarnOthers_continueButton", comment: "")
		static let sectionTitle = NSLocalizedString("ExposureSubmissionWarnOthers_sectionTitle", comment: "")
		static let description = NSLocalizedString("ExposureSubmissionWarnOthers_description", comment: "")
		static let dataPrivacyDescription = NSLocalizedString("ExposureSubmissionWarnOthers_dataPrivacyDescription", comment: "")
		static let dataPrivacyTitle = NSLocalizedString("ExposureSubmissionWarnOthers_dataPrivacyTitle", comment: "")
	}

	enum ExposureSubmissionSuccess {
		static let title = NSLocalizedString("ExposureSubmissionSuccess_Title", comment: "")
		static let accImageDescription = NSLocalizedString("ExposureSubmissionSuccess_AccImageDescription", comment: "")
		static let button = NSLocalizedString("ExposureSubmissionSuccess_Button", comment: "")
		static let description = NSLocalizedString("ExposureSubmissionSuccess_Description", comment: "")
		static let listTitle = NSLocalizedString("ExposureSubmissionSuccess_listTitle", comment: "")
		static let listItem1 = NSLocalizedString("ExposureSubmissionSuccess_listItem1", comment: "")
		static let listItem2 = NSLocalizedString("ExposureSubmissionSuccess_listItem2", comment: "")
		static let subTitle = NSLocalizedString("ExposureSubmissionSuccess_subTitle", comment: "")
		static let listItem2_1 = NSLocalizedString("ExposureSubmissionSuccess_listItem2_1", comment: "")
		static let listItem2_2 = NSLocalizedString("ExposureSubmissionSuccess_listItem2_2", comment: "")
		static let listItem2_3 = NSLocalizedString("ExposureSubmissionSuccess_listItem2_3", comment: "")
		static let listItem2_4 = NSLocalizedString("ExposureSubmissionSuccess_listItem2_4", comment: "")
	}

	enum ExposureSubmissionError {
		static let noKeys = NSLocalizedString("ExposureSubmissionError_NoKeys", comment: "")
		static let invalidTan = NSLocalizedString("ExposureSubmissionError_InvalidTan", comment: "")
		static let enNotEnabled = NSLocalizedString("ExposureSubmissionError_EnNotEnabled", comment: "")
		static let noRegistrationToken = NSLocalizedString("ExposureSubmissionError_NoRegistrationToken", comment: "")
		static let invalidResponse = NSLocalizedString("ExposureSubmissionError_InvalidResponse", comment: "")
		static let noResponse = NSLocalizedString("ExposureSubmissionError_NoResponse", comment: "")
		static let teleTanAlreadyUsed = NSLocalizedString("ExposureSubmissionError_TeleTanAlreadyUsed", comment: "")
		static let qrAlreadyUsed = NSLocalizedString("ExposureSubmissionError_QRAlreadyUsed", comment: "")
		static let regTokenNotExist = NSLocalizedString("ExposureSubmissionError_RegTokenNotExist", comment: "")
		static let other = NSLocalizedString("ExposureSubmissionError_other", comment: "")
		static let otherend = NSLocalizedString("ExposureSubmissionError_otherend", comment: "")
		static let httpError = NSLocalizedString("ExposureSubmissionError_httpError", comment: "")
		static let notAuthorized = NSLocalizedString("ExposureSubmissionError_declined", comment: "")
		static let unknown = NSLocalizedString("ExposureSubmissionError_unknown", comment: "")
		static let defaultError = NSLocalizedString("ExposureSubmissionError_defaultError", comment: "")
		static let noConfiguration = NSLocalizedString("No Exposure Configuration available", comment: "")
	}

	enum ExposureDetection {
		static let off = NSLocalizedString("ExposureDetection_Off", comment: "")
		static let outdated = NSLocalizedString("ExposureDetection_Outdated", comment: "")
		static let unknown = NSLocalizedString("ExposureDetection_Unknown", comment: "")
		static let low = NSLocalizedString("ExposureDetection_Low", comment: "")
		static let high = NSLocalizedString("ExposureDetection_High", comment: "")

		static let numberOfContacts = NSLocalizedString("ExposureDetection_NumberOfContacts", comment: "")
		static let lastExposure = NSLocalizedString("ExposureDetection_LastExposure", comment: "")
		static let numberOfDaysStored = NSLocalizedString("ExposureDetection_NumberOfDaysStored", comment: "")
		static let refreshed = NSLocalizedString("ExposureDetection_Refreshed", comment: "")
		static let refreshedFormat = NSLocalizedString("ExposureDetection_Refreshed_Format", comment: "")
		static let refreshedNever = NSLocalizedString("ExposureDetection_Refreshed_Never", comment: "")
		static let refreshingIn = NSLocalizedString("ExposureDetection_RefreshingIn", comment: "")
		static let refresh24h = NSLocalizedString("ExposureDetection_Refresh_24h", comment: "")
		static let lastRiskLevel = NSLocalizedString("ExposureDetection_LastRiskLevel", comment: "")
		static let offText = NSLocalizedString("ExposureDetection_OffText", comment: "")
		static let outdatedText = NSLocalizedString("ExposureDetection_OutdatedText", comment: "")
		static let unknownText = NSLocalizedString("ExposureDetection_UnknownText", comment: "")
		static let loadingText = NSLocalizedString("ExposureDetection_LoadingText", comment: "")

		static let behaviorTitle = NSLocalizedString("ExposureDetection_Behavior_Title", comment: "")
		static let behaviorSubtitle = NSLocalizedString("ExposureDetection_Behavior_Subtitle", comment: "")

		static let guideHands = NSLocalizedString("ExposureDetection_Guide_Hands", comment: "")
		static let guideMask = NSLocalizedString("ExposureDetection_Guide_Mask", comment: "")
		static let guideDistance = NSLocalizedString("ExposureDetection_Guide_Distance", comment: "")
		static let guideSneeze = NSLocalizedString("ExposureDetection_Guide_Sneeze", comment: "")
		static let guideHome = NSLocalizedString("ExposureDetection_Guide_Home", comment: "")
		static let guideHotline1 = NSLocalizedString("ExposureDetection_Guide_Hotline1", comment: "")
		static let guideHotline2 = NSLocalizedString("ExposureDetection_Guide_Hotline2", comment: "")
		static let guideHotline3 = NSLocalizedString("ExposureDetection_Guide_Hotline3", comment: "")
		static let guideHotline4 = NSLocalizedString("ExposureDetection_Guide_Hotline4", comment: "")

		static let explanationTitle = NSLocalizedString("ExposureDetection_Explanation_Title", comment: "")
		static let explanationSubtitleActive = NSLocalizedString("ExposureDetection_Explanation_Subtitle_Active", comment: "")
		static let explanationSubtitleInactive = NSLocalizedString("ExposureDetection_Explanation_Subtitle_Inactive", comment: "")
		static let explanationTextOff = NSLocalizedString("ExposureDetection_Explanation_Text_Off", comment: "")
		static let explanationTextOutdated = NSLocalizedString("ExposureDetection_Explanation_Text_Outdated", comment: "")
		static let explanationTextUnknown = NSLocalizedString("ExposureDetection_Explanation_Text_Unknown", comment: "")
		static let explanationTextLow = NSLocalizedString("ExposureDetection_Explanation_Text_Low", comment: "")
		static let explanationTextHigh = NSLocalizedString("ExposureDetection_Explanation_Text_High", comment: "")

		static let buttonEnable = NSLocalizedString("ExposureDetection_Button_Enable", comment: "")
		static let buttonRefresh = NSLocalizedString("ExposureDetection_Button_Refresh", comment: "")
	}

	enum Settings {
		static let trackingStatusActive = NSLocalizedString("Settings_KontaktProtokollStatusActive", comment: "")
		static let trackingStatusInactive = NSLocalizedString("Settings_KontaktProtokollStatusInactive", comment: "")

		static let statusEnable = NSLocalizedString("Settings_StatusEnable", comment: "")
		static let statusDisable = NSLocalizedString("Settings_StatusDisable", comment: "")

		static let notificationStatusActive = NSLocalizedString("Settings_StatusActive", comment: "")
		static let notificationStatusInactive = NSLocalizedString("Settings_StatusInactive", comment: "")

		static let tracingLabel = NSLocalizedString("Settings_Tracing_Label", comment: "")
		static let notificationLabel = NSLocalizedString("Settings_Notification_Label", comment: "")
		static let resetLabel = NSLocalizedString("Settings_Reset_Label", comment: "")

		static let tracingDescription = NSLocalizedString("Settings_Tracing_Description", comment: "")
		static let notificationDescription = NSLocalizedString("Settings_Notification_Description", comment: "")
		static let resetDescription = NSLocalizedString("Settings_Reset_Description", comment: "")

		static let navigationBarTitle = NSLocalizedString("Settings_NavTitle", comment: "")
	}

	enum NotificationSettings {
		static let onTitle = NSLocalizedString("NotificationSettings_On_Title", comment: "")
		static let onSectionTitle = NSLocalizedString("NotificationSettings_On_SectionTitle", comment: "")
		static let riskChanges = NSLocalizedString("NotificationSettings_On_RiskChanges", comment: "")
		static let testsStatus = NSLocalizedString("NotificationSettings_On_TestsStatus", comment: "")

		static let offSectionTitle = NSLocalizedString("NotificationSettings_Off_SectionTitle", comment: "")
		static let enableNotifications = NSLocalizedString("NotificationSettings_Off_EnableNotifications", comment: "")
		static let statusInactive = NSLocalizedString("NotificationSettings_Off_StatusInactive", comment: "")
		static let infoTitle = NSLocalizedString("NotificationSettings_Off_InfoTitle", comment: "")
		static let infoDescription = NSLocalizedString("NotificationSettings_Off_InfoDescription", comment: "")
		static let openSettings = NSLocalizedString("NotificationSettings_Off_OpenSettings", comment: "")

		static let navigationBarTitle = NSLocalizedString("NotificationSettings_NavTitle", comment: "")
	}
	
	enum Onboarding {
		static let onboardingLetsGo = NSLocalizedString("Onboarding_LetsGo_actionText", comment: "")
		static let onboardingContinue = NSLocalizedString("Onboarding_Continue_actionText", comment: "")
		static let skipLongTextHint = NSLocalizedString("Onboarding_Continue_skipLongTextHint", comment: "")
		static let onboardingDoNotActivate = NSLocalizedString("Onboarding_DoNotActivate_actionText", comment: "")
		static let onboardingDoNotAllow = NSLocalizedString("Onboarding_doNotAllow_actionText", comment: "")
		static let onboarding_deactivate_exposure_notif_confirmation_title = NSLocalizedString("Onboarding_DeactivateExposureConfirmation_title", comment: "")
		static let onboarding_deactivate_exposure_notif_confirmation_message = NSLocalizedString("Onboarding_DeactivateExposureConfirmation_message", comment: "")

		static let onboardingInfo_togetherAgainstCoronaPage_imageDescription = NSLocalizedString("OnboardingInfo_togetherAgainstCoronaPage_imageDescription", comment: "")
		static let onboardingInfo_togetherAgainstCoronaPage_title = NSLocalizedString("OnboardingInfo_togetherAgainstCoronaPage_title", comment: "")
		static let onboardingInfo_togetherAgainstCoronaPage_boldText = NSLocalizedString("OnboardingInfo_togetherAgainstCoronaPage_boldText", comment: "")
		static let onboardingInfo_togetherAgainstCoronaPage_normalText = NSLocalizedString("OnboardingInfo_togetherAgainstCoronaPage_normalText", comment: "")
		static let onboardingInfo_privacyPage_imageDescription = NSLocalizedString("OnboardingInfo_privacyPage_imageDescription", comment: "")
		static let onboardingInfo_privacyPage_title = NSLocalizedString("OnboardingInfo_privacyPage_title", comment: "")
		static let onboardingInfo_privacyPage_boldText = NSLocalizedString("OnboardingInfo_privacyPage_boldText", comment: "")
		static let onboardingInfo_privacyPage_normalText = NSLocalizedString("OnboardingInfo_privacyPage_normalText", comment: "")
		static let onboardingInfo_enableLoggingOfContactsPage_imageDescription = NSLocalizedString("OnboardingInfo_enableLoggingOfContactsPage_imageDescription", comment: "")
		static let onboardingInfo_enableLoggingOfContactsPage_title = NSLocalizedString("OnboardingInfo_enableLoggingOfContactsPage_title", comment: "")
		static let onboardingInfo_enableLoggingOfContactsPage_boldText = NSLocalizedString("OnboardingInfo_enableLoggingOfContactsPage_boldText", comment: "")
		static let onboardingInfo_enableLoggingOfContactsPage_normalText = NSLocalizedString("OnboardingInfo_enableLoggingOfContactsPage_normalText", comment: "")
		static let onboardingInfo_enableLoggingOfContactsPage_panelTitle = NSLocalizedString("OnboardingInfo_enableLoggingOfContactsPage_panelTitle", comment: "")
		static let onboardingInfo_enableLoggingOfContactsPage_panelBody = NSLocalizedString("OnboardingInfo_enableLoggingOfContactsPage_panelBody", comment: "")
		static let onboardingInfo_howDoesDataExchangeWorkPage_imageDescription = NSLocalizedString("OnboardingInfo_howDoesDataExchangeWorkPage_imageDescription", comment: "")
		static let onboardingInfo_enableLoggingOfContactsPage_button = NSLocalizedString("Onboarding_EnableLogging_actionText", comment: "")
		static let onboardingInfo_howDoesDataExchangeWorkPage_title = NSLocalizedString("OnboardingInfo_howDoesDataExchangeWorkPage_title", comment: "")
		static let onboardingInfo_howDoesDataExchangeWorkPage_boldText = NSLocalizedString("OnboardingInfo_howDoesDataExchangeWorkPage_boldText", comment: "")
		static let onboardingInfo_howDoesDataExchangeWorkPage_normalText = NSLocalizedString("OnboardingInfo_howDoesDataExchangeWorkPage_normalText", comment: "")
		static let onboardingInfo_alwaysStayInformedPage_imageDescription = NSLocalizedString("OnboardingInfo_alwaysStayInformedPage_imageDescription", comment: "")
		static let onboardingInfo_alwaysStayInformedPage_title = NSLocalizedString("OnboardingInfo_alwaysStayInformedPage_title", comment: "")
		static let onboardingInfo_alwaysStayInformedPage_boldText = NSLocalizedString("OnboardingInfo_alwaysStayInformedPage_boldText", comment: "")
		static let onboardingInfo_alwaysStayInformedPage_normalText = NSLocalizedString("OnboardingInfo_alwaysStayInformedPage_normalText", comment: "")
	}

	enum ExposureNotificationSetting {
		static let title = NSLocalizedString("ExposureNotificationSetting_TracingSettingTitle", comment: "The title of the view")
		static let enableTracing = NSLocalizedString("ExposureNotificationSetting_EnableTracing", comment: "The enable tracing")
		static let limitedTracing = NSLocalizedString("ExposureNotificationSetting_Tracing_Limited", comment: "")
		static let deactivatedTracing = NSLocalizedString("ExposureNotificationSetting_Tracing_Deactivated", comment: "")
		static let descriptionTitle = NSLocalizedString("ExposureNotificationSetting_DescriptionTitle", comment: "The introduction label")
		static let descriptionTitleInactive = NSLocalizedString("ExposureNotificationSetting_DescriptionTitle_Inactive", comment: "The introduction label when tracing is not active")
		static let descriptionText1 = NSLocalizedString("ExposureNotificationSetting_DescriptionText1", comment: "")
		static let descriptionText2 = NSLocalizedString("ExposureNotificationSetting_DescriptionText2", comment: "")
		static let descriptionText3 = NSLocalizedString("ExposureNotificationSetting_DescriptionText3", comment: "")
		static let actionCellHeader = NSLocalizedString("ExposureNotificationSetting_ActionCell_Header", comment: "")
		static let activateBluetooth = NSLocalizedString("ExposureNotificationSetting_Activate_Bluetooth", comment: "")
		static let activateInternet = NSLocalizedString("ExposureNotificationSetting_Activate_Internet", comment: "")
		static let bluetoothDescription = NSLocalizedString("ExposureNotificationSetting_Bluetooth_Description", comment: "")
		static let internetDescription = NSLocalizedString("ExposureNotificationSetting_Internet_Description", comment: "")
		static let detailActionButtonTitle = NSLocalizedString("ExposureNotificationSetting_Detail_Action_Button", comment: "")
		static let tracingHistoryDescription = NSLocalizedString("ENSetting_Tracing_History", comment: "")
		static let activateOSENSetting = NSLocalizedString("ExposureNotificationSetting_Activate_OSENSetting", comment: "")
		static let activateOSENSettingDescription = NSLocalizedString("ExposureNotificationSetting_Activate_OSENSetting_Description", comment: "")
		static let activateParentalControlENSetting = NSLocalizedString("ExposureNotificationSetting_ParentalControls_OSENSetting", comment: "")
		static let activateParentalControlENSettingDescription = NSLocalizedString("ExposureNotificationSetting_ParentalControls_OSENSetting_Description", comment: "")
		static let authorizationRequiredENSetting = NSLocalizedString("ExposureNotificationSetting_AuthorizationRequired_OSENSetting", comment: "")
		static let authorizationRequiredENSettingDescription = NSLocalizedString("ExposureNotificationSetting_AuthorizationRequired_OSENSetting_Description", comment: "")
		static let authorizationButtonTitle = NSLocalizedString("ExposureNotificationSetting_AuthorizationRequired_ActionTitle", comment: "")
		static let privacyConsentActivateAction = NSLocalizedString("ExposureNotificationSetting_Activate_Action", comment: "")
		static let privacyConsentDismissAction = NSLocalizedString("ExposureNotificationSetting_Dismiss_Action", comment: "")

		static let accLabelEnabled = NSLocalizedString("ExposureNotificationSetting_AccLabel_Enabled", comment: "")
		static let accLabelDisabled = NSLocalizedString("ExposureNotificationSetting_AccLabel_Disabled", comment: "")
		static let accLabelBluetoothOff = NSLocalizedString("ExposureNotificationSetting_AccLabel_BluetoothOff", comment: "")
		static let accLabelInternetOff = NSLocalizedString("ExposureNotificationSetting_AccLabel_InternetOff", comment: "")
	}

	enum Home {
		// Home Navigation
		static let leftBarButtonDescription = NSLocalizedString("Home_LeftBarButton_description", comment: "")
		static let rightBarButtonDescription = NSLocalizedString("Home_RightBarButton_description", comment: "")

		// Activate Card
		static let activateCardOnTitle = NSLocalizedString("Home_Activate_Card_On_Title", comment: "")
		static let activateCardOffTitle = NSLocalizedString("Home_Activate_Card_Off_Title", comment: "")
		static let activateCardBluetoothOffTitle = NSLocalizedString("Home_Activate_Card_Bluetooth_Off_Title", comment: "")
		static let activateCardInternetOffTitle = NSLocalizedString("Home_Activate_Card_Internet_Off_Title", comment: "")

		// Inactive Card
		static let riskCardInactiveNoCalculationPossibleTitle = NSLocalizedString("Home_Risk_Inactive_NoCalculation_Possible_Title", comment: "")
		static let riskCardInactiveOutdatedResultsTitle = NSLocalizedString("Home_Risk_Inactive_Outdated_Results_Title", comment: "")
		static let riskCardInactiveNoCalculationPossibleBody = NSLocalizedString("Home_Risk_Inactive_NoCalculation_Possible_Body", comment: "")
		static let riskCardInactiveOutdatedResultsBody = NSLocalizedString("Home_Risk_Inactive_Outdated_Results_Body", comment: "")
		static let riskCardInactiveActivateItemTitle = NSLocalizedString("Home_Risk_Inactive_Activate_Item_Title", comment: "")
		static let riskCardInactiveActiveItemUnknownTitle = NSLocalizedString("Home_Risk_Inactive_Activate_Item_Unknown_Title", comment: "")
		static let riskCardInactiveActiveItemLowTitle = NSLocalizedString("Home_Risk_Inactive_Activate_Item_Low_Title", comment: "")
		static let riskCardInactiveActiveItemHighTitle = NSLocalizedString("Home_Risk_Inactive_Activate_Item_High_Title", comment: "")
		static let riskCardInactiveNoCalculationPossibleButton = NSLocalizedString("Home_Risk_Inactive_NoCalculation_Possible_Button", comment: "")
		static let riskCardInactiveOutdatedResultsButton = NSLocalizedString("Home_Risk_Inactive_Outdated_Results_Button", comment: "")

		// Common

		static let riskCardDateItemTitle = NSLocalizedString("Home_Risk_Date_Item_Title", comment: "")
		static let riskCardNoDateTitle = NSLocalizedString("Home_Risk_No_Date_Title", comment: "")
		static let riskCardIntervalUpdateTitle = NSLocalizedString("Home_Risk_Period_Update_Title", comment: "")
		static let riskCardIntervalDisabledButtonTitle = NSLocalizedString("Home_Risk_Period_Disabled_Button_Title", comment: "")
		static let riskCardNumberContactsItemTitle = NSLocalizedString("Home_Risk_Number_Contacts_Item_Title", comment: "")
		static let riskCardLastContactItemTitle = NSLocalizedString("Home_Risk_Last_Contact_Item_Title", comment: "")

		// Unknown Card
		static let riskCardUnknownTitle = NSLocalizedString("Home_Risk_Unknown_Title", comment: "")
		static let riskCardUnknownItemTitle = NSLocalizedString("Home_RiskCard_Unknown_Item_Title", comment: "")
		static let riskCardUnknownButton = NSLocalizedString("Home_RiskCard_Unknown_Button", comment: "")

		// Low Card

		static let riskCardLowTitle = NSLocalizedString("Home_Risk_Low_Title", comment: "")
		static let riskCardLowSaveDaysItemTitle = NSLocalizedString("Home_Risk_Low_SaveDays_Item_Title", comment: "")
		static let riskCardLowButton = NSLocalizedString("Home_Risk_Low_Button", comment: "")

		// High Card
		static let riskCardHighTitle = NSLocalizedString("Home_Risk_High_Title", comment: "")
		static let riskCardHighButton = NSLocalizedString("Home_Risk_High_Button", comment: "")

		static let riskCardStatusCheckTitle = NSLocalizedString("Home_Risk_Status_Check_Title", comment: "")
		static let riskCardStatusCheckBody = NSLocalizedString("Home_Risk_Status_Check_Body", comment: "")
		static let riskCardStatusCheckButton = NSLocalizedString("Home_Risk_Status_Check_Button", comment: "")

		// Thank you card
		static let thankYouCardTitle = NSLocalizedString("Home_Thank_You_Card_Title", comment: "")
		static let thankYouCardBody = NSLocalizedString("Home_Thank_You_Card_Body", comment: "")
		static let thankYouCardNoteTitle = NSLocalizedString("Home_Thank_You_Card_Note_Title", comment: "")
		static let thankYouCardPhoneItemTitle = NSLocalizedString("Home_Thank_You_Card_Phone_Item_Title", comment: "")
		static let thankYouCardHomeItemTitle = NSLocalizedString("Home_Thank_You_Card_Home_Item_Title", comment: "")
		static let thankYouCardFurtherInfoItemTitle = NSLocalizedString("Home_Thank_You_Card_Further_Info_Item_Title", comment: "")
		static let thankYouCard14DaysItemTitle = NSLocalizedString("Home_Thank_You_Card_14Days_Item_Title", comment: "")
		static let thankYouCardContactsItemTitle = NSLocalizedString("Home_Thank_You_Card_Contacts_Item_Title", comment: "")
		static let thankYouCardAppItemTitle = NSLocalizedString("Home_Thank_You_Card_App_Item_Title", comment: "")
		static let thankYouCardNoSymptomsItemTitle = NSLocalizedString("Home_Thank_You_Card_NoSymptoms_Item_Title", comment: "")

		// Finding positive card
		static let findingPositiveCardTitle = NSLocalizedString("Home_Finding_Positive_Card_Title", comment: "")
		static let findingPositiveCardStatusTitle = NSLocalizedString("Home_Finding_Positive_Card_Status_Title", comment: "")
		static let findingPositiveCardStatusSubtitle = NSLocalizedString("Home_Finding_Positive_Card_Status_Subtitle", comment: "")
		static let findingPositiveCardNoteTitle = NSLocalizedString("Home_Finding_Positive_Card_Note_Title", comment: "")
		static let findingPositivePhoneItemTitle = NSLocalizedString("Home_Finding_Positive_Card_Phone_Item_Title", comment: "")
		static let findingPositiveHomeItemTitle = NSLocalizedString("Home_Finding_Positive_Card_Home_Item_Title", comment: "")
		static let findingPositiveShareItemTitle = NSLocalizedString("Home_Finding_Positive_Card_Share_Item_Title", comment: "")
		static let findingPositiveCardButton = NSLocalizedString("Home_Finding_Positive_Card_Button", comment: "")

		// Submit Card
		static let submitCardTitle = NSLocalizedString("Home_SubmitCard_Title", comment: "")
		static let submitCardBody = NSLocalizedString("Home_SubmitCard_Body", comment: "")
		static let submitCardButton = NSLocalizedString("Home_SubmitCard_Button", comment: "")

		static let settingsCardTitle = NSLocalizedString("Home_SettingsCard_Title", comment: "")
		static let appInformationCardTitle = NSLocalizedString("Home_AppInformationCard_Title", comment: "")
		static let appInformationVersion = NSLocalizedString("Home_AppInformationCard_Version", comment: "")

		static let infoCardShareTitle = NSLocalizedString("Home_InfoCard_ShareTitle", comment: "")
		static let infoCardShareBody = NSLocalizedString("Home_InfoCard_ShareBody", comment: "")
		static let infoCardAboutTitle = NSLocalizedString("Home_InfoCard_AboutTitle", comment: "")
		static let infoCardAboutBody = NSLocalizedString("Home_InfoCard_AboutBody", comment: "")

		// Test Result States
		static let resultCardResultAvailableTitle = NSLocalizedString("Home_resultCard_ResultAvailableTitle", comment: "")
		static let resultCardResultUnvailableTitle = NSLocalizedString("Home_resultCard_ResultUnvailableTitle", comment: "")
		static let resultCardLoadingBody = NSLocalizedString("Home_resultCard_LoadingBody", comment: "")
		static let resultCardLoadingTitle = NSLocalizedString("Home_resultCard_LoadingTitle", comment: "")
		static let resultCardShowResultButton = NSLocalizedString("Home_resultCard_ShowResultButton", comment: "")
		static let resultCardNegativeTitle = NSLocalizedString("Home_resultCard_NegativeTitle", comment: "")
		static let resultCardNegativeDesc = NSLocalizedString("Home_resultCard_NegativeDesc", comment: "")
		static let resultCardPendingDesc = NSLocalizedString("Home_resultCard_PendingDesc", comment: "")
		static let resultCardInvalidTitle = NSLocalizedString("Home_resultCard_InvalidTitle", comment: "")
		static let resultCardInvalidDesc = NSLocalizedString("Home_resultCard_InvalidDesc", comment: "")
		static let resultCardLoadingErrorTitle = NSLocalizedString("Home_resultCard_LoadingErrorTitle", comment: "")
	}
	
	enum InviteFriends {
		static let title = NSLocalizedString("InviteFriends_Title", comment: "")
		static let description = NSLocalizedString("InviteFriends_Description", comment: "")
		static let submit = NSLocalizedString("InviteFriends_Button", comment: "")
		static let navigationBarTitle = NSLocalizedString("InviteFriends_NavTitle", comment: "")
		static let shareTitle = NSLocalizedString("InviteFriends_ShareTitle", comment: "")
		static let shareUrl = NSLocalizedString("InviteFriends_ShareUrl", comment: "")
		static let subtitle = NSLocalizedString("InviteFriends_Subtitle", comment: "")
		static let imageAccessLabel = NSLocalizedString("InviteFriends_Illustration_Label", comment: "")
	}

	enum Reset {
		static let navigationBarTitle = NSLocalizedString("Reset_NavTitle", comment: "")
		static let header1 = NSLocalizedString("Reset_Header1", comment: "")
		static let description1 = NSLocalizedString("Reset_Descrition1", comment: "")
		static let resetButton = NSLocalizedString("Reset_Button", comment: "")
		static let discardButton = NSLocalizedString("Reset_Discard", comment: "")
		static let infoTitle = NSLocalizedString("Reset_InfoTitle", comment: "")
		static let infoDescription = NSLocalizedString("Reset_InfoDescription", comment: "")
		static let subtitle = NSLocalizedString("Reset_Subtitle", comment: "")
		static let imageDescription = NSLocalizedString("Reset_ImageDescription", comment: "")
	}

	enum SafariView {
		static let targetURL = NSLocalizedString("safari_corona_website", comment: "")
	}

	enum LocalNotifications {
		static let ignore = NSLocalizedString("local_notifications_ignore", comment: "")
		static let detectExposureTitle = NSLocalizedString("local_notifications_detectexposure_title", comment: "")
		static let detectExposureBody = NSLocalizedString("local_notifications_detectexposure_body", comment: "")
		static let testResultsTitle = NSLocalizedString("local_notifications_testresults_title", comment: "")
		static let testResultsBody = NSLocalizedString("local_notifications_testresults_body", comment: "")
	}

	enum RiskLegend {
		static let title = NSLocalizedString("RiskLegend_Title", comment: "")
		static let subtitle = NSLocalizedString("RiskLegend_Subtitle", comment: "")
		static let legend1Title = NSLocalizedString("RiskLegend_Legend1_Title", comment: "")
		static let legend1Text = NSLocalizedString("RiskLegend_Legend1_Text", comment: "")
		static let legend2Title = NSLocalizedString("RiskLegend_Legend2_Title", comment: "")
		static let legend2Text = NSLocalizedString("RiskLegend_Legend2_Text", comment: "")
		static let legend2RiskLevels = NSLocalizedString("RiskLegend_Legend2_RiskLevels", comment: "")
		static let legend2High = NSLocalizedString("RiskLegend_Legend2_High", comment: "")
		static let legend2HighColor = NSLocalizedString("RiskLegend_Legend2_High_Color", comment: "")
		static let legend2Low = NSLocalizedString("RiskLegend_Legend2_Low", comment: "")
		static let legend2LowColor = NSLocalizedString("RiskLegend_Legend2_Low_Color", comment: "")
		static let legend2Unknown = NSLocalizedString("RiskLegend_Legend2_Unknown", comment: "")
		static let legend2UnknownColor = NSLocalizedString("RiskLegend_Legend2_Unknown_Color", comment: "")
		static let legend3Title = NSLocalizedString("RiskLegend_Legend3_Title", comment: "")
		static let legend3Text = NSLocalizedString("RiskLegend_Legend3_Text", comment: "")
		static let definitionsTitle = NSLocalizedString("RiskLegend_Definitions_Title", comment: "")
		static let storeTitle = NSLocalizedString("RiskLegend_Store_Title", comment: "")
		static let storeText = NSLocalizedString("RiskLegend_Store_Text", comment: "")
		static let checkTitle = NSLocalizedString("RiskLegend_Check_Title", comment: "")
		static let checkText = NSLocalizedString("RiskLegend_Check_Text", comment: "")
		static let contactTitle = NSLocalizedString("RiskLegend_Contact_Title", comment: "")
		static let contactText = NSLocalizedString("RiskLegend_Contact_Text", comment: "")
		static let notificationTitle = NSLocalizedString("RiskLegend_Notification_Title", comment: "")
		static let notificationText = NSLocalizedString("RiskLegend_Notification_Text", comment: "")
		static let randomTitle = NSLocalizedString("RiskLegend_Random_Title", comment: "")
		static let randomText = NSLocalizedString("RiskLegend_Random_Text", comment: "")
		static let titleImageAccLabel = NSLocalizedString("RiskLegend_Image1_AccLabel", comment: "")
	}

	enum UpdateMessage {
		static let title = NSLocalizedString("Update_Message_Title", comment: "")
		static let text = NSLocalizedString("Update_Message_Text", comment: "")
		static let textForce = NSLocalizedString("Update_Message_Text_Force", comment: "")
		static let actionUpdate = NSLocalizedString("Update_Message_Action_Update", comment: "")
		static let actionLater = NSLocalizedString("Update_Message_Action_Later", comment: "")
	}
	enum AppInformation {
		static let aboutNavigation = NSLocalizedString("App_Information_About_Navigation", comment: "")
		static let aboutImageDescription = NSLocalizedString("App_Information_About_ImageDescription", comment: "")
		static let aboutTitle = NSLocalizedString("App_Information_About_Title", comment: "")
		static let aboutDescription = NSLocalizedString("App_Information_About_Description", comment: "")
		static let aboutText = NSLocalizedString("App_Information_About_Text", comment: "")

		static let faqNavigation = NSLocalizedString("App_Information_FAQ_Navigation", comment: "")

		static let contactNavigation = NSLocalizedString("App_Information_Contact_Navigation", comment: "")
		static let contactImageDescription = NSLocalizedString("App_Information_Contact_ImageDescription", comment: "")
		static let contactTitle = NSLocalizedString("App_Information_Contact_Title", comment: "")
		static let contactDescription = NSLocalizedString("App_Information_Contact_Description", comment: "")
		static let contactHotlineTitle = NSLocalizedString("App_Information_Contact_Hotline_Title", comment: "")
		static let contactHotlineText = NSLocalizedString("App_Information_Contact_Hotline_Text", comment: "")
		static let contactHotlineNumber = NSLocalizedString("App_Information_Contact_Hotline_Number", comment: "")
		static let contactHotlineDescription = NSLocalizedString("App_Information_Contact_Hotline_Description", comment: "")
		static let contactHotlineTerms = NSLocalizedString("App_Information_Contact_Hotline_Terms", comment: "")

		static let imprintNavigation = NSLocalizedString("App_Information_Imprint_Navigation", comment: "")
		static let imprintImageDescription = NSLocalizedString("App_Information_Imprint_ImageDescription", comment: "")
		static let imprintSection1Title = NSLocalizedString("App_Information_Imprint_Section1_Title", comment: "")
		static let imprintSection1Text = NSLocalizedString("App_Information_Imprint_Section1_Text", comment: "")
		static let imprintSection2Title = NSLocalizedString("App_Information_Imprint_Section2_Title", comment: "")
		static let imprintSection2Text = NSLocalizedString("App_Information_Imprint_Section2_Text", comment: "")
		static let imprintSection3Title = NSLocalizedString("App_Information_Imprint_Section3_Title", comment: "")
		static let imprintSection3Text = NSLocalizedString("App_Information_Imprint_Section3_Text", comment: "")
		static let imprintSection4Title = NSLocalizedString("App_Information_Imprint_Section4_Title", comment: "")
		static let imprintSection4Text = NSLocalizedString("App_Information_Imprint_Section4_Text", comment: "")

		static let legalNavigation = NSLocalizedString("App_Information_Legal_Navigation", comment: "")
		static let legalImageDescription = NSLocalizedString("App_Information_Legal_ImageDescription", comment: "")

		static let privacyNavigation = NSLocalizedString("App_Information_Privacy_Navigation", comment: "")
		static let privacyImageDescription = NSLocalizedString("App_Information_Privacy_ImageDescription", comment: "")
		static let privacyTitle = NSLocalizedString("App_Information_Privacy_Title", comment: "")

		static let termsNavigation = NSLocalizedString("App_Information_Terms_Navigation", comment: "")
		static let termsImageDescription = NSLocalizedString("App_Information_Terms_ImageDescription", comment: "")
		static let termsTitle = NSLocalizedString("App_Information_Terms_Title", comment: "")
	}

<<<<<<< HEAD
	enum DatabaseError {
		static let errorMessage = NSLocalizedString("Database_Error_Message", comment: "")
=======
	enum ENATanInput {
		static let empty = NSLocalizedString("ENATanInput_Empty", comment: "")
		static let invalidCharacter = NSLocalizedString("ENATanInput_InvalidCharacter", comment: "")
		static let characterIndex = NSLocalizedString("ENATanInput_CharacterIndex", comment: "")
>>>>>>> 7ba0ef21
	}
}<|MERGE_RESOLUTION|>--- conflicted
+++ resolved
@@ -557,14 +557,13 @@
 		static let termsTitle = NSLocalizedString("App_Information_Terms_Title", comment: "")
 	}
 
-<<<<<<< HEAD
 	enum DatabaseError {
 		static let errorMessage = NSLocalizedString("Database_Error_Message", comment: "")
-=======
+	}
+	
 	enum ENATanInput {
 		static let empty = NSLocalizedString("ENATanInput_Empty", comment: "")
 		static let invalidCharacter = NSLocalizedString("ENATanInput_InvalidCharacter", comment: "")
 		static let characterIndex = NSLocalizedString("ENATanInput_CharacterIndex", comment: "")
->>>>>>> 7ba0ef21
 	}
 }