// Corona-Warn-App
//
// SAP SE and all other contributors
// copyright owners license this file to you under the Apache
// License, Version 2.0 (the "License"); you may not use this
// file except in compliance with the License.
// You may obtain a copy of the License at
//
// http://www.apache.org/licenses/LICENSE-2.0
//
// Unless required by applicable law or agreed to in writing,
// software distributed under the License is distributed on an
// "AS IS" BASIS, WITHOUT WARRANTIES OR CONDITIONS OF ANY
// KIND, either express or implied.  See the License for the
// specific language governing permissions and limitations
// under the License.

import BackgroundTasks
import ExposureNotification
import UIKit

final class SceneDelegate: UIResponder, UIWindowSceneDelegate {
	// MARK: Properties

	var window: UIWindow?
	var store: Store {
		UIApplication.coronaWarnDelegate().store
	}

	private var diagnosisKeysStore: DownloadedPackagesStore {
		UIApplication.coronaWarnDelegate().downloadedPackagesStore
	}

	#if targetEnvironment(simulator) || COMMUNITY
	// Enable third party contributors that do not have the required
	// entitlements to also use the app
	private let exposureManager: ExposureManager = {
		let keys = [ENTemporaryExposureKey()]
		return MockExposureManager(exposureNotificationError: nil, diagnosisKeysResult: (keys, nil))
	}()
	#else
	private let exposureManager = ENAExposureManager()
	#endif
	private let taskScheduler = ENATaskScheduler()
	private let navigationController: UINavigationController = .withLargeTitle()
	private var homeController: HomeViewController?
	var state = State(summary: nil, exposureManager: .init()) {
		didSet {
			homeController?.homeInteractor.state = .init(
				isLoading: false,
				summary: state.summary,
				exposureManager: state.exposureManager
			)
		}
	}

	private var developerMenu: DMDeveloperMenu?

	private func enableDeveloperMenuIfAllowed(in controller: UIViewController) {
		developerMenu = DMDeveloperMenu(
			presentingViewController: controller,
			client: client,
			store: store,
			exposureManager: exposureManager
		)
		developerMenu?.enableIfAllowed()
	}

	private(set) lazy var client: Client = {
		// We disable app store checks to make testing easier.
		//        #if APP_STORE
		//        return HTTPClient(configuration: .production)
		//        #endif

		if ClientMode.default == .mock {
			fatalError("not implemented")
		}

		let store = self.store
		guard
			let distributionURLString = store.developerDistributionBaseURLOverride,
			let submissionURLString = store.developerSubmissionBaseURLOverride,
			let verificationURLString = store.developerVerificationBaseURLOverride,
			let distributionURL = URL(string: distributionURLString),
			let verificationURL = URL(string: verificationURLString),
			let submissionURL = URL(string: submissionURLString) else {
			return HTTPClient(configuration: .production)
		}

		let config = HTTPClient.Configuration(
			apiVersion: "v1",
			country: "DE",
			endpoints: HTTPClient.Configuration.Endpoints(
				distribution: .init(baseURL: distributionURL, requiresTrailingSlash: false),
				submission: .init(baseURL: submissionURL, requiresTrailingSlash: true),
				verification: .init(baseURL: verificationURL, requiresTrailingSlash: false)
			)
		)
		return HTTPClient(configuration: config)
	}()

	// MARK: UISceneDelegate

	func scene(_ scene: UIScene, willConnectTo _: UISceneSession, options _: UIScene.ConnectionOptions) {
		guard let windowScene = (scene as? UIWindowScene) else { return }
		let window = UIWindow(windowScene: windowScene)
		self.window = window

		exposureManager.resume(observer: self)

		UNUserNotificationCenter.current().delegate = self
		taskScheduler.scheduleBackgroundTaskRequests()

		setupUI()

		NotificationCenter.default.addObserver(self, selector: #selector(isOnboardedDidChange(_:)), name: .isOnboardedDidChange, object: nil)

		NotificationCenter
			.default
			.addObserver(
				self,
				selector: #selector(exposureSummaryDidChange(_:)),
				name: .didDetectExposureDetectionSummary,
				object: nil
			)
	}

	// MARK: Helper

	private func setupUI() {
		store.isOnboarded ? showHome() : showOnboarding()
		window?.rootViewController = navigationController
		window?.makeKeyAndVisible()
	}

	private func showHome(animated _: Bool = false) {
<<<<<<< HEAD
		if exposureManager.preconditions().active {
=======
		#if targetEnvironment(simulator)
		// Enable third party contributors that do not have the required
		// entitlements to skip the exposure setup step in the iOS Simulator
		presentHomeVC()
		#else
		if exposureManager.preconditions().status == .active {
>>>>>>> d843f0a1
			presentHomeVC()
		} else {
			log(message: "ExposureManager not activate yet.")
			exposureManager.activate { [weak self] error in
				if let error = error {
					// TODO: Error handling, if error occurs, what can we do?
					logError(message: "Cannot activate the  ENManager. The reason is \(error)")
					return
				}
				self?.presentHomeVC()
			}
		}
	}

	private func presentHomeVC() {
		let vc = AppStoryboard.home.initiate(viewControllerType: HomeViewController.self) { [unowned self] coder in
			let homeVC = HomeViewController(
				coder: coder,
				exposureManager: self.exposureManager,
				client: UIApplication.coronaWarnDelegate().client,
				store: self.store,
				keyPackagesStore: self.diagnosisKeysStore,
				delegate: self
			)
			return homeVC
		}

		homeController = vc // strong ref needed
		homeController?.homeInteractor.state.exposureManager = state.exposureManager
		navigationController.setViewControllers(
			[vc],
			animated: true
		)
		enableDeveloperMenuIfAllowed(in: vc)
	}

	private func showOnboarding() {
		navigationController.navigationBar.prefersLargeTitles = false
		navigationController.setViewControllers(
			[
				AppStoryboard.onboarding.initiateInitial { [unowned self] coder in
					OnboardingInfoViewController(
						coder: coder,
						pageType: .togetherAgainstCoronaPage,
						exposureManager: self.exposureManager,
						taskScheduler: self.taskScheduler,
						store: self.store
					)
				}
			],
			animated: false
		)
	}

	@objc
	func isOnboardedDidChange(_: NSNotification) {
		store.isOnboarded ? showHome() : showOnboarding()
	}

	@objc
	func exposureSummaryDidChange(_ notification: NSNotification) {
		guard let summary = notification.userInfo?["summary"] as? ENExposureDetectionSummary else {
			fatalError("received invalid summary notification. this is a programmer error")
		}
		state.summary = summary
		updateState(state.exposureManager)
	}

	func scene(_: UIScene, openURLContexts URLContexts: Set<UIOpenURLContext>) {
		// We have to allow backend configuration via the url schema for now.
		//        #if APP_STORE
		//        return
		//        #endif

		guard let url = URLContexts.first?.url else {
			return
		}

		guard let components = NSURLComponents(
			url: url,
			resolvingAgainstBaseURL: true
		),
			let query = components.queryItems else {
			return
		}

		if let submissionBaseURL = query.valueFor(queryItem: "submissionBaseURL") {
			store.developerSubmissionBaseURLOverride = submissionBaseURL
		}
		if let distributionBaseURL = query.valueFor(queryItem: "distributionBaseURL") {
			store.developerDistributionBaseURLOverride = distributionBaseURL
		}
		if let verificationBaseURL = query.valueFor(queryItem: "verificationBaseURL") {
			store.developerVerificationBaseURLOverride = verificationBaseURL
		}

		UserDefaults.standard.synchronize()
	}

	// MARK: Privacy Protection

	func sceneDidBecomeActive(_: UIScene) {
		hidePrivacyProtectionWindow()
		UIApplication.shared.applicationIconBadgeNumber = 0
	}

	func sceneWillResignActive(_: UIScene) {
		showPrivacyProtectionWindow()
	}

	private var privacyProtectionWindow: UIWindow?

	private func showPrivacyProtectionWindow() {
		guard
			let windowScene = window?.windowScene,
			store.isOnboarded == true
		else {
			return
		}
		let privacyProtectionViewController = PrivacyProtectionViewController()
		privacyProtectionWindow = UIWindow(windowScene: windowScene)
		privacyProtectionWindow?.rootViewController = privacyProtectionViewController
		privacyProtectionWindow?.windowLevel = .alert + 1
		privacyProtectionWindow?.makeKeyAndVisible()
		privacyProtectionViewController.show()
	}

	private func hidePrivacyProtectionWindow() {
		guard let privacyProtectionViewController = privacyProtectionWindow?.rootViewController as? PrivacyProtectionViewController else {
			return
		}
		privacyProtectionViewController.hide {
			self.privacyProtectionWindow?.isHidden = true
			self.privacyProtectionWindow = nil
		}
	}
}

extension SceneDelegate: ENAExposureManagerObserver {
	func exposureManager(
		_: ENAExposureManager,
		didChangeState newState: ExposureManagerState
	) {
		let message = """
		New status of EN framework:
		Authorized: \(newState.authorized)
		enabled: \(newState.enabled)
		status: \(newState.status)
		"""
		log(message: message)

		if newState.isGood {
			log(message: "Enabled")
		}

		state.exposureManager = newState
		updateState(newState)
	}
}

extension SceneDelegate: HomeViewControllerDelegate {
	func homeViewControllerUserDidRequestReset(_: HomeViewController) {
		store.isOnboarded = false
		store.dateLastExposureDetection = nil
		UIApplication.coronaWarnDelegate().downloadedPackagesStore.reset()
	}

	func homeViewControllerStartExposureTransaction(_: HomeViewController) {
		UIApplication.coronaWarnDelegate().appStartExposureDetectionTransaction()
	}
}

extension SceneDelegate: UNUserNotificationCenterDelegate {
	func userNotificationCenter(_: UNUserNotificationCenter, willPresent _: UNNotification, withCompletionHandler completionHandler: @escaping (UNNotificationPresentationOptions) -> Void) {
		completionHandler([.alert, .badge, .sound])
	}

	func userNotificationCenter(_: UNUserNotificationCenter, didReceive response: UNNotificationResponse, withCompletionHandler completionHandler: @escaping () -> Void) {
		switch response.notification.request.identifier {
		case ENATaskIdentifier.exposureNotification.backgroundTaskSchedulerIdentifier:
			log(message: "Handling notification for \(response.notification.request.identifier)")

			switch response.actionIdentifier {
			case LocalNotificationAction.openExposureDetectionResults.rawValue: showHome(animated: true)
			case LocalNotificationAction.openTestResults.rawValue: showHome(animated: true)
			case LocalNotificationAction.ignore.rawValue: break
			case UNNotificationDefaultActionIdentifier: break
			case UNNotificationDismissActionIdentifier: break
			default: break
			}

		default:
			log(message: "Handling notification for \(response.notification.request.identifier)")
		}

		completionHandler()
	}
}

private extension UINavigationController {
	class func withLargeTitle() -> UINavigationController {
		let result = UINavigationController()
		result.navigationBar.prefersLargeTitles = true
		result.navigationBar.isTranslucent = true
		return result
	}
}

private extension Array where Element == URLQueryItem {
	func valueFor(queryItem named: String) -> String? {
		first(where: { $0.name == named })?.value
	}
}

extension SceneDelegate {
	struct State {
		var summary: ENExposureDetectionSummary?
		var exposureManager: ExposureManagerState
	}
}

extension SceneDelegate: ExposureStateUpdating {
	func updateState(_ state: ExposureManagerState) {
		homeController?.updateState(state)
	}
}<|MERGE_RESOLUTION|>--- conflicted
+++ resolved
@@ -134,16 +134,7 @@
 	}
 
 	private func showHome(animated _: Bool = false) {
-<<<<<<< HEAD
-		if exposureManager.preconditions().active {
-=======
-		#if targetEnvironment(simulator)
-		// Enable third party contributors that do not have the required
-		// entitlements to skip the exposure setup step in the iOS Simulator
-		presentHomeVC()
-		#else
 		if exposureManager.preconditions().status == .active {
->>>>>>> d843f0a1
 			presentHomeVC()
 		} else {
 			log(message: "ExposureManager not activate yet.")
