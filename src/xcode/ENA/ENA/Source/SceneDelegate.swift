// Corona-Warn-App
//
// SAP SE and all other contributors
// copyright owners license this file to you under the Apache
// License, Version 2.0 (the "License"); you may not use this
// file except in compliance with the License.
// You may obtain a copy of the License at
//
// http://www.apache.org/licenses/LICENSE-2.0
//
// Unless required by applicable law or agreed to in writing,
// software distributed under the License is distributed on an
// "AS IS" BASIS, WITHOUT WARRANTIES OR CONDITIONS OF ANY
// KIND, either express or implied.  See the License for the
// specific language governing permissions and limitations
// under the License.

import BackgroundTasks
import ExposureNotification
import UIKit
import Reachability

final class SceneDelegate: UIResponder, UIWindowSceneDelegate, RequiresAppDependencies {
	// MARK: Properties

	var window: UIWindow?

	#if targetEnvironment(simulator) || COMMUNITY
	// Enable third party contributors that do not have the required
	// entitlements to also use the app
	private let exposureManager: ExposureManager = {
		let keys = [ENTemporaryExposureKey()]
		return MockExposureManager(exposureNotificationError: nil, diagnosisKeysResult: (keys, nil))
	}()
	#else
	private let exposureManager: ExposureManager = ENAExposureManager()
	#endif
	private lazy var navigationController: UINavigationController = AppNavigationController()
	private var homeController: HomeViewController?
	var state = State(summary: nil, exposureManager: .init()) {
		didSet {
			homeController?.homeInteractor.state = .init(
				isLoading: false,
				exposureManager: state.exposureManager
			)
		}
	}

	private var developerMenu: DMDeveloperMenu?

	private func enableDeveloperMenuIfAllowed(in controller: UIViewController) {
		developerMenu = DMDeveloperMenu(
			presentingViewController: controller,
			client: client,
			store: store,
			exposureManager: exposureManager
		)
		developerMenu?.enableIfAllowed()
	}

	private lazy var clientConfiguration: HTTPClient.Configuration = {
		guard
			let distributionURLString = store.developerDistributionBaseURLOverride,
			let submissionURLString = store.developerSubmissionBaseURLOverride,
			let verificationURLString = store.developerVerificationBaseURLOverride,
			let distributionURL = URL(string: distributionURLString),
			let verificationURL = URL(string: verificationURLString),
			let submissionURL = URL(string: submissionURLString) else {
			return .production
		}

		return HTTPClient.Configuration(
			apiVersion: "v1",
			country: "DE",
			endpoints: HTTPClient.Configuration.Endpoints(
				distribution: .init(baseURL: distributionURL, requiresTrailingSlash: false),
				submission: .init(baseURL: submissionURL, requiresTrailingSlash: true),
				verification: .init(baseURL: verificationURL, requiresTrailingSlash: false)
			)
		)
	}()

	private(set) lazy var client: Client = {
		// We disable app store checks to make testing easier.
		//        #if APP_STORE
		//        return HTTPClient(configuration: .production)
		//        #endif
		return HTTPClient(configuration: self.clientConfiguration)
	}()

	private var enStateHandler: ENStateHandler?

	// MARK: UISceneDelegate

	func scene(_ scene: UIScene, willConnectTo _: UISceneSession, options _: UIScene.ConnectionOptions) {
		guard let windowScene = (scene as? UIWindowScene) else { return }
		let window = UIWindow(windowScene: windowScene)
		self.window = window

		exposureManager.resume(observer: self)

		UNUserNotificationCenter.current().delegate = self

		setupUI()

		NotificationCenter.default.addObserver(self, selector: #selector(isOnboardedDidChange(_:)), name: .isOnboardedDidChange, object: nil)

		NotificationCenter
			.default
			.addObserver(
				self,
				selector: #selector(exposureSummaryDidChange(_:)),
				name: .didDetectExposureDetectionSummary,
				object: nil
			)
	}

	func sceneWillEnterForeground(_ scene: UIScene) {
		let state = exposureManager.preconditions()
		let newState = ExposureManagerState(
				authorized: ENManager.authorizationStatus == .authorized,
				enabled: state.enabled,
				status: state.status
		)
		updateExposureState(newState)
	}


	func sceneDidBecomeActive(_: UIScene) {
		hidePrivacyProtectionWindow()
		UIApplication.shared.applicationIconBadgeNumber = 0
	}

	func sceneWillResignActive(_: UIScene) {
		showPrivacyProtectionWindow()
	}

	func sceneDidEnterBackground(_ scene: UIScene) {
		taskScheduler.scheduleBackgroundTaskRequests()
	}

	// MARK: Helper

	private func setupUI() {
		setupNavigationBarAppearance()

		if (exposureManager is MockExposureManager) && UserDefaults.standard.value(forKey: "isOnboarded") as? String == "NO" {
			showOnboarding()
		} else if !store.isOnboarded {
			showOnboarding()
		} else {
			showHome()
		}
		window?.rootViewController = navigationController
		window?.makeKeyAndVisible()
	}

	private func setupNavigationBarAppearance() {
		let appearance = UINavigationBar.appearance()
		appearance.tintColor = .enaColor(for: .tint)
		appearance.titleTextAttributes = [
			NSAttributedString.Key.foregroundColor: UIColor.enaColor(for: .textPrimary1)
		]
		appearance.largeTitleTextAttributes = [
			NSAttributedString.Key.font: UIFont.preferredFont(forTextStyle: .largeTitle).scaledFont(size: 28, weight: .bold),
			NSAttributedString.Key.foregroundColor: UIColor.enaColor(for: .textPrimary1)
		]
	}

	private func showHome(animated _: Bool = false) {
		// FIXME: During the onboarding, if the user decline, the status == Unknown.
		//After that
		if exposureManager.preconditions().status == .active {
			presentHomeVC()
		} else {
//			let enManager = ENManager()
//			enManager.activate { theError in
//				if let theError = theError {
//					logError(message: "Cannot activate the  ENManager. The reason is \(theError)")
//					return
//				}
//				self.presentHomeVC()
//			}

			exposureManager.activate { [weak self] error in
				if let error = error {
					// TODO: Error handling, if error occurs, what can we do?
					logError(message: "Cannot activate the  ENManager. The reason is \(error)")
					return
				}
				// TODO: Set some state
				self?.presentHomeVC()
			}
		}
	}

	private func presentHomeVC() {
		enStateHandler = ENStateHandler(
			initialExposureManagerState: exposureManager.preconditions(),
			reachabilityService: ConnectivityReachabilityService(
				connectivityURLs: [clientConfiguration.configurationURL]
			),
			delegate: self
		)
		
		guard let enStateHandler = self.enStateHandler else {
			fatalError("It should not happen.")
		}

		let vc = AppStoryboard.home.initiate(viewControllerType: HomeViewController.self) { [unowned self] coder in
			HomeViewController(
				coder: coder,
				exposureManager: self.exposureManager,
<<<<<<< HEAD
				delegate: self
=======
				delegate: self,
				initialEnState: enStateHandler.state
>>>>>>> fbdcf8b4
			)
		}

		homeController = vc // strong ref needed
		homeController?.homeInteractor.state.exposureManager = state.exposureManager
		UIView.transition(with: navigationController.view, duration: CATransaction.animationDuration(), options: [.transitionCrossDissolve], animations: {
			self.navigationController.setViewControllers([vc], animated: false)
		})
		enableDeveloperMenuIfAllowed(in: vc)
	}

	private func showOnboarding() {
		navigationController.navigationBar.prefersLargeTitles = false
		navigationController.setViewControllers(
			[
				AppStoryboard.onboarding.initiateInitial { [unowned self] coder in
					OnboardingInfoViewController(
						coder: coder,
						pageType: .togetherAgainstCoronaPage,
						exposureManager: self.exposureManager,
						store: self.store
					)
				}
			],
			animated: false
		)
	}

	@objc
	func isOnboardedDidChange(_: NSNotification) {
		store.isOnboarded ? showHome() : showOnboarding()
	}

	@objc
	func exposureSummaryDidChange(_ notification: NSNotification) {
		guard let summary = notification.userInfo?["summary"] as? ENExposureDetectionSummary else {
			fatalError("received invalid summary notification. this is a programmer error")
		}
		state.summary = summary
		updateExposureState(state.exposureManager)
	}

	func scene(_: UIScene, openURLContexts URLContexts: Set<UIOpenURLContext>) {
		// We have to allow backend configuration via the url schema for now.
		//        #if APP_STORE
		//        return
		//        #endif

		guard let url = URLContexts.first?.url else {
			return
		}

		guard let components = NSURLComponents(
			url: url,
			resolvingAgainstBaseURL: true
		),
			let query = components.queryItems else {
			return
		}

		if let submissionBaseURL = query.valueFor(queryItem: "submissionBaseURL") {
			store.developerSubmissionBaseURLOverride = submissionBaseURL
		}
		if let distributionBaseURL = query.valueFor(queryItem: "distributionBaseURL") {
			store.developerDistributionBaseURLOverride = distributionBaseURL
		}
		if let verificationBaseURL = query.valueFor(queryItem: "verificationBaseURL") {
			store.developerVerificationBaseURLOverride = verificationBaseURL
		}
		
	}

	private var privacyProtectionWindow: UIWindow?
}

// MARK: Privacy Protection
extension SceneDelegate {
	private func showPrivacyProtectionWindow() {
		guard
			let windowScene = window?.windowScene,
			store.isOnboarded == true
			else {
				return
		}
		let privacyProtectionViewController = PrivacyProtectionViewController()
		privacyProtectionWindow = UIWindow(windowScene: windowScene)
		privacyProtectionWindow?.rootViewController = privacyProtectionViewController
		privacyProtectionWindow?.windowLevel = .alert + 1
		privacyProtectionWindow?.makeKeyAndVisible()
		privacyProtectionViewController.show()
	}

	private func hidePrivacyProtectionWindow() {
		guard let privacyProtectionViewController = privacyProtectionWindow?.rootViewController as? PrivacyProtectionViewController else {
			return
		}
		privacyProtectionViewController.hide {
			self.privacyProtectionWindow?.isHidden = true
			self.privacyProtectionWindow = nil
		}
	}
}

extension SceneDelegate: ENAExposureManagerObserver {
	func exposureManager(
		_: ENAExposureManager,
		didChangeState newState: ExposureManagerState
	) {
		// Add the new state to the history
		store.tracingStatusHistory = store.tracingStatusHistory.consumingState(newState)

		let message = """
		New status of EN framework:
		Authorized: \(newState.authorized)
		enabled: \(newState.enabled)
		status: \(newState.status)
		"""
		log(message: message)

		if newState.isGood {
			log(message: "Enabled")
		}

		state.exposureManager = newState
		updateExposureState(newState)
	}
}

extension SceneDelegate: HomeViewControllerDelegate {
	/// Resets all stores and notifies the Onboarding.
	func homeViewControllerUserDidRequestReset(_: HomeViewController) {
		store.clearAll()
		UIApplication.coronaWarnDelegate().downloadedPackagesStore.reset()
		NotificationCenter.default.post(name: .isOnboardedDidChange, object: nil)
	}

	func homeViewControllerStartExposureTransaction(_: HomeViewController) {
		UIApplication.coronaWarnDelegate().appStartExposureDetectionTransaction()
	}
}

extension SceneDelegate: UNUserNotificationCenterDelegate {
	func userNotificationCenter(_: UNUserNotificationCenter, willPresent _: UNNotification, withCompletionHandler completionHandler: @escaping (UNNotificationPresentationOptions) -> Void) {
		completionHandler([.alert, .badge, .sound])
	}

	func userNotificationCenter(_: UNUserNotificationCenter, didReceive response: UNNotificationResponse, withCompletionHandler completionHandler: @escaping () -> Void) {
		switch response.notification.request.identifier {
		case ENATaskIdentifier.detectExposures.backgroundTaskSchedulerIdentifier:
			log(message: "Handling notification for \(response.notification.request.identifier)")

			switch response.actionIdentifier {
			case UserNotificationAction.openExposureDetectionResults.rawValue: showHome(animated: true)
			case UserNotificationAction.openTestResults.rawValue: showHome(animated: true)
			case UserNotificationAction.ignore.rawValue: break
			case UNNotificationDefaultActionIdentifier: break
			case UNNotificationDismissActionIdentifier: break
			default: break
			}

		default:
			log(message: "Handling notification for \(response.notification.request.identifier)")
		}

		completionHandler()
	}
}

private extension Array where Element == URLQueryItem {
	func valueFor(queryItem named: String) -> String? {
		first(where: { $0.name == named })?.value
	}
}

extension SceneDelegate {
	struct State {
		var summary: ENExposureDetectionSummary?
		var exposureManager: ExposureManagerState
	}
}

extension SceneDelegate: ExposureStateUpdating {
	func updateExposureState(_ state: ExposureManagerState) {
		homeController?.updateExposureState(state)
		enStateHandler?.updateExposureState(state)
	}
}

extension SceneDelegate: ENStateHandlerUpdating {
	func updateEnState(_ state: ENStateHandler.State) {
		log(message: "SceneDelegate got EnState update: \(state)")
		homeController?.updateEnState(state)
	}
}<|MERGE_RESOLUTION|>--- conflicted
+++ resolved
@@ -211,12 +211,8 @@
 			HomeViewController(
 				coder: coder,
 				exposureManager: self.exposureManager,
-<<<<<<< HEAD
-				delegate: self
-=======
 				delegate: self,
 				initialEnState: enStateHandler.state
->>>>>>> fbdcf8b4
 			)
 		}
 
