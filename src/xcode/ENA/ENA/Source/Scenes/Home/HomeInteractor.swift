--- conflicted
+++ resolved
@@ -37,11 +37,8 @@
 	) {
 		self.homeViewController = homeViewController
 		self.state = state
-<<<<<<< HEAD
 		self.exposureSubmissionService = exposureSubmissionService
 		self.taskScheduler = taskScheduler
-=======
->>>>>>> 1d4bc731
 		self.enState = initialEnState
 		sections = initialCellConfigurators()
 		riskConsumer.didCalculateRisk = { [weak self] risk in
@@ -386,7 +383,6 @@
 			// This is shown when we registered a test.
 			// Note that the `positive` state has a custom cell and the risk cell will not be shown once the user was tested positive.
 
-<<<<<<< HEAD
 			switch self.testResult {
 			case .none:
 				// Risk card.
@@ -398,9 +394,6 @@
 				let testResultLoadingCellConfigurator = HomeTestResultLoadingCellConfigurator()
 				actionsConfigurators.append(testResultLoadingCellConfigurator)
 
-=======
-			switch testResult {
->>>>>>> 1d4bc731
 			case .positive:
 				let findingPositiveRiskCellConfigurator = setupFindingPositiveRiskCellConfigurator()
 				actionsConfigurators.append(findingPositiveRiskCellConfigurator)
