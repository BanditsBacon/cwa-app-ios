--- conflicted
+++ resolved
@@ -44,15 +44,12 @@
 		self.delegate = delegate
 
 		super.init(coder: coder)
-<<<<<<< HEAD
-=======
 		homeInteractor = HomeInteractor(
 			homeViewController: self,
 			store: store,
 			state: .init(isLoading: false, summary: nil, exposureManager: .init()),
 			taskScheduler: taskScheduler
 		)
->>>>>>> 2dc95203
 
 		exposureSubmissionService = ENAExposureSubmissionService(
 			diagnosiskeyRetrieval: self.exposureManager,
@@ -64,7 +61,8 @@
 			homeViewController: self,
 			store: store,
 			state: .init(isLoading: false, summary: nil, exposureManager: .init()),
-			exposureSubmissionService: exposureSubmissionService
+			exposureSubmissionService: exposureSubmissionService,
+			taskScheduler: taskScheduler
 		)
 	}
 
@@ -363,18 +361,18 @@
 			]
 		)
 
-<<<<<<< HEAD
 		let cellTypes: [UICollectionViewCell.Type] = [
 			ActivateCollectionViewCell.self,
-			RiskCollectionViewCell.self,
+			RiskLevelCollectionViewCell.self,
 			SubmitCollectionViewCell.self,
 			InfoCollectionViewCell.self,
-			HomeTestResultCell.self
+			HomeTestResultCell.self,
+			RiskInactiveCollectionViewCell.self,
+			RiskFindingPositiveCollectionViewCell.self,
+			RiskThankYouCollectionViewCell.self,
+			InfoCollectionViewCell.self
 		]
-		
-=======
-		let cellTypes: [UICollectionViewCell.Type] = [ActivateCollectionViewCell.self, RiskLevelCollectionViewCell.self, SubmitCollectionViewCell.self, RiskInactiveCollectionViewCell.self, RiskThankYouCollectionViewCell.self, InfoCollectionViewCell.self, RiskFindingPositiveCollectionViewCell.self]
->>>>>>> 2dc95203
+	
 		collectionView.register(cellTypes: cellTypes)
 		let nib6 = UINib(nibName: HomeFooterSupplementaryView.reusableViewIdentifier, bundle: nil)
 		collectionView.register(nib6, forSupplementaryViewOfKind: UICollectionView.elementKindSectionFooter, withReuseIdentifier: HomeFooterSupplementaryView.reusableViewIdentifier)
