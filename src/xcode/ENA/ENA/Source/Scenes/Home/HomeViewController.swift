--- conflicted
+++ resolved
@@ -117,7 +117,7 @@
 		super.viewWillDisappear(animated)
 		NotificationCenter.default.removeObserver(summaryNotificationObserver as Any, name: .didDetectExposureDetectionSummary, object: nil)
 	}
-	
+
 	override func traitCollectionDidChange(_ previousTraitCollection: UITraitCollection?) {
 		super.traitCollectionDidChange(previousTraitCollection)
 		if self.traitCollection.userInterfaceStyle != previousTraitCollection?.userInterfaceStyle {
@@ -270,23 +270,6 @@
 			AppInformationViewController(),
 			animated: true
 		)
-	}
-
-<<<<<<< HEAD
-=======
-	func showWebPage() {
-		if let url = URL(string: AppStrings.SafariView.targetURL) {
-			let config = SFSafariViewController.Configuration()
-			config.entersReaderIfAvailable = true
-			config.barCollapsingEnabled = true
-
-			let vc = SFSafariViewController(url: url, configuration: config)
-			present(vc, animated: true)
-		} else {
-			let error = "\(AppStrings.SafariView.targetURL) is no valid URL"
-			logError(message: error)
-			fatalError(error)
-		}
 	}
 
 	private func showScreenForActionSectionForCell(at indexPath: IndexPath) {
@@ -311,8 +294,6 @@
 			return
 		}
 	}
-
->>>>>>> 77173b03
 	private func showScreen(at indexPath: IndexPath) {
 		guard let section = Section(rawValue: indexPath.section) else { return }
 		let row = indexPath.row
@@ -389,7 +370,7 @@
 			RiskThankYouCollectionViewCell.self,
 			InfoCollectionViewCell.self
 		]
-	
+
 		collectionView.register(cellTypes: cellTypes)
 		let nib6 = UINib(nibName: HomeFooterSupplementaryView.reusableViewIdentifier, bundle: nil)
 		collectionView.register(nib6, forSupplementaryViewOfKind: UICollectionView.elementKindSectionFooter, withReuseIdentifier: HomeFooterSupplementaryView.reusableViewIdentifier)
@@ -428,13 +409,13 @@
 	func updateSections() {
 		sections = homeInteractor.sections
 	}
-	
+
 	private func configureUI() {
 
 		collectionView.backgroundColor = .systemGroupedBackground
 		let infoImage = UIImage(systemName: "info.circle")
 		navigationItem.rightBarButtonItem = UIBarButtonItem(image: infoImage, style: .plain, target: self, action: #selector(infoButtonTapped(_:)))
-		
+
 		let image = UIImage(named: "navi_bar_icon")
 		let leftItem = UIBarButtonItem(image: image, style: .plain, target: nil, action: nil)
 		leftItem.isEnabled = false
