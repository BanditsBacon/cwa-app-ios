// Corona-Warn-App
//
// SAP SE and all other contributors
// copyright owners license this file to you under the Apache
// License, Version 2.0 (the "License"); you may not use this
// file except in compliance with the License.
// You may obtain a copy of the License at
//
// http://www.apache.org/licenses/LICENSE-2.0
//
// Unless required by applicable law or agreed to in writing,
// software distributed under the License is distributed on an
// "AS IS" BASIS, WITHOUT WARRANTIES OR CONDITIONS OF ANY
// KIND, either express or implied.  See the License for the
// specific language governing permissions and limitations
// under the License.

import ExposureNotification
import UIKit

protocol HomeViewControllerDelegate: AnyObject {
	func homeViewControllerUserDidRequestReset(_ controller: HomeViewController)
}

// swiftlint:disable:next type_body_length
final class HomeViewController: UIViewController, RequiresAppDependencies {
	// MARK: Creating a Home View Controller

	init?(
		coder: NSCoder,
		exposureManager: ExposureManager,
		delegate: HomeViewControllerDelegate,
		initialEnState: ENStateHandler.State
	) {
		self.exposureManager = exposureManager
		self.delegate = delegate
		self.enState = initialEnState
		super.init(coder: coder)
		addToUpdatingSetIfNeeded(homeInteractor)
	}

	required init?(coder _: NSCoder) {
		fatalError("init(coder:) has intentionally not been implemented")
	}

	deinit {
		enStateUpdatingSet.removeAllObjects()
	}
	// MARK: Properties

	private var sections: HomeInteractor.SectionConfiguration = []
	private let exposureManager: ExposureManager
	private var dataSource: UICollectionViewDiffableDataSource<Section, UUID>?
	private var collectionView: UICollectionView!
	private var enState: ENStateHandler.State
	lazy var homeInteractor: HomeInteractor = {
		HomeInteractor(
			homeViewController: self,
			state: .init(
				isLoading: false,
				exposureManager: .init(),
                risk: risk
			),
<<<<<<< HEAD
			exposureSubmissionService: self.exposureSubmissionService,
			taskScheduler: self.taskScheduler,
=======
			exposureSubmissionService: exposureSubmissionService,
>>>>>>> 1d4bc731
			initialEnState: self.enState
		)
	}()
	private weak var exposureDetectionController: ExposureDetectionViewController?
	private weak var settingsController: SettingsViewController?
	private weak var notificationSettingsController: ExposureNotificationSettingViewController?
	private weak var delegate: HomeViewControllerDelegate?
	private lazy var exposureSubmissionService: ExposureSubmissionService = {
		ENAExposureSubmissionService(
			diagnosiskeyRetrieval: self.exposureManager,
			client: self.client,
			store: self.store
		)
	}()
	private var enStateUpdatingSet = NSHashTable<AnyObject>.weakObjects()

	private var risk: Risk?
	private let riskConsumer = RiskConsumer()

	enum Section: Int {
		case actions
		case infos
		case settings
	}

	// MARK: UIViewController

	override func viewDidLoad() {
		super.viewDidLoad()

		riskConsumer.didCalculateRisk = { [weak self] risk in
			self?.risk = risk
			self?.updateOwnUI()
		}

		configureHierarchy()
		configureDataSource()
		updateSections()
		applySnapshotFromSections()
		configureUI()
		homeInteractor.updateTestResults()
		setupAccessibility()
	}

	override func viewWillAppear(_ animated: Bool) {
		super.viewWillAppear(animated)
		updateOwnUI()
		navigationItem.largeTitleDisplayMode = .never
		homeInteractor.developerMenuEnableIfAllowed()
	}

	override func traitCollectionDidChange(_ previousTraitCollection: UITraitCollection?) {
		super.traitCollectionDidChange(previousTraitCollection)
		if self.traitCollection.userInterfaceStyle != previousTraitCollection?.userInterfaceStyle {
				let image = UIImage(named: "Corona-Warn-App")
				let leftItem = UIBarButtonItem(image: image, style: .plain, target: nil, action: nil)
				leftItem.isEnabled = false
				self.navigationItem.leftBarButtonItem = leftItem
		}
	}

	private func setupAccessibility() {
		self.navigationItem.leftBarButtonItem?.isAccessibilityElement = true
		self.navigationItem.leftBarButtonItem?.accessibilityTraits = .staticText
		self.navigationItem.leftBarButtonItem?.accessibilityLabel = AppStrings.Home.leftBarButtonDescription

		self.navigationItem.rightBarButtonItem?.isAccessibilityElement = true
		self.navigationItem.rightBarButtonItem?.accessibilityLabel = AppStrings.Home.rightBarButtonDescription
	}

	// MARK: Actions

	@objc
	private func infoButtonTapped() {
		present(
			AppStoryboard.riskLegend.initiateInitial(),
			animated: true,
			completion: nil
		)
	}

	// MARK: Misc

	// Called by HomeInteractor
	func setStateOfChildViewControllers(_ state: State) {
		let state = ExposureDetectionViewController.State(
			exposureManagerState: state.exposureManager,
			risk: risk,
			nextRefresh: nil
		)
		exposureDetectionController?.state = state
	}

	func showExposureSubmissionWithoutResult() {
		showExposureSubmission()
	}

	func showExposureSubmission(with result: TestResult? = nil) {
		present(
			AppStoryboard.exposureSubmission.initiateInitial { coder in
				ExposureSubmissionNavigationController(
					coder: coder,
					exposureSubmissionService: self.exposureSubmissionService,
					homeViewController: self,
					testResult: result
				)
			},
			animated: true
		)
	}

	func showDeveloperMenu() {
		present(
			AppStoryboard.developerMenu.initiateInitial(),
			animated: true,
			completion: nil
		)
	}

	func showInviteFriends() {
		navigationController?.pushViewController(
			FriendsInviteController.initiate(for: .inviteFriends),
			animated: true
		)
	}

	func showExposureNotificationSetting() {
		let storyboard = AppStoryboard.exposureNotificationSetting.instance
		let vc = storyboard.instantiateViewController(identifier: "ExposureNotificationSettingViewController") { coder in
			ExposureNotificationSettingViewController(
					coder: coder,
					initialEnState: self.enState,
					delegate: self
			)
		}
		addToUpdatingSetIfNeeded(vc)
		notificationSettingsController = vc
		navigationController?.pushViewController(vc, animated: true)
	}

	func showSetting() {
		let storyboard = AppStoryboard.settings.instance
		let vc = storyboard.instantiateViewController(identifier: "SettingsViewController") { coder in
			SettingsViewController(
				coder: coder,
				store: self.store,
				initialEnState: self.enState,
				delegate: self
			)
		}
		addToUpdatingSetIfNeeded(vc)
		settingsController = vc
		navigationController?.pushViewController(vc, animated: true)
	}

	func showExposureDetection() {
		let state = ExposureDetectionViewController.State(
			exposureManagerState: homeInteractor.state.exposureManager,
			risk: risk,
			nextRefresh: nil
		)

		let vc = AppStoryboard.exposureDetection.initiateInitial { coder in
			ExposureDetectionViewController(
				coder: coder,
				state: state,
				delegate: self
			)
		}
		addToUpdatingSetIfNeeded(vc)
		exposureDetectionController = vc as? ExposureDetectionViewController
		present(vc, animated: true)
	}

	func showAppInformation() {
		navigationController?.pushViewController(
			AppInformationViewController(),
			animated: true
		)
	}

	private func showScreenForActionSectionForCell(at indexPath: IndexPath) {
		let cell = collectionView.cellForItem(at: indexPath)
		switch cell {
		case is ActivateCollectionViewCell:
			showExposureNotificationSetting()
		case is RiskLevelCollectionViewCell:
		 	showExposureDetection()
		case is RiskFindingPositiveCollectionViewCell:
			showExposureSubmission(with: homeInteractor.testResult)
		case is HomeTestResultCell:
			showExposureSubmission(with: homeInteractor.testResult)
		case is SubmitCollectionViewCell:
			showExposureSubmission()
		case is RiskThankYouCollectionViewCell:
			return
		default:
			appLogger.log(message: "Unknown cell type tapped.", file: #file, line: #line, function: #function)
			return
		}
	}

	private func showScreen(at indexPath: IndexPath) {
		guard let section = Section(rawValue: indexPath.section) else { return }
		let row = indexPath.row
		switch section {
		case .actions:
			showScreenForActionSectionForCell(at: indexPath)
		case .infos:
			if row == 0 {
				showInviteFriends()
			} else {
				WebPageHelper.showWebPage(from: self)
			}
		case .settings:
			if row == 0 {
				showAppInformation()
			} else {
				showSetting()
			}
		}
	}

	// MARK: Configuration

	func reloadData() {
		guard isViewLoaded else { return }
		updateSections()
		collectionView.reloadData()
	}

	func reloadCell(at indexPath: IndexPath) {
		guard let snapshot = dataSource?.snapshot() else { return }
		guard let cell = collectionView.cellForItem(at: indexPath) else { return }
		sections[indexPath.section].cellConfigurators[indexPath.item].configureAny(cell: cell)
		dataSource?.apply(snapshot, animatingDifferences: true)
	}

	private func configureHierarchy() {
		let safeLayoutGuide = view.safeAreaLayoutGuide
		view.backgroundColor = .systemGroupedBackground
		collectionView = UICollectionView(
			frame: view.bounds,
			collectionViewLayout: UICollectionViewLayout.homeLayout(delegate: self)
		)
		collectionView.delegate = self
		collectionView.translatesAutoresizingMaskIntoConstraints = false
		collectionView.isAccessibilityElement = false
		collectionView.shouldGroupAccessibilityChildren = true
		collectionView.alwaysBounceVertical = true
		view.addSubview(collectionView)

		NSLayoutConstraint.activate(
			[
				collectionView.leadingAnchor.constraint(equalTo: safeLayoutGuide.leadingAnchor),
				collectionView.topAnchor.constraint(equalTo: safeLayoutGuide.topAnchor),
				collectionView.trailingAnchor.constraint(equalTo: safeLayoutGuide.trailingAnchor),
				collectionView.bottomAnchor.constraint(equalTo: view.bottomAnchor)
			]
		)

		let cellTypes: [UICollectionViewCell.Type] = [
			ActivateCollectionViewCell.self,
			RiskLevelCollectionViewCell.self,
			SubmitCollectionViewCell.self,
			InfoCollectionViewCell.self,
			HomeTestResultCell.self,
			RiskInactiveCollectionViewCell.self,
			RiskFindingPositiveCollectionViewCell.self,
			RiskThankYouCollectionViewCell.self,
			InfoCollectionViewCell.self,
			HomeTestResultLoadingCell.self
		]

		collectionView.register(cellTypes: cellTypes)
		let nib6 = UINib(nibName: HomeFooterSupplementaryView.reusableViewIdentifier, bundle: nil)
		collectionView.register(nib6, forSupplementaryViewOfKind: UICollectionView.elementKindSectionFooter, withReuseIdentifier: HomeFooterSupplementaryView.reusableViewIdentifier)
	}

	private func configureDataSource() {
		dataSource = UICollectionViewDiffableDataSource<Section, UUID>(collectionView: collectionView) { [unowned self] collectionView, indexPath, _ in
			let configurator = self.sections[indexPath.section].cellConfigurators[indexPath.row]
			let cell = collectionView.dequeueReusableCell(cellType: configurator.viewAnyType, for: indexPath)
			configurator.configureAny(cell: cell)
			return cell
		}
		dataSource?.supplementaryViewProvider = { collectionView, kind, indexPath in
			let identifier = HomeFooterSupplementaryView.reusableViewIdentifier
			guard let supplementaryView = collectionView.dequeueReusableSupplementaryView(
				ofKind: kind,
				withReuseIdentifier: identifier,
				for: indexPath
			) as? HomeFooterSupplementaryView else {
				fatalError("Cannot create new supplementary")
			}
			supplementaryView.configure()
			return supplementaryView
		}
	}

	func applySnapshotFromSections(animatingDifferences: Bool = false) {
		var snapshot = NSDiffableDataSourceSnapshot<Section, UUID>()
		for section in sections {
			snapshot.appendSections([section.section])
			snapshot.appendItems( section.cellConfigurators.map { $0.identifier })
		}
		dataSource?.apply(snapshot, animatingDifferences: animatingDifferences)
	}

	func updateSections() {
		sections = homeInteractor.sections
	}

	private func configureUI() {
		collectionView.backgroundColor = .systemGroupedBackground
		let infoImage = UIImage(systemName: "info.circle")
		navigationItem.rightBarButtonItem = UIBarButtonItem(
			image: infoImage,
			style: .plain,
			target: self,
			action: #selector(infoButtonTapped)
		)
		let image = UIImage(named: "Corona-Warn-App")
		let leftItem = UIBarButtonItem(image: image, style: .plain, target: nil, action: nil)
		leftItem.isEnabled = false
		self.navigationItem.leftBarButtonItem = leftItem
	}
}

// MARK: - Update test state.

extension HomeViewController {
	func showTestResultScreen() {
		showExposureSubmission(with: homeInteractor.testResult)
	}

	func updateTestResultState() {
		homeInteractor.reloadActionSection()
		homeInteractor.updateTestResults()
	}
}

extension HomeViewController: HomeLayoutDelegate {
	func homeLayoutSection(for sectionIndex: Int) -> Section? {
		Section(rawValue: sectionIndex)
	}
}

extension HomeViewController: UICollectionViewDelegate {
	func collectionView(_: UICollectionView, didSelectItemAt indexPath: IndexPath) {
		showScreen(at: indexPath)
	}
}

extension HomeViewController: ExposureDetectionViewControllerDelegate {
	func exposureDetectionViewController(
		_: ExposureDetectionViewController,
		setExposureManagerEnabled enabled: Bool,
		completionHandler completion: @escaping (ExposureNotificationError?) -> Void
	) {
		setExposureManagerEnabled(enabled, then: completion)
	}
}

extension HomeViewController: ExposureNotificationSettingViewControllerDelegate {
	func exposureNotificationSettingViewController(
		_: ExposureNotificationSettingViewController,
		setExposureManagerEnabled enabled: Bool,
		then completion: @escaping (ExposureNotificationError?) -> Void
	) {
		setExposureManagerEnabled(enabled, then: completion)
	}
}

extension HomeViewController: SettingsViewControllerDelegate {
	func settingsViewControllerUserDidRequestReset(_: SettingsViewController) {
		delegate?.homeViewControllerUserDidRequestReset(self)
	}

	func settingsViewController(
		_: SettingsViewController,
		setExposureManagerEnabled enabled: Bool,
		then completion: @escaping (ExposureNotificationError?) -> Void
	) {
		setExposureManagerEnabled(enabled, then: completion)
	}
}

private extension HomeViewController {
	func setExposureManagerEnabled(_ enabled: Bool, then completion: @escaping (ExposureNotificationError?) -> Void) {
		if enabled {
			exposureManager.enable(completion: completion)
		} else {
			exposureManager.disable(completion: completion)
		}
	}
}

extension HomeViewController: ExposureStateUpdating {
	func updateExposureState(_ state: ExposureManagerState) {
		updateOwnUI()
		exposureDetectionController?.updateUI()
		settingsController?.updateExposureState(state)
	}

	private func updateOwnUI() {
		reloadData()
	}
}

extension  HomeViewController: ENStateHandlerUpdating {
	func updateEnState(_ state: ENStateHandler.State) {
		enState = state
		updateAllState(state)
	}

	private func updateAllState(_ state: ENStateHandler.State) {
		enStateUpdatingSet.allObjects.forEach { anyObject in
			if let updating = anyObject as? ENStateHandlerUpdating {
				updating.updateEnState(state)
			}
		}
	}

	private func addToUpdatingSetIfNeeded(_ anyObject: AnyObject?) {
		if let anyObject = anyObject,
		   anyObject is ENStateHandlerUpdating {
			enStateUpdatingSet.add(anyObject)
		}
	}
}<|MERGE_RESOLUTION|>--- conflicted
+++ resolved
@@ -61,12 +61,8 @@
 				exposureManager: .init(),
                 risk: risk
 			),
-<<<<<<< HEAD
 			exposureSubmissionService: self.exposureSubmissionService,
 			taskScheduler: self.taskScheduler,
-=======
-			exposureSubmissionService: exposureSubmissionService,
->>>>>>> 1d4bc731
 			initialEnState: self.enState
 		)
 	}()
