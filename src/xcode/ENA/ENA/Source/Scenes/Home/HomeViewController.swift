--- conflicted
+++ resolved
@@ -93,13 +93,9 @@
 
         if exposureManagerEnabled == false {
             log(message: "WARNING: ExposureManager is not enabled. Our app currently expects the exposure manager to be enabled. Tap on 'Tracing ist aktiv' to enable it.")
-    }
-<<<<<<< HEAD
+        }
+    }
     
-=======
-                }
-
->>>>>>> b19021e1
 	override func viewWillDisappear(_ animated: Bool) {
 		super.viewWillDisappear(animated)
 		NotificationCenter.default.removeObserver(summaryNotificationObserver as Any, name: .didDetectExposureDetectionSummary, object: nil)
