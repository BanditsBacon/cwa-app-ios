--- conflicted
+++ resolved
@@ -63,11 +63,7 @@
     func showSubmitResult() {
         // swiftlint:disable:next unowned_variable_capture
         let vc = ExposureSubmissionViewController.initiate(for: .exposureSubmission) { [unowned self] coder in
-<<<<<<< HEAD
             let exposureSubmissionService = ExposureSubmissionServiceImpl(manager: ExposureManager(), client: HTTPClient()) // TODO: use shared client object
-=======
-            let exposureSubmissionService = ExposureSubmissionServiceImpl(manager: ExposureManager(), client: self.homeInteractor.client)
->>>>>>> d7e9be5a
             return ExposureSubmissionViewController(coder: coder, exposureSubmissionService: exposureSubmissionService)
         }
         let naviController = UINavigationController(rootViewController: vc)
