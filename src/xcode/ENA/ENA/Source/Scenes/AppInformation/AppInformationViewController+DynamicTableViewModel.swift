// Corona-Warn-App
//
// SAP SE and all other contributors
// copyright owners license this file to you under the Apache
// License, Version 2.0 (the "License"); you may not use this
// file except in compliance with the License.
// You may obtain a copy of the License at
//
// http://www.apache.org/licenses/LICENSE-2.0
//
// Unless required by applicable law or agreed to in writing,
// software distributed under the License is distributed on an
// "AS IS" BASIS, WITHOUT WARRANTIES OR CONDITIONS OF ANY
// KIND, either express or implied.  See the License for the
// specific language governing permissions and limitations
// under the License.

import Foundation
import UIKit

private extension DynamicCell {
	static func phone(text: String, number: String, accessibilityIdentifier: String?) -> Self {
		var cell: DynamicCell = .icon(UIImage(systemName: "phone"), text: text, tintColor: .enaColor(for: .textPrimary1), action: .call(number: number)) { _, cell, _ in
			cell.textLabel?.textColor = .enaColor(for: .textTint)
			(cell.textLabel as? ENALabel)?.style = .title2
			cell.accessibilityIdentifier = accessibilityIdentifier
		}
		cell.tag = "phone"
		return cell
	}

	static func headlineWithoutBottomInset(text: String, accessibilityIdentifier: String?) -> Self {
		.headline(text: text, accessibilityIdentifier: accessibilityIdentifier) { _, cell, _ in
			cell.contentView.preservesSuperviewLayoutMargins = false
			cell.contentView.layoutMargins.bottom = 0
			cell.accessibilityIdentifier = accessibilityIdentifier
		}
	}

	static func bodyWithoutTopInset(text: String, accessibilityIdentifier: String?) -> Self {
		.body(text: text, accessibilityIdentifier: accessibilityIdentifier) { _, cell, _ in
			cell.contentView.preservesSuperviewLayoutMargins = false
			cell.contentView.layoutMargins.top = 0
			cell.accessibilityIdentifier = accessibilityIdentifier
		}
	}

	static func html(url: URL?) -> Self {
		.identifier(AppInformationDetailViewController.CellReuseIdentifier.html) { viewController, cell, _  in
			guard let cell = cell as? DynamicTableViewHtmlCell else { return }
			cell.textView.delegate = viewController as? UITextViewDelegate
			if let url = url {
				cell.textView.load(from: url)
			}
		}
	}
}

private extension DynamicAction {
	static var safari: Self {
		.execute { viewController in
			WebPageHelper.showWebPage(from: viewController)
		}
	}

	static func push(model: DynamicTableViewModel, separators: Bool = false, withTitle title: String) -> Self {
		.execute { viewController in
			let detailViewController = AppInformationDetailViewController()
			detailViewController.title = title
			detailViewController.dynamicTableViewModel = model
			detailViewController.separatorStyle = separators ? .singleLine : .none
			viewController.navigationController?.pushViewController(detailViewController, animated: true)
		}
	}
}

extension AppInformationViewController {
	static let model: [Category: (text: String, accessibilityIdentifier: String?, action: DynamicAction)] = [
		.about: (
			text: AppStrings.AppInformation.aboutNavigation,
			accessibilityIdentifier: "AppStrings.AppInformation.aboutNavigation",
			action: .push(model: aboutModel, withTitle:  AppStrings.AppInformation.aboutNavigation)
		),
		.faq: (
			text: AppStrings.AppInformation.faqNavigation,
			accessibilityIdentifier: "AppStrings.AppInformation.faqNavigation",
			action: .safari
		),
		.terms: (
<<<<<<< HEAD
			text: AppStrings.AppInformation.termsNavigation,
			accessibilityIdentifier: "AppStrings.AppInformation.termsNavigation",
			action: .push(model: termsModel, withTitle:  AppStrings.AppInformation.termsTitle)
=======
			text: AppStrings.AppInformation.termsTitle,
			action: .push(model: termsModel, withTitle:  AppStrings.AppInformation.termsNavigation)
>>>>>>> 48fdf006
		),
		.privacy: (
			text: AppStrings.AppInformation.privacyNavigation,
			accessibilityIdentifier: "AppStrings.AppInformation.privacyNavigation",
			action: .push(model: privacyModel, withTitle:  AppStrings.AppInformation.privacyNavigation)
		),
		.legal: (
			text: AppStrings.AppInformation.legalNavigation,
			accessibilityIdentifier: "AppStrings.AppInformation.legalNavigation",
			action: .push(model: legalModel, separators: true, withTitle:  AppStrings.AppInformation.legalNavigation)
		),
		.contact: (
			text: AppStrings.AppInformation.contactNavigation,
			accessibilityIdentifier: "AppStrings.AppInformation.contactNavigation",
			action: .push(model: contactModel, withTitle:  AppStrings.AppInformation.contactNavigation)
		),
		.imprint: (
			text: AppStrings.AppInformation.imprintNavigation,
			accessibilityIdentifier: "AppStrings.AppInformation.imprintNavigation",
			action: .push(model: imprintModel, withTitle:  AppStrings.AppInformation.imprintNavigation)
		)
	]
}

extension AppInformationViewController {
	private static let aboutModel = DynamicTableViewModel([
		.section(
			header: .image(UIImage(named: "Illu_AppInfo_UeberApp"),
						   accessibilityLabel: AppStrings.AppInformation.aboutImageDescription,
						   accessibilityIdentifier: "AppStrings.AppInformation.aboutImageDescription",
						   height: 230),
			cells: [
				.title2(text: AppStrings.AppInformation.aboutTitle,
						accessibilityIdentifier: "AppStrings.AppInformation.aboutTitle"),
				.headline(text: AppStrings.AppInformation.aboutDescription,
						  accessibilityIdentifier: "AppStrings.AppInformation.aboutDescription"),
				.subheadline(text: AppStrings.AppInformation.aboutText,
							 accessibilityIdentifier: "AppStrings.AppInformation.aboutText")
			]
		)
	])

	private static let contactModel = DynamicTableViewModel([
		.section(
			header: .image(UIImage(named: "Illu_Appinfo_Kontakt"),
						   accessibilityLabel: AppStrings.AppInformation.contactImageDescription,
						   accessibilityIdentifier: "AppStrings.AppInformation.contactImageDescription",
						   height: 230),
			cells: [
				.title2(text: AppStrings.AppInformation.contactTitle,
						accessibilityIdentifier: "AppStrings.AppInformation.contactTitle"),
				.body(text: AppStrings.AppInformation.contactDescription,
					  accessibilityIdentifier: "AppStrings.AppInformation.contactDescription"),
				.headline(text: AppStrings.AppInformation.contactHotlineTitle,
						  accessibilityIdentifier: "AppStrings.AppInformation.contactHotlineTitle"),
				.phone(text: AppStrings.AppInformation.contactHotlineText, number: AppStrings.AppInformation.contactHotlineNumber,
					   accessibilityIdentifier: "AppStrings.AppInformation.contactHotlineText"),
				.footnote(text: AppStrings.AppInformation.contactHotlineDescription,
						  accessibilityIdentifier: "AppStrings.AppInformation.contactHotlineDescription"),
				.footnote(text: AppStrings.AppInformation.contactHotlineTerms,
						  accessibilityIdentifier: "AppStrings.AppInformation.contactHotlineTerms")
			]
		)
	])

	private static let imprintModel = DynamicTableViewModel([
		.section(
			header: .image(UIImage(named: "Illu_Appinfo_Impressum"),
						   accessibilityLabel: AppStrings.AppInformation.imprintImageDescription,
						   accessibilityIdentifier: "AppStrings.AppInformation.imprintImageDescription",
						   height: 230),
			cells: [
				.headline(text: AppStrings.AppInformation.imprintSection1Title,
						  accessibilityIdentifier: "AppStrings.AppInformation.imprintSection1Title"),
				.bodyWithoutTopInset(text: AppStrings.AppInformation.imprintSection1Text,
									 accessibilityIdentifier: "AppStrings.AppInformation.imprintSection1Text"),
				.headlineWithoutBottomInset(text: AppStrings.AppInformation.imprintSection2Title,
											accessibilityIdentifier: "AppStrings.AppInformation.imprintSection2Title"),
				.bodyWithoutTopInset(text: AppStrings.AppInformation.imprintSection2Text,
									 accessibilityIdentifier: "AppStrings.AppInformation.imprintSection2Text"),
				.headlineWithoutBottomInset(text: AppStrings.AppInformation.imprintSection3Title,
											accessibilityIdentifier: "AppStrings.AppInformation.imprintSection3Title"),
				.bodyWithoutTopInset(text: AppStrings.AppInformation.imprintSection3Text,
									 accessibilityIdentifier: "AppStrings.AppInformation.imprintSection3Text"),
				.headlineWithoutBottomInset(text: AppStrings.AppInformation.imprintSection4Title,
											accessibilityIdentifier: "AppStrings.AppInformation.imprintSection4Title"),
				.bodyWithoutTopInset(text: AppStrings.AppInformation.imprintSection4Text,
									 accessibilityIdentifier: "AppStrings.AppInformation.imprintSection4Text")
			]
		)
	])

	private static let privacyModel = DynamicTableViewModel([
		.section(
			header: .image(
				UIImage(named: "Illu_Appinfo_Datenschutz"),
				accessibilityLabel: AppStrings.AppInformation.privacyImageDescription,
				accessibilityIdentifier: "AppStrings.AppInformation.privacyImageDescription",
				height: 230
			),
			cells: [
				.title2(text: AppStrings.AppInformation.privacyTitle),
				.html(url: Bundle.main.url(forResource: "privacy-policy", withExtension: "html"))
			]
		)
	])

	private static let termsModel = DynamicTableViewModel([
		.section(
			header: .image(UIImage(named: "Illu_Appinfo_Nutzungsbedingungen"),
						   accessibilityLabel: AppStrings.AppInformation.termsImageDescription,
						   accessibilityIdentifier: "AppStrings.AppInformation.termsImageDescription",
						   height: 230),
			cells: [
				.title2(text: AppStrings.AppInformation.termsTitle),
				.html(url: Bundle.main.url(forResource: "usage", withExtension: "html"))
			]
		)
	])
}<|MERGE_RESOLUTION|>--- conflicted
+++ resolved
@@ -87,14 +87,9 @@
 			action: .safari
 		),
 		.terms: (
-<<<<<<< HEAD
-			text: AppStrings.AppInformation.termsNavigation,
+			text: AppStrings.AppInformation.termsTitle,
 			accessibilityIdentifier: "AppStrings.AppInformation.termsNavigation",
-			action: .push(model: termsModel, withTitle:  AppStrings.AppInformation.termsTitle)
-=======
-			text: AppStrings.AppInformation.termsTitle,
 			action: .push(model: termsModel, withTitle:  AppStrings.AppInformation.termsNavigation)
->>>>>>> 48fdf006
 		),
 		.privacy: (
 			text: AppStrings.AppInformation.privacyNavigation,
