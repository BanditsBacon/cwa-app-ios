//
//  ExposureDetectionViewController.swift
//  ENA
//
//  Created by Bormeth, Marc on 30.04.20.
//  Copyright © 2020 SAP SE. All rights reserved.
//

import UIKit
import ExposureNotification

final class ExposureDetectionViewController: UIViewController {

    @IBOutlet weak var activityIndicator: UIActivityIndicatorView!

    @IBOutlet weak var contactTitleLabel: UILabel!
    @IBOutlet weak var lastContactLabel: UILabel!

    @IBOutlet weak var lastSyncLabel: UILabel!
    @IBOutlet weak var syncButton: UIButton!
    @IBOutlet weak var nextSyncLabel: UILabel!

    @IBOutlet weak var infoTitleLabel: UILabel!
    @IBOutlet weak var infoTextView: UITextView!

    var client: Client?
    var exposureManager: ExposureManager?

    override func viewDidLoad() {
        super.viewDidLoad()

        NotificationCenter.default.addObserver(self,
                                               selector: #selector(updateLastSyncLabel),
                                               name: .dateLastExposureDetectionDidChange,
                                               object: nil)

        setupView()
    }

    private func setupView() {
        contactTitleLabel.text = AppStrings.ExposureDetection.lastContactTitle
        lastContactLabel.text = String.localizedStringWithFormat(AppStrings.ExposureDetection.lastContactDays, 3)

        updateLastSyncLabel()
        updateNextSyncLabel()

        syncButton.setTitle(AppStrings.ExposureDetection.synchronize, for: .normal)
        infoTitleLabel.text = AppStrings.ExposureDetection.info
        infoTextView.text = AppStrings.ExposureDetection.infoText
    }

    @objc
	func updateLastSyncLabel() {
        guard let lastSync = PersistenceManager.shared.dateLastExposureDetection else {
            lastSyncLabel.text = AppStrings.ExposureDetection.lastSync
            return
        }
        let hours = Calendar.current.component(.hour, from: lastSync)
        lastSyncLabel.text =  String.localizedStringWithFormat(AppStrings.ExposureDetection.lastContactHours, hours)
    }

    private func updateNextSyncLabel() {
        nextSyncLabel.text = String.localizedStringWithFormat(AppStrings.ExposureDetection.nextSync, 18)
    }


    @IBAction func refresh(_ sender: UIButton) {
        guard let client = client else {
            let error = "`client` must be set before being able to refresh."
            logError(message: error)
            fatalError(error)
        }

        // The user wants to know his/her current risk. We have to do several things in order to be able to display
        // the risk.
        // 1. Get the configuration from the backend.
        // 2. Get new diagnosis keys from the backend.
        // 3. Create a detector and start it.
        client.exposureConfiguration { configurationResult in
            switch configurationResult {
            case .success(let configuration):
                client.fetch() { [weak self] fetchResult in
<<<<<<< HEAD
					switch fetchResult {
					case .success(let keys):
						self?.startExposureDetector(configuration: configuration, newKeys: keys)
					case .failure(_):
                        log(message: "fail")
					}
                }
            case .failure(let error):
                logError(message: "error: \(error.localizedDescription)")
=======
                    switch fetchResult {
                        case .success(let urls):
                            self?.startExposureDetector(configuration: configuration, diagnosisKeyURLs: urls)
                        case .failure(let fetchError):
                            logError(message: "Failed to fetch using client: \(fetchError)")
                    }
                }
            case .failure(let error):
                logError(message: "Failed to get configuration: \(error)")
>>>>>>> cbf47d9e
            }
        }
    }

    private func startExposureDetector(configuration: ENExposureConfiguration, diagnosisKeyURLs: [URL]) {
        guard let exposureManager = exposureManager else {
            fatalError("exposureManager cannot be nil here.")
        }
        log(message: "Starting exposure detector")
        activityIndicator.startAnimating()
        let _ = exposureManager.detectExposures(configuration: configuration, diagnosisKeyURLs: diagnosisKeyURLs) { (summary, error) in
            if let error = error {
                self.activityIndicator.stopAnimating()
                logError(message: "Exposure detection failed due to underlying error: \(error.localizedDescription)")
                return
            }
            guard let summary = summary else {
                fatalError("can never happen")
            }
            log(message: "Exposure detection finished with summary: \(summary.pretty)")
            self.activityIndicator.stopAnimating()
            self.infoTextView.text = summary.pretty
        }
    }
}

fileprivate extension ENExposureDetectionSummary {
    var pretty: String {
        """
        daysSinceLastExposure: \(daysSinceLastExposure)
        matchedKeyCount: \(matchedKeyCount)
        maximumRiskScore: \(maximumRiskScore)
        """
    }
}<|MERGE_RESOLUTION|>--- conflicted
+++ resolved
@@ -80,27 +80,15 @@
             switch configurationResult {
             case .success(let configuration):
                 client.fetch() { [weak self] fetchResult in
-<<<<<<< HEAD
-					switch fetchResult {
-					case .success(let keys):
-						self?.startExposureDetector(configuration: configuration, newKeys: keys)
-					case .failure(_):
-                        log(message: "fail")
-					}
-                }
-            case .failure(let error):
-                logError(message: "error: \(error.localizedDescription)")
-=======
                     switch fetchResult {
                         case .success(let urls):
                             self?.startExposureDetector(configuration: configuration, diagnosisKeyURLs: urls)
                         case .failure(let fetchError):
-                            logError(message: "Failed to fetch using client: \(fetchError)")
+                            logError(message: "Failed to fetch using client: \(fetchError.localizedDescription)")
                     }
                 }
             case .failure(let error):
-                logError(message: "Failed to get configuration: \(error)")
->>>>>>> cbf47d9e
+                logError(message: "Failed to get configuration: \(error.localizedDescription)")
             }
         }
     }
