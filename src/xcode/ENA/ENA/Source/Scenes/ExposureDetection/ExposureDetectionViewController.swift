//
//  ExposureDetectionViewController.swift
//  ENA
//
//  Created by Bormeth, Marc on 30.04.20.
//  Copyright © 2020 SAP SE. All rights reserved.
//

import UIKit
import ExposureNotification

protocol ExposureDetectionViewControllerDelegate: AnyObject {
    func exposureDetectionViewController(_ controller: ExposureDetectionViewController, didReceiveSummary summary: ENExposureDetectionSummary)
}

final class ExposureDetectionViewController: UIViewController {
    // MARK: Properties
    @IBOutlet weak var activityIndicator: UIActivityIndicatorView!
    @IBOutlet weak var contactTitleLabel: UILabel!
    @IBOutlet weak var lastContactLabel: UILabel!
    @IBOutlet weak var lastSyncLabel: UILabel!
    @IBOutlet weak var syncButton: UIButton!
    @IBOutlet weak var nextSyncLabel: UILabel!
    @IBOutlet weak var infoTitleLabel: UILabel!
    @IBOutlet weak var infoTextView: UITextView!
    var client: Client?
    var exposureManager: ExposureManager?
    weak var delegate: ExposureDetectionViewControllerDelegate?

    // MARK: UIViewController
    override func viewDidLoad() {
        super.viewDidLoad()

        NotificationCenter.default.addObserver(
            self,
            selector: #selector(updateLastSyncLabel),
            name: .dateLastExposureDetectionDidChange,
            object: nil
        )

        setupView()
    }

    // MARK: Helper
    private func setupView() {
        contactTitleLabel.text = AppStrings.ExposureDetection.lastContactTitle
        lastContactLabel.text = String.localizedStringWithFormat(AppStrings.ExposureDetection.lastContactDays, 3)

        updateLastSyncLabel()
        updateNextSyncLabel()

        syncButton.setTitle(AppStrings.ExposureDetection.synchronize, for: .normal)
        infoTitleLabel.text = AppStrings.ExposureDetection.info
        infoTextView.text = AppStrings.ExposureDetection.infoText
    }

    // MARK: Notification Handler
    @objc
	func updateLastSyncLabel() {
        guard let lastSync = PersistenceManager.shared.dateLastExposureDetection else {
            lastSyncLabel.text = AppStrings.ExposureDetection.lastSync
            return
        }
        let hours = Calendar.current.component(.hour, from: lastSync)
        lastSyncLabel.text = String.localizedStringWithFormat(AppStrings.ExposureDetection.lastContactHours, hours)
    }

    private func updateNextSyncLabel() {
        nextSyncLabel.text = String.localizedStringWithFormat(AppStrings.ExposureDetection.nextSync, 18)
    }

<<<<<<< HEAD
=======

    // MARK: Actions
>>>>>>> d031087d
    @IBAction func refresh(_ sender: UIButton) {
        guard let client = client else {
            let error = "`client` must be set before being able to refresh."
            logError(message: error)
            fatalError(error)
        }

        // The user wants to know his/her current risk. We have to do several things in order to be able to display
        // the risk.
        // 1. Get the configuration from the backend.
        // 2. Get new diagnosis keys from the backend.
        // 3. Create a detector and start it.
        client.exposureConfiguration { configurationResult in
            switch configurationResult {
            case .success(let configuration):
                client.fetch { [weak self] fetchResult in
                    switch fetchResult {
                    case .success(let urls):
                        self?.startExposureDetector(configuration: configuration, diagnosisKeyURLs: urls)
                    case .failure(let fetchError):
                        logError(message: "Failed to fetch using client: \(fetchError.localizedDescription)")
                    }
                }
            case .failure(let error):
                logError(message: "Failed to get configuration: \(error.localizedDescription)")
            }
        }
    }

    private func startExposureDetector(configuration: ENExposureConfiguration, diagnosisKeyURLs: [URL]) {
        guard let exposureManager = exposureManager else {
            fatalError("exposureManager cannot be nil here.")
        }
        log(message: "Starting exposure detector")
        activityIndicator.startAnimating()
        _ = exposureManager.detectExposures(configuration: configuration, diagnosisKeyURLs: diagnosisKeyURLs) { summary, error in
            if let error = error {
                self.activityIndicator.stopAnimating()
                logError(message: "Exposure detection failed due to underlying error: \(error.localizedDescription)")
                return
            }
            guard let summary = summary else {
                fatalError("can never happen")
            }
            self.delegate?.exposureDetectionViewController(self, didReceiveSummary: summary)
            log(message: "Exposure detection finished with summary: \(summary.pretty)")
            self.activityIndicator.stopAnimating()
            self.infoTextView.text = summary.pretty
        }
    }
}

fileprivate extension ENExposureDetectionSummary {
    var pretty: String {
        """
        daysSinceLastExposure: \(daysSinceLastExposure)
        matchedKeyCount: \(matchedKeyCount)
        maximumRiskScore: \(maximumRiskScore)
        """
    }
}<|MERGE_RESOLUTION|>--- conflicted
+++ resolved
@@ -69,11 +69,8 @@
         nextSyncLabel.text = String.localizedStringWithFormat(AppStrings.ExposureDetection.nextSync, 18)
     }
 
-<<<<<<< HEAD
-=======
 
     // MARK: Actions
->>>>>>> d031087d
     @IBAction func refresh(_ sender: UIButton) {
         guard let client = client else {
             let error = "`client` must be set before being able to refresh."
