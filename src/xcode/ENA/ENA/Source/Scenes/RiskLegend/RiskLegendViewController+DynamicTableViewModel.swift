//
// Corona-Warn-App
//
// SAP SE and all other contributors /
// copyright owners license this file to you under the Apache
// License, Version 2.0 (the "License"); you may not use this
// file except in compliance with the License.
// You may obtain a copy of the License at
//
// http://www.apache.org/licenses/LICENSE-2.0
//
// Unless required by applicable law or agreed to in writing,
// software distributed under the License is distributed on an
// "AS IS" BASIS, WITHOUT WARRANTIES OR CONDITIONS OF ANY
// KIND, either express or implied.  See the License for the
// specific language governing permissions and limitations
// under the License.
//

import Foundation
import UIKit

extension RiskLegendViewController {
	var model: DynamicTableViewModel {
		DynamicTableViewModel([
			.navigationSubtitle(text: AppStrings.RiskLegend.subtitle),
			.section(
<<<<<<< HEAD
				header: .image(UIImage(named: "risk-legend-image"), accessibilityLabel: AppStrings.RiskLegend.titleImageAccLabel, height: 200),
=======
				header: .image(UIImage(named: "Illu_Legende_Overview"), height: 200),
>>>>>>> 39d43d50
				footer: .space(height: 32),
				cells: [
					.iconTitle(number: 1, text: AppStrings.RiskLegend.legend1Title),
					.body(text: AppStrings.RiskLegend.legend1Text)
				]
			),
			.section(
				footer: .space(height: 32),
				cells: [
					.iconTitle(number: 2, text: AppStrings.RiskLegend.legend2Title),
					.body(text: AppStrings.RiskLegend.legend2Text),
					.space(height: 8),
					.headline(text: AppStrings.RiskLegend.legend2RiskLevels),
					.space(height: 8),
					.dotBodyCell(color: .preferredColor(for: .negativeRisk), text: AppStrings.RiskLegend.legend2High),
					.dotBodyCell(color: .preferredColor(for: .positiveRisk), text: AppStrings.RiskLegend.legend2Low),
					.dotBodyCell(color: .preferredColor(for: .unknownRisk), text: AppStrings.RiskLegend.legend2Unknown)
				]
			),
			.section(
				footer: .separator(color: .preferredColor(for: .separator), insets: UIEdgeInsets(top: 32, left: 0, bottom: 32, right: 0)),
				cells: [
					.iconTitle(number: 3, text: AppStrings.RiskLegend.legend3Title),
					.body(text: AppStrings.RiskLegend.legend3Text)
				]
			),
			.section(
				footer: .space(height: 8),
				cells: [
					.title2(text: AppStrings.RiskLegend.definitionsTitle)
				]
			),
			.section(
				cells: [
					.headlineWithoutBottomInset(text: AppStrings.RiskLegend.storeTitle),
					.body(text: AppStrings.RiskLegend.storeText)
				]
			),
			.section(
				header: .space(height: 16),
				cells: [
					.headlineWithoutBottomInset(text: AppStrings.RiskLegend.checkTitle),
					.body(text: AppStrings.RiskLegend.checkText)
				]
			),
			.section(
				header: .space(height: 16),
				cells: [
					.headlineWithoutBottomInset(text: AppStrings.RiskLegend.contactTitle),
					.body(text: AppStrings.RiskLegend.contactText)
				]
			),
			.section(
				header: .space(height: 16),
				cells: [
					.headlineWithoutBottomInset(text: AppStrings.RiskLegend.notificationTitle),
					.body(text: AppStrings.RiskLegend.notificationText)
				]
			),
			.section(
				header: .space(height: 16),
				cells: [
					.headlineWithoutBottomInset(text: AppStrings.RiskLegend.randomTitle),
					.body(text: AppStrings.RiskLegend.randomText)
				]
			)
		])
	}
}

private extension DynamicCell {
	static func headlineWithoutBottomInset(text: String) -> Self {
		.headline(text: text) { _, cell, _ in
			cell.contentView.preservesSuperviewLayoutMargins = false
			cell.contentView.layoutMargins.bottom = 0
		}
	}

	static func iconTitle(number: UInt8, text: String) -> Self {
		.identifier(RiskLegendViewController.CellReuseIdentifier.numberedTitle) { _, cell, _ in
			guard let cell = cell as? RiskLegendNumberedTitleCell else { return }
			cell.numberLabel.text = "\(number)"
			cell.textLabel?.text = text
		}
	}

	static func dotBodyCell(color: UIColor, text: String) -> Self {
		.identifier(RiskLegendViewController.CellReuseIdentifier.dotBody) { _, cell, _ in
			guard let cell = cell as? RiskLegendDotBodyCell else { return }
			cell.dotView.backgroundColor = color
			cell.textLabel?.text = text
		}
	}
}<|MERGE_RESOLUTION|>--- conflicted
+++ resolved
@@ -25,11 +25,7 @@
 		DynamicTableViewModel([
 			.navigationSubtitle(text: AppStrings.RiskLegend.subtitle),
 			.section(
-<<<<<<< HEAD
-				header: .image(UIImage(named: "risk-legend-image"), accessibilityLabel: AppStrings.RiskLegend.titleImageAccLabel, height: 200),
-=======
-				header: .image(UIImage(named: "Illu_Legende_Overview"), height: 200),
->>>>>>> 39d43d50
+				header: .image(UIImage(named: "Illu_Legende_Overview"), accessibilityLabel: AppStrings.RiskLegend.titleImageAccLabel, height: 200),
 				footer: .space(height: 32),
 				cells: [
 					.iconTitle(number: 1, text: AppStrings.RiskLegend.legend1Title),
