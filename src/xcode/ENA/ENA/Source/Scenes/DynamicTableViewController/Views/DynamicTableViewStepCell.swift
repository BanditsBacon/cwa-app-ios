// Corona-Warn-App
//
// SAP SE and all other contributors
// copyright owners license this file to you under the Apache
// License, Version 2.0 (the "License"); you may not use this
// file except in compliance with the License.
// You may obtain a copy of the License at
//
// http://www.apache.org/licenses/LICENSE-2.0
//
// Unless required by applicable law or agreed to in writing,
// software distributed under the License is distributed on an
// "AS IS" BASIS, WITHOUT WARRANTIES OR CONDITIONS OF ANY
// KIND, either express or implied.  See the License for the
// specific language governing permissions and limitations
// under the License.

import UIKit

class DynamicTableViewStepCell: UITableViewCell {

	// MARK: - Attributes.
	lazy var head = ENALabel(frame: .zero)
	lazy var body = ENALabel(frame: .zero)
	lazy var cellIcon = UIImageView(frame: .zero)
	lazy var separator = UIView(frame: .zero)

	override func awakeFromNib() {
		super.awakeFromNib()
	}

	private func setUpView(
		_ title: String?,
		_ text: String,
		_ image: UIImage?,
		_ hasSeparators: Bool = false,
		_: Bool = false,
		_ iconTintColor: UIColor? = nil,
		_ iconBackgroundColor: UIColor? = nil
	) {
		// MARK: - Cell related changes.

		selectionStyle = .none
		backgroundColor = .enaColor(for: .background)

		// MARK: - Head.

		if let title = title {
			head.style = .headline
			head.textColor = .enaColor(for: .textPrimary1)
			head.numberOfLines = 0
			head.lineBreakMode = .byWordWrapping
			head.text = title
		}

		// MARK: - Body.

		body.textColor = .enaColor(for: .textPrimary1)
		body.style = .body
		body.numberOfLines = 0
		body.lineBreakMode = .byWordWrapping
		body.text = text

		// MARK: - Cell Icon.

		var loadedImage = image
		if iconTintColor != nil {
			loadedImage = image?.withRenderingMode(.alwaysTemplate)
		}
		cellIcon = UIImageView(image: loadedImage)
		cellIcon.tintColor = iconTintColor
		cellIcon.backgroundColor = iconBackgroundColor

		// MARK: - Separator.

<<<<<<< HEAD
		separator.backgroundColor = .enaColor(for: .separator)
=======
		separator.backgroundColor = .enaColor(for: .hairline)
>>>>>>> c1640735
		separator.isHidden = !hasSeparators
	}

	private func setUpView(
		_ attributedText: NSMutableAttributedString,
		_ image: UIImage?,
		_ hasSeparators: Bool = false,
		_: Bool = false,
		_ iconTintColor: UIColor? = nil,
		_ iconBackgroundColor: UIColor? = nil
	) {
		// MARK: - Cell related changes.

		selectionStyle = .none
		backgroundColor = .enaColor(for: .background)

		// MARK: - Body.

		body.numberOfLines = 0
		body.lineBreakMode = .byWordWrapping
		body.font = .preferredFont(forTextStyle: .body)
		body.attributedText = attributedText

		// MARK: - Cell Icon.

		var loadedImage = image
		if iconTintColor != nil {
			loadedImage = image?.withRenderingMode(.alwaysTemplate)
		}
		cellIcon = UIImageView(image: loadedImage)
		cellIcon.tintColor = iconTintColor
		cellIcon.backgroundColor = iconBackgroundColor

		// MARK: - Separator.

<<<<<<< HEAD
		separator.backgroundColor = .enaColor(for: .separator)
=======
		separator.backgroundColor = .enaColor(for: .hairline)
>>>>>>> c1640735
		separator.isHidden = !hasSeparators
	}

	// MARK: - Constraint handling.

	var heightConstraint: NSLayoutConstraint?
	
	private func setConstraints(
		reducedSpacing: Bool = false,
		iconCentered: Bool = false
	) {

		UIView.translatesAutoresizingMaskIntoConstraints(for: [
			body,
			cellIcon,
			separator,
			head
		], to: false)

		addSubviews([separator, cellIcon, body, head])

		setConstraint(for: cellIcon.widthAnchor, equalTo: 32)
		setConstraint(for: cellIcon.heightAnchor, equalTo: 32)
		setConstraint(for: separator.widthAnchor, equalTo: 1)

		head.leadingAnchor.constraint(equalTo: cellIcon.trailingAnchor, constant: 16).isActive = true
		head.trailingAnchor.constraint(equalTo: trailingAnchor, constant: -20).isActive = true

		if head.text != nil {
			head.topAnchor.constraint(equalTo: topAnchor, constant: 6).isActive = true
			body.topAnchor.constraint(equalTo: head.bottomAnchor, constant: 8).isActive = true
		} else {
			body.topAnchor.constraint(equalTo: topAnchor, constant: 6).isActive = true
		}
		body.leadingAnchor.constraint(equalTo: cellIcon.trailingAnchor, constant: 16).isActive = true
		body.trailingAnchor.constraint(equalTo: trailingAnchor, constant: -20).isActive = true

		if reducedSpacing {
			bottomAnchor.constraint(greaterThanOrEqualTo: body.bottomAnchor, constant: 8).isActive = true
		} else {
			bottomAnchor.constraint(greaterThanOrEqualTo: body.bottomAnchor, constant: 35).isActive = true
		}

		cellIcon.layer.cornerRadius = 16
		cellIcon.clipsToBounds = true

		if !iconCentered {
			cellIcon.topAnchor.constraint(equalTo: topAnchor).isActive = true
			cellIcon.leadingAnchor.constraint(equalTo: leadingAnchor, constant: 16).isActive = true
			separator.topAnchor.constraint(equalTo: cellIcon.bottomAnchor).isActive = true
			separator.bottomAnchor.constraint(equalTo: bottomAnchor).isActive = true
			separator.centerXAnchor.constraint(equalTo: cellIcon.centerXAnchor).isActive = true
		} else {
			separator.removeFromSuperview()
			cellIcon.centerYAnchor.constraint(equalTo: body.centerYAnchor).isActive = true
			cellIcon.leadingAnchor.constraint(equalTo: leadingAnchor, constant: 16).isActive = true
		}
	}

	/// Default configurator for a DynamicStepCell.
	/// - Parameters:
	///   - text: The text shown in the cell which should NOT be formatted in any way.
	///   - attributedText: The text that is injected into `body` with applied attributes, e.g.
	/// 	bold text, with color.
	///   - image: The image to be displayed on the right hand of the cell.
	///   - hasSeparators: boolean that indicates whether the cell has a grey
	///     separator or not.
	///   - isCircle: boolean indicating whether the icon of the cell is circular or not.
	///   - iconTintColor: tintColor for the icon of the cell.
	///   - iconBackgroundColor: background color for the icon of the cell.
	///   - iconCentered: A flag that says whether the icon was aligned
	///   	with the centerYanchor of the text. We need these cells in the
	/// 	`ExposureSubmissionSuccessViewController`.
	func configure(
		title: String? = nil,
		text: String,
		image: UIImage?,
		hasSeparators: Bool = false,
		isCircle: Bool = false,
		iconTintColor: UIColor? = nil,
		iconBackgroundColor: UIColor? = nil,
		iconCentered: Bool = false
	) {
		setUpView(title, text, image, hasSeparators, isCircle, iconTintColor, iconBackgroundColor)
		setConstraints(reducedSpacing: false, iconCentered: iconCentered)
	}

	/// Configurator for a DynamicStepCell that supports NSAttributedStrings.
	/// - Parameters:
	///   - text: The text shown in the cell which should NOT be formatted in any way.
	///   - attributedText: The text that is injected into `body` with applied attributes, e.g.
	/// 	bold text, with color.
	///   - image: The image to be displayed on the right hand of the cell.
	///   - hasSeparators: boolean that indicates whether the cell has a grey
	///     separator or not.
	///   - isCircle: boolean indicating whether the icon of the cell is circular or not.
	///   - iconTintColor: tintColor for the icon of the cell.
	///   - iconBackgroundColor: background color for the icon of the cell.
	func configure(
		text: String,
		attributedText: [NSAttributedString],
		image: UIImage?,
		hasSeparators: Bool = false,
		isCircle: Bool = false,
		iconTintColor: UIColor? = nil,
		iconBackgroundColor: UIColor? = nil
	) {

		setUpView(NSMutableAttributedString.generateAttributedString(
					  normalText: text,
					  attributedText: attributedText
				  ),
				  image,
				  hasSeparators,
				  isCircle,
				  iconTintColor
		)
		
		setConstraints()
	}

	/// This specific configurator is necessary, as we have certain cells which designs do NOT
	/// have spacing inbetween the elements. For example, on the `ExposureSubmissionIntroViewController.swift`.
	func configureBulletPointCell(text: String) {
		setUpView(nil, text, UIImage(named: "Icons_Dark_Dot"), false, true)
		setConstraints(reducedSpacing: true)

	}

}

// MARK: - TableViewReuseIdentifiers.

extension DynamicTableViewStepCell {
	enum ReuseIdentifier: String, TableViewCellReuseIdentifiers {
		case cell = "dynamicTableViewStepCell"
	}

	static var tableViewCellReuseIdentifier: TableViewCellReuseIdentifiers {
		return ReuseIdentifier.cell
	}
}<|MERGE_RESOLUTION|>--- conflicted
+++ resolved
@@ -73,11 +73,7 @@
 
 		// MARK: - Separator.
 
-<<<<<<< HEAD
 		separator.backgroundColor = .enaColor(for: .separator)
-=======
-		separator.backgroundColor = .enaColor(for: .hairline)
->>>>>>> c1640735
 		separator.isHidden = !hasSeparators
 	}
 
@@ -113,11 +109,7 @@
 
 		// MARK: - Separator.
 
-<<<<<<< HEAD
 		separator.backgroundColor = .enaColor(for: .separator)
-=======
-		separator.backgroundColor = .enaColor(for: .hairline)
->>>>>>> c1640735
 		separator.isHidden = !hasSeparators
 	}
 
