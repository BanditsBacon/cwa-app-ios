// Corona-Warn-App
//
// SAP SE and all other contributors
// copyright owners license this file to you under the Apache
// License, Version 2.0 (the "License"); you may not use this
// file except in compliance with the License.
// You may obtain a copy of the License at
//
// http://www.apache.org/licenses/LICENSE-2.0
//
// Unless required by applicable law or agreed to in writing,
// software distributed under the License is distributed on an
// "AS IS" BASIS, WITHOUT WARRANTIES OR CONDITIONS OF ANY
// KIND, either express or implied.  See the License for the
// specific language governing permissions and limitations
// under the License.

import UIKit

class DynamicTableViewImageCardCell: UITableViewCell {
<<<<<<< HEAD
	var title: UILabel!
	var body: UILabel!
	var cellImage: UIImageView!
	var chevron: UIImageView!
	var insetView: UIView!
	
=======
	lazy var title = UILabel(frame: .zero)
	lazy var body = UILabel(frame: .zero)
	lazy var cellImage = UIImageView(frame: .zero)
	lazy var chevron = UIImageView(image: UIImage(systemName: "chevron.right"))
	lazy var insetView = UIView(frame: .zero)

>>>>>>> a8e12604
	required init?(coder: NSCoder) {
		super.init(coder: coder)
	}
	
	override init(style: UITableViewCell.CellStyle, reuseIdentifier: String?) {
		super.init(style: style, reuseIdentifier: reuseIdentifier)
		setup()
		addConstraints()
	}
	
	private func setup() {
		// MARK: - General cell setup.
		
		selectionStyle = .none
		backgroundColor = .preferredColor(for: .backgroundPrimary)
		
		// MARK: - Add inset view
<<<<<<< HEAD
		
		insetView = UIView(frame: .zero)
=======

>>>>>>> a8e12604
		insetView.backgroundColor = .preferredColor(for: .backgroundSecondary)
		insetView.layer.cornerRadius = 16.0
		
		// MARK: - Title adjustment.
<<<<<<< HEAD
		
		title = UILabel(frame: .zero)
		title.font = UIFont.boldSystemFont(ofSize: 22)
		
		// MARK: - Body adjustment.
		
		body = UILabel(frame: .zero)
		body.font = body.font.withSize(15)
=======

		title.font = .preferredFont(forTextStyle: .title3)

		// MARK: - Body adjustment.
		
		body.font = .preferredFont(forTextStyle: .body)
>>>>>>> a8e12604
		body.lineBreakMode = .byWordWrapping
		body.numberOfLines = 0
		
		// MARK: - Chevron adjustment.
		
		chevron = UIImageView(image: UIImage(systemName: "chevron.right"))
		chevron.tintColor = UIColor.preferredColor(for: .textPrimary2)
<<<<<<< HEAD
		
		// MARK: - image adjustment.
		
		cellImage = UIImageView(image: UIImage(named: "Hand_with_phone"))
=======
>>>>>>> a8e12604
	}
	
	private func addConstraints() {
		contentView.heightAnchor.constraint(equalToConstant: 196).isActive = true
<<<<<<< HEAD
		UIView.translatesAutoresizingMaskIntoConstraints(for: [
			contentView,
			title,
			body,
			cellImage,
			chevron,
			insetView
		], to: false)
		
=======
		UIView.translatesAutoresizingMaskIntoConstraints(for: [title,
															   body,
															   cellImage,
															   chevron,
															   insetView], to: false)

>>>>>>> a8e12604
		contentView.addSubview(insetView)
		insetView.addSubviews([
			title,
			body,
			cellImage,
			chevron
		])
		
		// TODO: Refactor rest to use setConstraint.
		setConstraint(for: insetView.widthAnchor, equalTo: 343)
		insetView.heightAnchor.constraint(equalToConstant: 172).isActive = true
		
		title.widthAnchor.constraint(equalToConstant: 301).isActive = true
		title.heightAnchor.constraint(equalToConstant: 28).isActive = true
		
		body.widthAnchor.constraint(equalToConstant: 156).isActive = true
		body.heightAnchor.constraint(equalToConstant: 80).isActive = true
		
		cellImage.widthAnchor.constraint(equalToConstant: 128).isActive = true
		cellImage.heightAnchor.constraint(equalToConstant: 120).isActive = true
		
		chevron.widthAnchor.constraint(equalToConstant: 15).isActive = true
		chevron.heightAnchor.constraint(equalToConstant: 20).isActive = true
		
		insetView.centerXAnchor.constraint(equalTo: centerXAnchor).isActive = true
		insetView.topAnchor.constraint(equalTo: contentView.topAnchor).isActive = true
		
		title.topAnchor.constraint(equalTo: insetView.topAnchor, constant: 16).isActive = true
		title.leftAnchor.constraint(equalTo: insetView.leftAnchor, constant: 15).isActive = true
		
		body.topAnchor.constraint(equalTo: title.bottomAnchor, constant: 23).isActive = true
		body.leftAnchor.constraint(equalTo: insetView.leftAnchor, constant: 15).isActive = true
		
		chevron.leftAnchor.constraint(equalTo: title.rightAnchor, constant: -2).isActive = true
		chevron.centerYAnchor.constraint(equalTo: title.centerYAnchor).isActive = true
		
		cellImage.topAnchor.constraint(equalTo: title.bottomAnchor, constant: 10).isActive = true
		cellImage.leftAnchor.constraint(equalTo: body.rightAnchor, constant: 10).isActive = true
	}
	
	func configure(title: String, image: UIImage?, body: String) {
		self.title.text = title
		self.body.text = body
		if let image = image {
			cellImage.image = image
		}
	}
}<|MERGE_RESOLUTION|>--- conflicted
+++ resolved
@@ -18,21 +18,12 @@
 import UIKit
 
 class DynamicTableViewImageCardCell: UITableViewCell {
-<<<<<<< HEAD
-	var title: UILabel!
-	var body: UILabel!
-	var cellImage: UIImageView!
-	var chevron: UIImageView!
-	var insetView: UIView!
-	
-=======
 	lazy var title = UILabel(frame: .zero)
 	lazy var body = UILabel(frame: .zero)
 	lazy var cellImage = UIImageView(frame: .zero)
 	lazy var chevron = UIImageView(image: UIImage(systemName: "chevron.right"))
 	lazy var insetView = UIView(frame: .zero)
-
->>>>>>> a8e12604
+	
 	required init?(coder: NSCoder) {
 		super.init(coder: coder)
 	}
@@ -50,33 +41,17 @@
 		backgroundColor = .preferredColor(for: .backgroundPrimary)
 		
 		// MARK: - Add inset view
-<<<<<<< HEAD
 		
-		insetView = UIView(frame: .zero)
-=======
-
->>>>>>> a8e12604
 		insetView.backgroundColor = .preferredColor(for: .backgroundSecondary)
 		insetView.layer.cornerRadius = 16.0
 		
 		// MARK: - Title adjustment.
-<<<<<<< HEAD
 		
-		title = UILabel(frame: .zero)
-		title.font = UIFont.boldSystemFont(ofSize: 22)
+		title.font = .preferredFont(forTextStyle: .title3)
 		
 		// MARK: - Body adjustment.
 		
-		body = UILabel(frame: .zero)
-		body.font = body.font.withSize(15)
-=======
-
-		title.font = .preferredFont(forTextStyle: .title3)
-
-		// MARK: - Body adjustment.
-		
 		body.font = .preferredFont(forTextStyle: .body)
->>>>>>> a8e12604
 		body.lineBreakMode = .byWordWrapping
 		body.numberOfLines = 0
 		
@@ -84,20 +59,11 @@
 		
 		chevron = UIImageView(image: UIImage(systemName: "chevron.right"))
 		chevron.tintColor = UIColor.preferredColor(for: .textPrimary2)
-<<<<<<< HEAD
-		
-		// MARK: - image adjustment.
-		
-		cellImage = UIImageView(image: UIImage(named: "Hand_with_phone"))
-=======
->>>>>>> a8e12604
 	}
 	
 	private func addConstraints() {
 		contentView.heightAnchor.constraint(equalToConstant: 196).isActive = true
-<<<<<<< HEAD
 		UIView.translatesAutoresizingMaskIntoConstraints(for: [
-			contentView,
 			title,
 			body,
 			cellImage,
@@ -105,14 +71,6 @@
 			insetView
 		], to: false)
 		
-=======
-		UIView.translatesAutoresizingMaskIntoConstraints(for: [title,
-															   body,
-															   cellImage,
-															   chevron,
-															   insetView], to: false)
-
->>>>>>> a8e12604
 		contentView.addSubview(insetView)
 		insetView.addSubviews([
 			title,
