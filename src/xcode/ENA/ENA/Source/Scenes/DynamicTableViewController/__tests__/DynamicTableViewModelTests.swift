//
// Corona-Warn-App
//
// SAP SE and all other contributors /
// copyright owners license this file to you under the Apache
// License, Version 2.0 (the "License"); you may not use this
// file except in compliance with the License.
// You may obtain a copy of the License at
//
// http://www.apache.org/licenses/LICENSE-2.0
//
// Unless required by applicable law or agreed to in writing,
// software distributed under the License is distributed on an
// "AS IS" BASIS, WITHOUT WARRANTIES OR CONDITIONS OF ANY
// KIND, either express or implied.  See the License for the
// specific language governing permissions and limitations
// under the License.
//

import XCTest
@testable import ENA

class DynamicTableViewModelTests: XCTestCase {
	
	var sut: DynamicTableViewModel!
	var sections: [DynamicSection] = []
	var cellsSection0: [DynamicCell] = []
	var cellsSection1: [DynamicCell] = []

	override func setUpWithError() throws {
		cellsSection0 = [
			DynamicCell.body(text: "Foo"),
			DynamicCell.body(text: "Bar")
		]
		cellsSection1 = [
			DynamicCell.body(text: "Baz")
		]
		sections = [
			DynamicSection.section(cells: cellsSection0),
			DynamicSection.section(cells: cellsSection1)
		]
		sut = DynamicTableViewModel(sections)
	}
	
	override func tearDownWithError() throws {
		sut = nil
		sections = []
		cellsSection0 = []
		cellsSection1 = []
	}
	
	func testSection_returnsInitializedSection() {
		
		let section = sut.section(1)
		
		XCTAssertEqual(section.cells.count, 1)
		XCTAssertEqual(section.cells.first?.cellReuseIdentifier as? DynamicCell.CellReuseIdentifier, DynamicCell.CellReuseIdentifier.dynamicTypeText)
		
	}
	
	func testSectionAt_returnsInitializedSection() {
		
		let section = sut.section(at: IndexPath(row: 0, section: 1))

		XCTAssertEqual(section.cells.count, 1)
		XCTAssertEqual(
			section.cells.first?.cellReuseIdentifier as? DynamicCell.CellReuseIdentifier,
			DynamicCell.CellReuseIdentifier.dynamicTypeText
		)

	}
	
	func testCellAt_returnsInitializedCell() {
		
		let cell = sut.cell(at: IndexPath(row: 0, section: 0))
		XCTAssertEqual(cell.cellReuseIdentifier as? DynamicCell.CellReuseIdentifier, DynamicCell.CellReuseIdentifier.dynamicTypeText)
	}
	
	func testNumberOfSections() {
		
		XCTAssertEqual(sut.numberOfSection, sections.count)
	}
	
	func testNumberOfRows_section0() {
		
		XCTAssertEqual(sut.numberOfRows(inSection: 0, for: DynamicTableViewController()), cellsSection0.count)
	}
	
	func testAdd_appendsSection() {
		
<<<<<<< HEAD
		let cells = [DynamicCell.title1(text: "23")]
=======
		let cells = [DynamicCell.headline(text: "23")]
>>>>>>> 701500ff
		sut.add(DynamicSection.section(cells: cells))

		// get last section
		let section = getLastSection(from: sut)
		// assert cell type and content
		XCTAssertEqual(
			section.cells.first?.cellReuseIdentifier as? DynamicCell.CellReuseIdentifier, DynamicCell.CellReuseIdentifier.dynamicTypeText
		)

	}
	
	func testWith_returnsAlteredModel() {
		
		let model = DynamicTableViewModel.with { model in
<<<<<<< HEAD
			let cells = [DynamicCell.title1(text: "42")]
=======
			let cells = [DynamicCell.headline(text: "42")]
>>>>>>> 701500ff
			model.add(DynamicSection.section(cells: cells))
		}
		
		// get last section
		let section = getLastSection(from: model)
		// assert cell type and content
		XCTAssertEqual(
			section.cells.first?.cellReuseIdentifier as? DynamicCell.CellReuseIdentifier,
			DynamicCell.CellReuseIdentifier.dynamicTypeText
		)
	}
}

extension DynamicTableViewModelTests {
	func getLastSection(from model: DynamicTableViewModel) -> DynamicSection {
		let numberOfSections = model.numberOfSection
		return model.section(numberOfSections - 1)
	}
}<|MERGE_RESOLUTION|>--- conflicted
+++ resolved
@@ -88,11 +88,7 @@
 	
 	func testAdd_appendsSection() {
 		
-<<<<<<< HEAD
-		let cells = [DynamicCell.title1(text: "23")]
-=======
 		let cells = [DynamicCell.headline(text: "23")]
->>>>>>> 701500ff
 		sut.add(DynamicSection.section(cells: cells))
 
 		// get last section
@@ -107,11 +103,7 @@
 	func testWith_returnsAlteredModel() {
 		
 		let model = DynamicTableViewModel.with { model in
-<<<<<<< HEAD
-			let cells = [DynamicCell.title1(text: "42")]
-=======
 			let cells = [DynamicCell.headline(text: "42")]
->>>>>>> 701500ff
 			model.add(DynamicSection.section(cells: cells))
 		}
 		
