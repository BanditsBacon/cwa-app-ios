--- conflicted
+++ resolved
@@ -32,17 +32,12 @@
 		let storyboardFake = UIStoryboard(name: "DynamicTableViewControllerFake", bundle: testBundle)
 		// The force unwrap it used here because when the type doesn't match, a
 		// crash immedeately informs about a problem in the test.
-<<<<<<< HEAD
-		// swiftlint:disable:next force_cast
-		sut = (storyboardFake.instantiateViewController(identifier: "DynamicTableViewController") as! DynamicTableViewController)
-=======
 		guard let viewController = storyboardFake.instantiateViewController(identifier: "DynamicTableViewController") as? DynamicTableViewController
 			else {
 				XCTAssert(false, "Unable to instantiate DynamicTableViewController from DynamicTableViewControllerFake.storyboard")
 				return
 		}
 		sut = viewController
->>>>>>> 23eeb03a
 		// trigger viewDidLoad
 		sut.loadViewIfNeeded()
 	}
