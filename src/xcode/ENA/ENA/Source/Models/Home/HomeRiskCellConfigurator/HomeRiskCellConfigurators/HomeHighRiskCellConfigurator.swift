--- conflicted
+++ resolved
@@ -28,13 +28,9 @@
 		numberRiskContacts: Int,
 		daysSinceLastExposure: Int?,
 		lastUpdateDate: Date?,
-<<<<<<< HEAD
 		manualExposureDetectionState: ManualExposureDetectionState,
-		detectionMode: DetectionMode
-=======
 		detectionMode: DetectionMode,
 		validityDuration: Int
->>>>>>> d6b029e5
 	) {
 		self.numberRiskContacts = numberRiskContacts
 		self.daysSinceLastExposure = daysSinceLastExposure
