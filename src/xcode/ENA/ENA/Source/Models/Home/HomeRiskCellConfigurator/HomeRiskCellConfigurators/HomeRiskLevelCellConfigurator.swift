//
// Corona-Warn-App
//
// SAP SE and all other contributors /
// copyright owners license this file to you under the Apache
// License, Version 2.0 (the "License"); you may not use this
// file except in compliance with the License.
// You may obtain a copy of the License at
//
// http://www.apache.org/licenses/LICENSE-2.0
//
// Unless required by applicable law or agreed to in writing,
// software distributed under the License is distributed on an
// "AS IS" BASIS, WITHOUT WARRANTIES OR CONDITIONS OF ANY
// KIND, either express or implied.  See the License for the
// specific language governing permissions and limitations
// under the License.

import UIKit

class HomeRiskLevelCellConfigurator: HomeRiskCellConfigurator {

	let identifier = UUID()

	// MARK: Properties

	var buttonAction: (() -> Void)?

	var isLoading: Bool
	var isButtonEnabled: Bool
	var isButtonHidden: Bool
	var isCounterLabelHidden: Bool

	var startDate: Date?
	var releaseDate: Date?

	var lastUpdateDate: Date?

	private let calendar = Calendar.current

	private static let lastUpdateDateFormatter: DateFormatter = {
		let dateFormatter = DateFormatter()
		dateFormatter.doesRelativeDateFormatting = true
		dateFormatter.dateStyle = .short
		dateFormatter.timeStyle = .short
		return dateFormatter
	}()

	var lastUpdateDateString: String {
		if let lastUpdateDate = lastUpdateDate {
			return Self.lastUpdateDateFormatter.string(from: lastUpdateDate)
		} else {
			return AppStrings.Home.riskCardNoDateTitle
		}
	}

	// MARK: Creating a Home Risk Cell Configurator

	init(isLoading: Bool, isButtonEnabled: Bool, isButtonHidden: Bool, isCounterLabelHidden: Bool, startDate: Date?, releaseDate: Date?, lastUpdateDate: Date?) {
		self.isLoading = isLoading
		self.isButtonEnabled = isButtonEnabled
<<<<<<< HEAD
		self.isButtonHidden = true // isButtonHidden; TODO: Use isButtonHidden again
=======
		self.isButtonHidden = isButtonHidden // ; TODO: Use isButtonHidden again
>>>>>>> 7deb669a
		self.isCounterLabelHidden = isCounterLabelHidden
		self.startDate = startDate
		self.releaseDate = releaseDate
		self.lastUpdateDate = lastUpdateDate
	}

	// MARK: Loading

	func startLoading() {
		isLoading = true
	}

	func stopLoading() {
		isLoading = false
	}

	// MARK: Counter

	func updateCounter(startDate: Date, releaseDate: Date) {
		self.startDate = startDate
		self.releaseDate = releaseDate
	}

	func removeCounter() {
		startDate = nil
		releaseDate = nil
	}

	// MARK: Button

	func updateButtonEnabled(_ enabled: Bool) {
		isButtonEnabled = enabled
	}

	func counterTouple() -> (minutes: Int, seconds: Int)? {
		guard let startDate = startDate else { return nil }
		guard let releaseDate = releaseDate else { return nil }
		let dateComponents = calendar.dateComponents([.minute, .second], from: startDate, to: releaseDate)
		guard let minutes = dateComponents.minute else { return nil }
		guard let seconds = dateComponents.second else { return nil }
		return (minutes: minutes, seconds: seconds)
	}

	func configureCounter(buttonTitle: String, cell: RiskLevelCollectionViewCell) {
		if let (minutes, seconds) = counterTouple() {
			let counterLabelText = String(format: AppStrings.Home.riskCardStatusCheckCounterLabel, minutes, seconds)
			cell.configureCounterLabel(text: counterLabelText, isHidden: isCounterLabelHidden)
			let formattedTime = String(format: "(%02u:%02u)", minutes, seconds)
			let updateButtonText = "\(buttonTitle) \(formattedTime)"
			cell.configureUpdateButton(
				title: updateButtonText,
				isEnabled: isButtonEnabled,
				isHidden: isButtonHidden
			)
		} else {
			cell.configureCounterLabel(text: "", isHidden: isCounterLabelHidden)
			cell.configureUpdateButton(
				title: buttonTitle,
				isEnabled: isButtonEnabled,
				isHidden: isButtonHidden
			)
		}
	}

	// MARK: Configuration

	func configure(cell _: RiskLevelCollectionViewCell) {
		fatalError("implement this method in children")
	}
}

extension HomeRiskLevelCellConfigurator: RiskLevelCollectionViewCellDelegate {
	func updateButtonTapped(cell _: RiskLevelCollectionViewCell) {
		buttonAction?()
	}
}<|MERGE_RESOLUTION|>--- conflicted
+++ resolved
@@ -59,11 +59,7 @@
 	init(isLoading: Bool, isButtonEnabled: Bool, isButtonHidden: Bool, isCounterLabelHidden: Bool, startDate: Date?, releaseDate: Date?, lastUpdateDate: Date?) {
 		self.isLoading = isLoading
 		self.isButtonEnabled = isButtonEnabled
-<<<<<<< HEAD
-		self.isButtonHidden = true // isButtonHidden; TODO: Use isButtonHidden again
-=======
 		self.isButtonHidden = isButtonHidden // ; TODO: Use isButtonHidden again
->>>>>>> 7deb669a
 		self.isCounterLabelHidden = isCounterLabelHidden
 		self.startDate = startDate
 		self.releaseDate = releaseDate
