// Corona-Warn-App
//
// SAP SE and all other contributors
// copyright owners license this file to you under the Apache
// License, Version 2.0 (the "License"); you may not use this
// file except in compliance with the License.
// You may obtain a copy of the License at
//
// http://www.apache.org/licenses/LICENSE-2.0
//
// Unless required by applicable law or agreed to in writing,
// software distributed under the License is distributed on an
// "AS IS" BASIS, WITHOUT WARRANTIES OR CONDITIONS OF ANY
// KIND, either express or implied.  See the License for the
// specific language governing permissions and limitations
// under the License.

import UIKit

final class HomeActivateCellConfigurator: CollectionViewCellConfigurator {

	let identifier = UUID()
	
	private var state: ENStateHandler.State

	init(state: ENStateHandler.State) {
		self.state = state
	}

	// MARK: Configuring a Cell

	func configure(cell: ActivateCollectionViewCell) {
		var iconImage: UIImage?
		cell.iconImageView.image?.withRenderingMode(.alwaysTemplate)

		switch state {
		case .enabled:
			iconImage = UIImage(named: "Icons_Risikoermittlung")
<<<<<<< HEAD
			cell.iconImageView.tintColor = .enaColor(for: .tint)
			cell.titleLabel.text = AppStrings.Home.activateCardOnTitle
			cell.accessibilityIdentifier = "AppStrings.Home.activateCardOnTitle"
=======
			cell.titleLabel.text = AppStrings.Home.activateCardOnTitle
>>>>>>> 2068526c
		case .disabled, .restricted, .notAuthorized, .unknown:
			iconImage = UIImage(named: "Icons_Risikoermittlung_gestoppt")
			cell.titleLabel.text = AppStrings.Home.activateCardOffTitle
			cell.accessibilityIdentifier = "AppStrings.Home.activateCardOffTitle"
		case .bluetoothOff:
			iconImage = UIImage(named: "Icons_Bluetooth_aus")
			cell.titleLabel.text = AppStrings.Home.activateCardBluetoothOffTitle
			cell.accessibilityIdentifier = "AppStrings.Home.activateCardBluetoothOffTitle"
		case .internetOff:
			iconImage = UIImage(named: "Icons_Internet_aus")
			cell.titleLabel.text = AppStrings.Home.activateCardInternetOffTitle
			cell.accessibilityIdentifier = "AppStrings.Home.activateCardInternetOffTitle"
		}

		cell.iconImageView.image = iconImage

<<<<<<< HEAD
		setupAccessibility(for: cell)
	}

	func setupAccessibility(for cell: ActivateCollectionViewCell) {
		cell.isAccessibilityElement = true
		cell.accessibilityTraits = .button
		cell.accessibilityLabel = cell.titleLabel.text
=======
		cell.accessibilityLabel = cell.titleLabel.text ?? ""
>>>>>>> 2068526c
	}
}

extension HomeActivateCellConfigurator: ENStateHandlerUpdating {
	func updateEnState(_ state: ENStateHandler.State) {
		self.state = state
	}
}<|MERGE_RESOLUTION|>--- conflicted
+++ resolved
@@ -36,40 +36,21 @@
 		switch state {
 		case .enabled:
 			iconImage = UIImage(named: "Icons_Risikoermittlung")
-<<<<<<< HEAD
-			cell.iconImageView.tintColor = .enaColor(for: .tint)
 			cell.titleLabel.text = AppStrings.Home.activateCardOnTitle
-			cell.accessibilityIdentifier = "AppStrings.Home.activateCardOnTitle"
-=======
-			cell.titleLabel.text = AppStrings.Home.activateCardOnTitle
->>>>>>> 2068526c
 		case .disabled, .restricted, .notAuthorized, .unknown:
 			iconImage = UIImage(named: "Icons_Risikoermittlung_gestoppt")
 			cell.titleLabel.text = AppStrings.Home.activateCardOffTitle
-			cell.accessibilityIdentifier = "AppStrings.Home.activateCardOffTitle"
 		case .bluetoothOff:
 			iconImage = UIImage(named: "Icons_Bluetooth_aus")
 			cell.titleLabel.text = AppStrings.Home.activateCardBluetoothOffTitle
-			cell.accessibilityIdentifier = "AppStrings.Home.activateCardBluetoothOffTitle"
 		case .internetOff:
 			iconImage = UIImage(named: "Icons_Internet_aus")
 			cell.titleLabel.text = AppStrings.Home.activateCardInternetOffTitle
-			cell.accessibilityIdentifier = "AppStrings.Home.activateCardInternetOffTitle"
 		}
 
 		cell.iconImageView.image = iconImage
 
-<<<<<<< HEAD
-		setupAccessibility(for: cell)
-	}
-
-	func setupAccessibility(for cell: ActivateCollectionViewCell) {
-		cell.isAccessibilityElement = true
-		cell.accessibilityTraits = .button
-		cell.accessibilityLabel = cell.titleLabel.text
-=======
 		cell.accessibilityLabel = cell.titleLabel.text ?? ""
->>>>>>> 2068526c
 	}
 }
 
