//
//  HomeInfoCellConfigurator.swift
//  ENA
//
//  Created by Tikhonov, Aleksandr on 04.05.20.
//  Copyright © 2020 SAP SE. All rights reserved.
//

import UIKit

class HomeInfoCellConfigurator: CollectionViewCellConfigurator {
    
    var title: String
    var body: String?
	var position: CellConfiguratorIndexPosition
	var accessibilityIdentifier: String?
	
	init(title: String, body: String?, position: CellConfiguratorIndexPosition, accessibilityIdentifier: String?) {
        self.title = title
        self.body = body
        self.position = position
		self.accessibilityIdentifier = accessibilityIdentifier
    }
    
    func configure(cell: InfoCollectionViewCell) {
		cell.backgroundColor = UIColor.preferredColor(for: .backgroundBase)
        cell.chevronImageView.image = UIImage(systemName: "chevron.right")
        cell.titleLabel.text = title
		cell.bodyLabel.text = body
		cell.bodyLabel.textColor = UIColor.preferredColor(for: .textPrimary2)
		cell.bodyLabel.isHidden = (body == nil)
<<<<<<< HEAD
	}
		
=======

		cell.clearBorders()
		configureBorders(for: cell)
		setupAccessibility(for: cell)
	}
		
	func configureBorders(for cell: InfoCollectionViewCell) {
		switch position {
		case .first:
			cell.setBorder(at: [.top], with: UIColor.systemGray5, thickness: 1.0, and: UIEdgeInsets(top: 0, left: 0, bottom: 0, right: 0))
			cell.setBorder(at: [.bottom], with: UIColor.systemGray5, thickness: 1.0, and: UIEdgeInsets(top: 0, left: 15, bottom: 0, right: 0))
		case .other:
			cell.setBorder(at: [.bottom], with: UIColor.systemGray5, thickness: 1.0, and: UIEdgeInsets(top: 0, left: 15, bottom: 0, right: 0))
		case .last:
			cell.setBorder(at: [.bottom], with: UIColor.systemGray5, thickness: 1.0)
		}
	}

	func setupAccessibility(for cell: InfoCollectionViewCell) {
        cell.isAccessibilityElement = false
		cell.chevronImageView.isAccessibilityElement = false
        cell.titleLabel.isAccessibilityElement = true
		cell.bodyLabel.isAccessibilityElement = false
		cell.titleLabel.accessibilityIdentifier = accessibilityIdentifier
	}

>>>>>>> c7ff033e
}<|MERGE_RESOLUTION|>--- conflicted
+++ resolved
@@ -29,35 +29,14 @@
 		cell.bodyLabel.text = body
 		cell.bodyLabel.textColor = UIColor.preferredColor(for: .textPrimary2)
 		cell.bodyLabel.isHidden = (body == nil)
-<<<<<<< HEAD
-	}
-		
-=======
-
-		cell.clearBorders()
-		configureBorders(for: cell)
 		setupAccessibility(for: cell)
 	}
 		
-	func configureBorders(for cell: InfoCollectionViewCell) {
-		switch position {
-		case .first:
-			cell.setBorder(at: [.top], with: UIColor.systemGray5, thickness: 1.0, and: UIEdgeInsets(top: 0, left: 0, bottom: 0, right: 0))
-			cell.setBorder(at: [.bottom], with: UIColor.systemGray5, thickness: 1.0, and: UIEdgeInsets(top: 0, left: 15, bottom: 0, right: 0))
-		case .other:
-			cell.setBorder(at: [.bottom], with: UIColor.systemGray5, thickness: 1.0, and: UIEdgeInsets(top: 0, left: 15, bottom: 0, right: 0))
-		case .last:
-			cell.setBorder(at: [.bottom], with: UIColor.systemGray5, thickness: 1.0)
-		}
-	}
-
 	func setupAccessibility(for cell: InfoCollectionViewCell) {
-        cell.isAccessibilityElement = false
+    cell.isAccessibilityElement = false
 		cell.chevronImageView.isAccessibilityElement = false
-        cell.titleLabel.isAccessibilityElement = true
+    cell.titleLabel.isAccessibilityElement = true
 		cell.bodyLabel.isAccessibilityElement = false
 		cell.titleLabel.accessibilityIdentifier = accessibilityIdentifier
 	}
-
->>>>>>> c7ff033e
 }