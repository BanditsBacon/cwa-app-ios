--- conflicted
+++ resolved
@@ -10,20 +10,12 @@
 import Foundation
 
 final class ExposureManager {
-<<<<<<< HEAD
-    
-    let manager = ENManager()
-    
-    static let shared = ExposureManager()
-    
-    init() {
-=======
+
     static let shared = ExposureManager()
 
     let manager = ENManager()
 
     private init() {
->>>>>>> 2088ceec
         manager.activate { _ in
             // Ensure exposure notifications are enabled if we are authorized
             // We could get into this state where we are authorized, but exposure notifications are not enabled if the user initially denied Exposure Notifications during onboarding, but then flipped on the "COVID-19 Exposure Notifications" switch in Settings
@@ -34,11 +26,7 @@
             }
         }
     }
-<<<<<<< HEAD
-    
-=======
 
->>>>>>> 2088ceec
     deinit {
         manager.invalidate()
     }
