--- conflicted
+++ resolved
@@ -76,17 +76,10 @@
             <string>u</string>
             <key>zero</key>
 			<!-- XFLD: Plural form for Zero -->
-<<<<<<< HEAD
             <string>Bisher keine Risiko-Begegnung</string>
             <key>one</key>
 			<!-- XFLD: Plural form for One -->
             <string>%u Risiko-Begegnung</string>
-=======
-            <string>Bisher keine Risiko-Begegnungen</string>
-            <key>one</key>
-			<!-- XFLD: Plural form for One -->
-            <string>Eine Risiko-Begegnung</string>
->>>>>>> db8f2f01
             <key>other</key>
 			<!-- XFLD: Plural form for Other -->
             <string>%u Risiko-Begegnungen</string>
@@ -144,51 +137,6 @@
             <string>%02u</string>
         </dict>
     </dict>
-<<<<<<< HEAD
-	<key>Home_Risk_High_Number_Contacts_Item_Title</key>
-	<dict>
-		<key>NSStringLocalizedFormatKey</key>
-		<string>%#@VARIABLE@</string>
-		<key>VARIABLE</key>
-		<dict>
-			<key>NSStringFormatSpecTypeKey</key>
-			<string>NSStringPluralRuleType</string>
-			<key>NSStringFormatValueTypeKey</key>
-			<string>u</string>
-			<key>zero</key>
-			<!-- XFLD: Plural form for Zero -->
-			<string>Bisher keine Risiko-Begegnung</string>
-			<key>one</key>
-			<!-- XFLD: Plural form for One -->
-			<string>%u Risiko-Begegnung</string>
-			<key>other</key>
-			<!-- XFLD: Plural form for Other -->
-			<string>%u Risiko-Begegnungen</string>
-		</dict>
-	</dict>
-	<key>Home_Risk_High_Last_Contact_Item_Title</key>
-	<dict>
-		<key>NSStringLocalizedFormatKey</key>
-		<string>%#@VARIABLE@</string>
-		<key>VARIABLE</key>
-		<dict>
-			<key>NSStringFormatSpecTypeKey</key>
-			<string>NSStringPluralRuleType</string>
-			<key>NSStringFormatValueTypeKey</key>
-			<string>u</string>
-			<key>zero</key>
-			<!-- XFLD: Plural form for Zero -->
-			<string>Weniger als einen Tag seit der letzten Begegnung</string>
-			<key>one</key>
-			<!-- XFLD: Plural form for One -->
-			<string>%u Tag seit der letzten Begegnung</string>
-			<key>other</key>
-			<!-- XFLD: Plural form for Other -->
-			<string>%u Tage seit der letzten Begegnung</string>
-		</dict>
-	</dict>
-=======
->>>>>>> db8f2f01
 	<key>ENSetting_Tracing_History</key>
 	<dict>
 		<key>NSStringLocalizedFormatKey</key>
@@ -201,16 +149,13 @@
 			<string>u</string>
 			<key>zero</key>
 			<!-- XFLD: Plural form for Zero -->
-			<string>Risiko-Ermittlung ist seit weniger als 1 Tag aktiv.
-Eine verlässliche Risiko-Überprüfung kann nur mit einer dauerhaft aktivierten Risiko-Ermittlung erfolgen.</string>
+			<string>Risiko-Ermittlung ist seit weniger als 1 Tag aktiv. Eine verlässliche Risiko-Überprüfung kann nur mit einer dauerhaft aktivierten Risiko-Ermittlung erfolgen.</string>
 			<key>one</key>
 			<!-- XFLD: Plural form for One -->
-			<string>Risiko-Ermittlung ist seit %u Tag aktiv.
-Eine verlässliche Risiko-Überprüfung kann nur mit einer dauerhaft aktivierten Risiko-Ermittlung erfolgen.</string>
+			<string>Risiko-Ermittlung ist seit %u Tag aktiv. Eine verlässliche Risiko-Überprüfung kann nur mit einer dauerhaft aktivierten Risiko-Ermittlung erfolgen.</string>
 			<key>other</key>
 			<!-- XFLD: Plural form for Other -->
-			<string>Risiko-Ermittlung ist seit %u Tagen aktiv.
-Eine verlässliche Risiko-Überprüfung kann nur mit einer dauerhaft aktivierten Risiko-Ermittlung erfolgen.</string>
+			<string>Risiko-Ermittlung ist seit %u Tagen aktiv. Eine verlässliche Risiko-Überprüfung kann nur mit einer dauerhaft aktivierten Risiko-Ermittlung erfolgen.</string>
 		</dict>
 	</dict>
 </dict>
