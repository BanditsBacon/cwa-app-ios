--- conflicted
+++ resolved
@@ -795,13 +795,10 @@
 "RiskLegend_Random_Text" = "Die Zufallscodes sind zufällig erzeugte Zahlen- und Buchstabenkombinationen. Sie werden zwischen benachbarten Smartphones ausgetauscht. Zufallskennungen lassen sich nicht einer bestimmten Person zuordnen und werden nach 14 Tagen automatisch gelöscht. Eine Corona-positiv getestete Person kann ihre Zufallscodes der letzten bis zu 14 Tage freiwillig mit anderen CWA-Nutzern teilen.";
 
 "RiskLegend_Image1_AccLabel" = "Ein Smartphone zeigt unterschiedliche Inhalte, die nummeriert sind.";
-<<<<<<< HEAD
 
 /* Update Message */
 "Update_Message_Title" = "Aktualisierung verfügbar";
 "Update_Message_Text" = "Es gibt eine neue Aktualisierung für die Applikation";
 "Update_Message_Text_Force" = "Um die Applikation weiter zu nutzen müssen sie eine neue Version installieren";
 "Update_Message_Action_Update" = "Aktualisieren";
-"Update_Message_Action_Later" = "Später aktualisieren";
-=======
->>>>>>> 3133b704
+"Update_Message_Action_Later" = "Später aktualisieren";