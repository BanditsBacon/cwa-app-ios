/* 
  Localization.strings
  ENA

  Created by Steinmetz, Conrad on 30.04.20.
  Copyright © 2020 SAP SE. All rights reserved.
*/
//Put german language strings here

// General
"Alert_TitleGeneral" = "Ein Fehler ist aufgetreten";
"Alert_MessageGeneral" = "Bitte versuche Sie es erneut.";
"Alert_ActionOk" = "Ok";

// Exposure Detection
"ExposureDetection_LastSync" = "Letzte Überprüfung: ";
"ExposureDetection_LastSyncUnknown" = "Letzte Überprüfung: unbekannt";
"ExposureDetection_LastContactTitle" = "Kontakt Festgestellt";
"ExposureDetection_Synchronize" = "Aktualisieren";
"ExposureDetection_Info" = "Info";
"ExposureDetection_InfoText" = "Lorem ipsum dolor sit amet, consectetur adipiscing elit. Aenean sed pulvinar erat. Cras at finibus lacus. Fusce ultrices tristique turpis quis elementum. Cras luctus vestibulum iaculis. Mauris sit amet dolor urna. Pellentesque sapien nunc, volutpat id luctus ac, vulputate in tortor.";

// Settings
"Settings_StatusActive" = "An";
"Settings_StatusInactive" = "Aus";

"Settings_Tracing_Label" = "Umfeldaufnahme";
"Settings_Notification_Label" = "Mitteilungen";
"Settings_MobileData_Label" = "Mobile Datennutzung";
"Settings_Reset_Label" = "Anwendung zurücksetzen";

"Settings_Tracing_Description" = "Kurzer Erklärungstext zur Umfeldaufnahme und der Option diese zu deaktivieren";
"Settings_Notification_Description" = "Erklärungstext zu dem Verhalten der Mitteilungen der App und dass diese nur lokal erzeugt werden.";
"Settings_MobileData_Description" = "Erklärungstext über das durchschnittliche Datenvolumen für den Abgleich der Daten am Tag";
"Settings_Reset_Description" = "Alle Ihre Daten werden gelöscht";

// Onboarding
"Onboarding_Next" = "Nächste";
"Onboarding_Finish" = "Fertig";

// Exposure Submission
"ExposureSubmission_Title" = "Laborergebnis für COVID-19";
"ExposureSubmission_Description" = "Lorem ipsum dolor sit amet, consectetur adipiscing elit. Aenean sed pulvinar erat. Cras at finibus lacus. Fusce ultrices tristique turpis quis elementum. Cras luctus vestibulum iaculis. Mauris sit amet dolor urna. Pellentesque sapien nunc, volutpat id luctus ac, vulputate in tortor.

Lorem ipsum dolor sit amet, consectetur adipiscing elit. Aenean sed pulvinar erat. Cras at finibus lacus. Fusce ultrices tristique turpis quis elementum. Cras luctus vestibulum iaculis. Mauris sit amet dolor urna. Pellentesque sapien nunc, volutpat id luctus ac, vulputate in tortor.";
"ExposureSubmission_Submit" = "TAN Eingeben";
"ExposureSubmissionTanEntry_Title" = "Labor TAN";
"ExposureSubmissionTanEntry_Description" = "Lorem ipsum dolor sit amet, consectetur adipiscing elit. Aenean sed pulvinar erat. Cras at finibus lacus. Fusce ultrices tristique turpis quis elementum. Cras luctus vestibulum iaculis. Mauris sit amet dolor urna. Pellentesque sapien nunc, volutpat id luctus ac, vulputate in tortor.";
"ExposureSubmissionTanEntry_Submit" = "TAN Prüfen";
"ExposureSubmission_NavTitle" = "Testergebnis Melden";
"ExposureSubmissionConfirmation_Title" = "Positive Diagnose";
"ExposureSubmissionConfirmation_Description" = "Lorem ipsum dolor sit amet, consectetur adipiscing elit. Aenean sed pulvinar erat. Cras at finibus lacus. Fusce ultrices tristique turpis quis elementum. Cras luctus vestibulum iaculis. Mauris sit amet dolor urna. Pellentesque sapien nunc, volutpat id luctus ac, vulputate in tortor.";
"ExposureSubmissionConfirmation_Submit" = "Abschliessen";

// Tracing Enable/Disable Settings
"ExposureNotificationSetting_TracingSettingTitle" = "Tracing";
"ExposureNotificationSetting_EnableTracing" = "Umfeldaufnahme aktivieren";
"ExposureNotificationSetting_IntroductionTitle" = "Aktivieren Sie die Protokollierung der Kontakte";
"ExposureNotificationSetting_IntroductionText" = "Die COVID-19 Kontakprotokoll Mitteilungen sollen Ihnen helfen, wenn Sie mit einem Benutzer in Kontakt gekommen sind, der sich später als postiv auf COVID-19 getestet meldet. Sie können diese Mitteilungen jederzeit abshalten.

COVID-19 Kontakprotokoll Mitteilungen beruhen auf der Weitergabe und dem Sammeln von zufälligen ID. Diese ID's sind eine zufällige Folge von Zahlen, die Sie für andere Benutzer nicht identifizierbar machen und die sich mehrmals täglich ändern, um Ihre Privatshäre zu schützen.";

// Home
// Home Cards
"Home_Activate_Title" = "Tracing ist aktiv";

"Home_Risk_Unknown_Title" = "Risiko Unbekannt";
"Home_Risk_Low_Title" = "Risiko Niedrig";
"Home_Risk_High_Title" = "Risiko Moderat";
"Home_Risk_Moderate_Title" = "Risiko Hoch";

"Home_RiskCard_Body" = "Es wurde kein Kontakt mit COVID-19 erkannt.";
"Home_RiskCard_Date" = "Letzte Überprüfung: %@";
"Home_RiskCard_Button" = "Kontakte überprüfen";

"Home_SubmitCard_Title" = "Ich wurde getestet";
"Home_SubmitCard_Body" = "Melden Sie Ihren Befund annonym, damit Kontaktpersonnen informiert werden können";
"Home_SubmitCard_Button" = "Befund melden";

"Home_InfoCard_ShareTitle" = "Teilen Sie die App";
"Home_InfoCard_ShareBody" = "Laden Sie Andere zum Mitmachen ein, denn zusammen sind wir stärker.";
"Home_InfoCard_AboutTitle" = "Über COVID-19 informieren";
"Home_InfoCard_AboutBody" = "Finden Sie verlässliche Antworten und konkrete informationen, wie Sie sich schützen und anderen helfen können";

"Home_SettingsCard_Title" = "Einstellungen";


// App Information
"App_Info" = "Über die App";
"App_Privacy" = "Datenschutz";
"App_Terms" = "Nutzungsbedingungen";
"App_Hotline" = "Hotline & Feedback";
"App_Help" = "Hilfe";
"App_Imprint" = "Impressum";

// App Information - About
"App_Information_About_Navigation" = "Über die App";
"App_Information_About_Title" = "Zusammen gegen Corona";
"App_Information_About_Description" = "Die COVID Warn-App wurde vom Robert Koch-Instituts entwickelt, um die Gemeinschaft vor der Verbreitung des Coronavirus zu schützen.";
"App_Information_About_Text" = "Die COVID Warn-App wird Begegnungen, die Sie mit anderen Benutzern der App haben, sicher notieren. Auf diese Weise wird ermittelt ob Sie sich in der Nähe eines Corona-Infizierten aufgehalten haben.

Gemeinsam können wir helfen, die Ausbreitung zu stoppen und gesund zu bleiben.";

// App Information - Contact
"App_Information_Contact_Navigation" = "Kontakt";
"App_Information_Contact_Title" = "Wie können wir Ihnen helfen";
"App_Information_Contact_Description" = "Rufen Sie uns an, wenn Sie technische, datenschutzbezogene, gesundheitsbezogene oder psychologische Fragestellungen haben.";
"App_Information_Contact_Hotline_Title" = "Technische Hotline";
"App_Information_Contact_Hotline_Text" = "+49 080 XXX XXX";
"App_Information_Contact_Hotline_Number" = "+49080123456";
"App_Information_Contact_Hotline_Description" = "Unser technischer Kundenservice ist für Sie da. Die Wartezeit ist weniger als 5 Minuten im Moment.";
"App_Information_Contact_Hotline_Terms" = "Unsere Öffnungszeiten:\nMo - Fr: 08:00 - 22:00 Uhr\nSa - So: 10:00 - 22:00 Uhr\nEs gelten die Preise Ihres Telefonanbieters.";

// App Information - Legal
"App_Information_Legal_Navigation" = "Impressum";
"App_Information_Legal_Section1_Title" = "Anbieter";
"App_Information_Legal_Section1_Text" = "Presse- und Informationsamt der Bundesregierung\nDorotheenstraße 84\n10117 Berlin\nTelefon: 030 18 272-0\nFax: 030 18 272-2555\ninternetpost@bundesregierung.de";
"App_Information_Legal_Section2_Title" = "Gesetzlicher Vertreter";
"App_Information_Legal_Section2_Text" = "Chef des Presse- und Informationsamtes der BundesRegierung";
"App_Information_Legal_Section3_Title" = "";
"App_Information_Legal_Section3_Text" = "Das Infotelefon der Bundesregierung erreich Sie Montag bis Freitag von 8 bis 18 Uhr unter:\n030 18 272-2720";
"App_Information_Legal_Section4_Title" = "Briefanschrift";
"App_Information_Legal_Section4_Text" = "...";

// App Information - Privacy
"App_Information_Privacy_Navigation" = "Datenschutz";
"App_Information_Privacy_Title" = "Datenschutz";
"App_Information_Privacy_Description" = "Sie bleiben unerkannt.\nIhre Daten werden komplett verschlüsselt und pseudonym übertragen.";
"App_Information_Privacy_Text" = "Verantwortliche Stelle im Sinne des Art. 4 Abs. 7 DSGVO:

Robert Koch-Institut
Nordufer 20
13353 Berlin

Bitte lesen Sie unsere Datenschutzbestimmungen.

Datenschutzhinweise:
Duis id ullamcorper lectus, feugiat dapibus lectus. In hac habitasse platea dictumst. Curabitur ante sapien, efficitur et elit id, aliquam vulputate est. Proin nec porttitor neque. Donec lacus augue, gravida et lacinia id, luctus at nulla.";

// App Information - Terms
"App_Information_Terms_Navigation" = "Nutzungsbedingungen";
"App_Information_Terms_Title" = "Nutzungsbedingungen";
"App_Information_Terms_Description" = "Die nachfolgenden Nutzungsbedingungen gelten für die Nutzung der App und werden duch Aufruf oder Nutzung des Angebots oder einer einzelnen Funktion akzeptiert.";
"App_Information_Terms_Text" = "...";

// App Information - Tracing
"App_Information_Tracing_Navigation" = "Wie funktioniert Tracing?";
"App_Information_Tracing_Text" = "COVID-19 Kontaktprotokoll Mitteilungen beruhen auf der Weitergabe und dem Sammeln von zufälligen ID's.

Diese ID’s sind eine zufällige Folge von Zahlen, die Sie für andere Benutzer nicht identifizierbar machen und die sich mehrmals täglich ändern, um Ihre Privatsphäre zu schützen.

Ullamcorper lectus, feugiat dapibus lectus. In hac habitasse platea dictumst. Curabitur ante sapien, efficitur et elit id, aliquam vulputate est.

Proin nec porttitor neque. Donec lacus augue, gravida et lacinia id, luctus at nulla.

Fusce ultrices quam at metus tristique, et porta mauris scelerisque. Mauris vel felis dui. Donec varius odio quis urna auctor auctor. Ut in pretium lorem. Nam ornare semper nibh eu semper. Donec vitae dui sit amet nisi imperdiet consequat eu quis erat.

Tuis id ullamcorper lectus, feugiat dapibus lectus. In hac habitasse platea dictumst. Curabitur ante sapien, efficitur et elit id, aliquam vulputate est. Proin nec porttitor neque. Donec lacus augue, gravida et lacinia id, luctus at nulla. Fusce ultrices quam at metus tristique, et porta mauris scelerisque. Mauris vel felis dui. Donec varius odio quis urna auctor auctor. Ut in pretium lorem. Nam ornare semper nibh eu semper. Donec vitae dui sit amet nisi imperdiet consequat eu quis erat.";


//Risk View
"unknown_risk" = "Risiko unbekannt";
"low_risk" = "Geringes Risiko";
"moderate_risk" = "Moderates Risiko";
"high_risk" = "Hohes Risiko";

"unknown_risk_detail" = "Es wurde kein Kontakt mit COVID 19 erkannt";
"low_risk_detail" = "Es wurde ein geringes Risiko für den Kontakt mit COVID 19 erkannt";
"moderate_risk_detail" = "Es wurde ein moderates Risiko für den Kontakt mit COVID 19 erkannt";
"high_risk_detail" = "Es wurde ein hohes Risiko für den Kontakt mit COVID 19 erkannt";

"unknown_risk_detail_help" = "Das Infektionsrisiko ist unbekannt, da bisher noch keine Kontakte aufgezeichnet wurden.";
"low_risk_detail_help" = "Das Infektionsrisiko ist gering, da ein Kontakt mit infizierten Personen noch gar nicht oder nur über kurzen Zeitpunkt hinweg aufgezeichnet wurde.";
"moderate_risk_detail_help" = "Es besteht moderates Infektionsrisiko, da ein Kontakt mit wenigen infizierten Personen oder nur über Zeitpunkt hinweg aufgezeichnet wurde.";
"high_risk_detail_help" = "Es besteht hohes Infektionsrisiko, da ein Kontakt mit infizierten Personen aufgezeichnet wurde.";

<<<<<<< HEAD
// Invite Friends
"InviteFriends_NavTitle" = "Teilen Sie die App";
"InviteFriends_Title" = "Zusammen sind wir stärker!";
"InviteFriends_Description" = "Wenn alle mitmachen und die App benutzen, können  wir die Kurve flach halten. Also, laden Sie Ihre Freunde zum Mitmachen ein, denn zusammen sind wir stärker.";
"InviteFriends_Button" = "Einladungslink versenden";
=======
//Reset View
"reset_view_title" = "Anwendung zurücksetzen";
"reset_view_header1" = "Sind Sie sicher, dass Sie die Anwendung zurücksetzen wollen?";
"reset_view_description1" = "Hier kommt ein Erklärungstext, der beschreibt was passiert wenn man die Anwendung zurücksetzt";
"reset_view_reset_button" = "Daten zurücksetzen";
"reset_view_discard" = "Abbrechen";
>>>>>>> 6a0b7def
<|MERGE_RESOLUTION|>--- conflicted
+++ resolved
@@ -174,17 +174,15 @@
 "moderate_risk_detail_help" = "Es besteht moderates Infektionsrisiko, da ein Kontakt mit wenigen infizierten Personen oder nur über Zeitpunkt hinweg aufgezeichnet wurde.";
 "high_risk_detail_help" = "Es besteht hohes Infektionsrisiko, da ein Kontakt mit infizierten Personen aufgezeichnet wurde.";
 
-<<<<<<< HEAD
 // Invite Friends
 "InviteFriends_NavTitle" = "Teilen Sie die App";
 "InviteFriends_Title" = "Zusammen sind wir stärker!";
 "InviteFriends_Description" = "Wenn alle mitmachen und die App benutzen, können  wir die Kurve flach halten. Also, laden Sie Ihre Freunde zum Mitmachen ein, denn zusammen sind wir stärker.";
 "InviteFriends_Button" = "Einladungslink versenden";
-=======
+
 //Reset View
 "reset_view_title" = "Anwendung zurücksetzen";
 "reset_view_header1" = "Sind Sie sicher, dass Sie die Anwendung zurücksetzen wollen?";
 "reset_view_description1" = "Hier kommt ein Erklärungstext, der beschreibt was passiert wenn man die Anwendung zurücksetzt";
 "reset_view_reset_button" = "Daten zurücksetzen";
-"reset_view_discard" = "Abbrechen";
->>>>>>> 6a0b7def
+"reset_view_discard" = "Abbrechen";