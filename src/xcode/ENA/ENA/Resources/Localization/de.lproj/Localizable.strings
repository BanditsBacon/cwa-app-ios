--- conflicted
+++ resolved
@@ -397,7 +397,7 @@
 
 "ExposureSubmissionWarnOthers_description" = "Als Nächstes können Sie dafür sorgen, dass das Corona-Warn-System Ihre lokal gespeicherten Zufallscodes der letzten 14 Tage an andere verteilt. So können Sie Ihre Mitmenschen warnen und helfen, die Infektionskette zu unterbrechen.\n\nDa nur unpersönliche Zufallscodes übertragen werden, bleibt Ihre Identität unbekannt.";
 
-<<<<<<< HEAD
+"ExposureSubmissionWarnOthers_dataPrivacyDescription" = "Ich willige hiermit ein, dass mein positiver Corona-Befund an das Tracing Backend übermittelt und dazu genutzt wird, andere App Nutzer auf ein mögliches Infektionsrisiko hinzuweisen. Dabei werden die auf meinem Gerät gespeicherten Temporary Exposure Keys an das Tracing Backend übermittelt und dort anderen Nutzern der App zur Verfügung gestellt.\n\nIch kann meine Einwilligung jederzeit mit Wirkung für die Zukunft widerrufen. Ein Widerruf lässt die Rechtmäßigkeit der Verarbeitung bis zum Widerruf unberührt.";
 "ExposureSubmissionWarnOthers_dataPrivacyDescription" = "Durch Antippen von „Einverstanden“ willigen Sie ein, dass die App Ihr positives Testergebnis zusammen mit Ihren Zufalls-IDs der letzten 14 Tage an das Serversystem der App übermittelt, damit andere App-Nutzer mit aktivierter Risiko-Ermittlung automatisch informiert werden können, dass sie möglicherweise einem Infektionsrisiko ausgesetzt waren. Die übermittelten Zufalls-IDs enthalten keine Angaben, die Rückschlüsse auf Ihre Identität oder Ihre Person zulassen.
 
 Die Übermittlung Ihres Testergebnisses per App ist freiwillig. Wenn Sie Ihr Testergebnis nicht übermitteln, entstehen Ihnen keine Nachteile. Da weder nachvollzogen noch kontrolliert werden kann, ob und wie Sie die App verwenden, erfährt außer Ihnen niemand, ob Sie eine Infektion übermittelt haben.
@@ -405,9 +405,7 @@
 Sie können Ihre Einwilligung jederzeit widerrufen, indem Sie die App löschen. Durch den Widerruf der Einwilligung wird die Rechtmäßigkeit der aufgrund der Einwilligung bis zum Widerruf erfolgten Verarbeitung nicht berührt. Weitere Informationen finden Sie unter dem Menüpunkt „Datenschutzinformation“.
 
 ";
-=======
 "ExposureSubmissionWarnOthers_dataPrivacyDescription" = "Datenschutztexte fehlt noch";
->>>>>>> 1d4bc731
 
 "ExposureSubmissionWarnOthers_dataPrivacyTitle" = "Datenschutz";
 
@@ -580,11 +578,7 @@
 "Home_Finding_Positive_Card_Button" = "Weiter";
 
 /* Home Submit card */
-<<<<<<< HEAD
 "Home_SubmitCard_Title" = "Wurden Sie getestet?";
-=======
-"Home_SubmitCard_Title" = "COVID-19-Test";
->>>>>>> 1d4bc731
 
 "Home_SubmitCard_Body" = "Helfen Sie, die Ausbreitung des Virus zu verlangsamen.";
 
@@ -611,7 +605,6 @@
 
 "Home_resultCard_ShowResultButton" = "Test anzeigen";
 
-<<<<<<< HEAD
 "Home_resultCard_LoadingBody" = "Es werden aktuelle Daten heruntergeladen. Dies kann mehrere Minuten dauern.";
 
 "Home_resultCard_LoadingTitle" = "Aktualisierung läuft...";
@@ -619,19 +612,10 @@
 "Home_resultCard_NegativeTitle" = "Befund Negativ";
 
 "Home_resultCard_NegativeDesc" = "Das Virus SARS-CoV-2 konnte bei Ihnen nicht nachgewiesen werden.";
-=======
-"Home_resultCard_NegativeTitle" = "Befund negativ";
-
-"Home_resultCard_NegativeDesc" = "Sie wurden negativ auf SARS-CoV-2 getestet.";
->>>>>>> 1d4bc731
 
 "Home_resultCard_PositiveTitle" = "Befund positiv";
 
-<<<<<<< HEAD
 "Home_resultCard_PositiveDesc" = "Das Virus SARS-CoV-2 wurde bei Ihnen nachgewiesen.";
-=======
-"Home_resultCard_PositiveDesc" = "Sie wurden positiv auf SARS-CoV-2 getestet.";
->>>>>>> 1d4bc731
 
 "Home_resultCard_PendingTitle" = "Ergebnis liegt noch nicht vor";
 
