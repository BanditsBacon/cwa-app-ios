--- conflicted
+++ resolved
@@ -117,11 +117,7 @@
 
 "Settings_Reset_Label" = "Anwendung zurücksetzen";
 
-<<<<<<< HEAD
-"Settings_Tracing_Description" = "Erlauben Sie Erfassung und Weitergabe von Covid-19-Zufallscodes.";
-=======
-"Settings_Tracing_Description" = "Erlauben Sie die Aufzeichnung und Weitergabe von Zufallscodes.";
->>>>>>> db8f2f01
+"Settings_Tracing_Description" = "Erlauben Sie die Aufzeichnung und Weitergabe von Covid-19-Zufallscodes.";
 
 "Settings_Notification_Description" = "Erlauben Sie automatische Mitteilungen zu Covid-19-Risikostatus.";
 
@@ -191,11 +187,7 @@
 
 "OnboardingInfo_enableLoggingOfContactsPage_panelTitle" = "Datenschutz";
 
-<<<<<<< HEAD
-"OnboardingInfo_enableLoggingOfContactsPage_panelBody" = "Missing Text\n\nIch kann meine Einwilligung jederzeit mit Wirkung für die Zukunft widerrufen. Weitere Informationen finden Sie in unserer Datenschutzhinweisen.";
-=======
 "OnboardingInfo_enableLoggingOfContactsPage_panelBody" = "Ja, ich willige in die Nutzung meiner Tracing-Funktionalität für meine Corona-Warn-App ein. Ich möchte damit einen wichtigen Beitrag zur Unterbrechung von Infektionsketten und der Eindämmung des Coronavirus in Deutschland leisten. Mit dem Contact-Tracing können Kontakte nachverfolgt werden, um später auf das Coronavirus positiv getestete Kontakte zu identifizieren.\n\nIch kann meine Einwilligung jederzeit mit Wirkung für die Zukunft widerrufen. Weitere Informationen finden Sie in unseren Datenschutzhinweisen.";
->>>>>>> db8f2f01
 
 "OnboardingInfo_howDoesDataExchangeWorkPage_title" = "Falls Sie positiv getestet werden ...";
 
@@ -315,13 +307,9 @@
 
 "ExposureSubmissionIntroduction_SubTitle" = "So funktioniert das Corona-Warn-System";
 
-<<<<<<< HEAD
+"ExposureSubmissionIntroduction_AccImageDescription" = "Ein Smartphone übermittelt einen positiven Testbefund verschlüsselt ins System.";
+
 "ExposureSubmissionIntroduction_Usage01" = "Damit die Corona-Warn-App funktioniert, sind wir auf die Mithilfe von Corona-positiv getesteten Personen angewiesen.";
-=======
-"ExposureSubmissionIntroduction_AccImageDescription" = "Ein Smartphone übermittelt einen positiven Testbefund verschlüsselt ins System.";
-
-"ExposureSubmissionIntroduction_Usage01" = "Damit die Corona-Warn-App funktioniert, sind wir auf die Mithilfe von Corona-positiven Personen angewiesen.";
->>>>>>> db8f2f01
 
 "ExposureSubmissionIntroduction_Usage02" = "Da nur verschlüsselte Zufallscodes ausgetauscht werden, bleiben Sie unerkannt. Sie können jetzt wie folgt vorgehen:";
 
@@ -415,15 +403,9 @@
 
 "ExposureSubmissionError_InvalidTan" = "Die erzeugte Übermittlungs TAN ist ungültig. Bitte kontaktieren Sie die technische Hotline über App-Informationen -> Technische Hotline.";
 
-<<<<<<< HEAD
 "ExposureSubmissionError_EnNotEnabled" = "Die Risiko-Ermittlung ist nicht aktiv.";
 
 "ExposureSubmissionError_NoRegistrationToken" = "Kein Registrations-Token auf dem Endgerät gefunden.";
-=======
-"ExposureSubmissionError_EnNotEnabled" = "Bitte aktivieren Sie die Risiko-Ermittlung, um andere zu warnen.";
-
-"ExposureSubmissionError_NoRegistrationToken" = "Kein Registration Token auf dem Gerät gefunden.";
->>>>>>> db8f2f01
 
 "ExposureSubmissionError_InvalidResponse" = "Die Antwort kann nicht verarbeitet werden.";
 
@@ -431,11 +413,7 @@
 
 "ExposureSubmissionError_QRAlreadyUsed" = "Der QR-Code wurde bereits verwendet. Bitte kontaktieren Sie die technische Hotline über App-Informationen -> Technische Hotline.";
 
-<<<<<<< HEAD
-"ExposureSubmissionError_TeleTanAlreadyUsed" = "Die TAN ist ungültig oder wurde bereits verwendet. Bitte versuchen Sie es erneut oder kontaktieren Sie die technische Hotline.";
-=======
-"ExposureSubmissionError_TeleTanAlreadyUsed" = "Die TAN ist ungültig oder wurde schon verwendet. Bitte versuchen Sie es erneut oder kontaktieren Sie die technische Hotline über App-Informationen -> Technische Hotline.";
->>>>>>> db8f2f01
+"ExposureSubmissionError_TeleTanAlreadyUsed" = "Die TAN ist ungültig oder wurde bereits verwendet. Bitte versuchen Sie es erneut oder kontaktieren Sie die technische Hotline über App-Informationen -> Technische Hotline.";
 
 "ExposureSubmissionError_RegTokenNotExist" = "Es konnte keine Übermittlungs-TAN erstellt werden. Bitte kontaktieren Sie die technische Hotline über App-Informationen -> Technische Hotline.";
 
@@ -506,26 +484,16 @@
 /* Home Unknown card */
 "Home_Risk_Unknown_Title" = "Unbekanntes Risiko";
 
-<<<<<<< HEAD
 "Home_RiskCard_Unknown_Item_Title" = "Da Sie Ihre Begegnungs-Aufzeichnung noch nicht lange genug aktiviert haben, konnten wir für Sie kein Infektionsrisiko berechnen.";
-=======
-"Home_RiskCard_Unknown_Item_Title" = "Da Sie die Risiko-Ermittlung noch nicht lange genug aktiviert haben, konnten wir für Sie kein Infektionsrisiko berechnen.";
->>>>>>> db8f2f01
 
 "Home_RiskCard_Unknown_Button" = "Aktualisieren";
 
 /* Home Inactive card */
-<<<<<<< HEAD
-"Home_Risk_Inactive_Title" = "Keine Risiko-Überprüfung";
-
-"Home_Risk_Inactive_Body" = "Aktivieren Sie die Risiko-Ermittlung, um Ihren Risikostatus zu aktualisieren.";
-=======
 "Home_Risk_Inactive_NoCalculation_Possible_Title" = "Risiko-Ermittlung gestoppt";
 "Home_Risk_Inactive_Outdated_Results_Title" = "Risiko-Ermittlung nicht möglich";
 
 "Home_Risk_Inactive_NoCalculation_Possible_Body" = "Aktivieren Sie die Risiko-Ermittlung, um Ihre heutige Risiko-Einschätzung zu berechnen.";
 "Home_Risk_Inactive_Outdated_Results_Body" = "Ihre Risiko-Berechnung konnte seit mehr als 24 Stunden nicht aktualisiert werden.";
->>>>>>> db8f2f01
 
 "Home_Risk_Inactive_Activate_Item_Title" = "Letzte Risiko-Ermittlung: %@";
 
@@ -640,11 +608,7 @@
 
 "App_Information_About_Description" = "Das Robert Koch-Institut (RKI) als zentrale Einrichtung des Bundes im Bereich der Öffentlichen Gesundheit und als nationales Public-Health-Institut veröffentlicht die Corona-Warn-App für die gesamte Bundesregierung. Die App ist die digitale Ergänzung zu Abstandhalten, Hygiene und Alltagsmaske.";
 
-<<<<<<< HEAD
 "App_Information_About_Text" = "Wer sie nutzt, hilft, Infektionsketten schnell nachzuverfolgen und zu durchbrechen. Die App speichert dezentral – auf Ihrem Smartphone – Begegnungen mit anderen. Sie werden informiert, wenn Sie Kontakt mit nachweislich infizierten Personen hatten. Ihre Privatsphäre bleibt dabei bestens geschützt.";
-=======
-"App_Information_About_Text" = "Wer sie nutzt, hilft, Infektionsketten schnell nachzuverfolgen und zu durchbrechen. Die App speichert dezentral - auf Ihrem Smartphone - Begegnungen mit anderen. Sie werden informiert, wenn Sie Kontakt mit nachweislich infizierten Personen hatten. Ihre Privatsphäre bleibt dabei bestens geschützt.";
->>>>>>> db8f2f01
 
 /* App Information - FAQ */
 "App_Information_FAQ_Navigation" = "Häufige Fragen";
@@ -677,11 +641,7 @@
 
 "App_Information_Imprint_Section2_Title" = "Umsatzsteueridentifikationsnummer";
 
-<<<<<<< HEAD
 "App_Information_Imprint_Section2_Text" = "Chef des Presse- und Informationsamtes der Bundesregierung";
-=======
-"App_Information_Imprint_Section2_Text" = "DE 165 893 430";
->>>>>>> db8f2f01
 
 "App_Information_Imprint_Section3_Title" = "Kontakt";
 
@@ -733,15 +693,9 @@
 
 "inactive_risk_detail_help" = "inactive";
 
-<<<<<<< HEAD
 "low_risk_detail_help" = "Das Infektionsrisiko ist gering, da eine Begegnung mit infizierten Personen noch gar nicht oder nur über kurzen Zeitpunkt hinweg aufgezeichnet wurde.";
 
 "high_risk_detail_help" = "Es besteht hohes Infektionsrisiko, da eine Begegnung mit infizierten Personen aufgezeichnet wurde.";
-=======
-"low_risk_detail_help" = "Das Infektionsrisiko ist gering, da ein Kontakt mit infizierten Personen noch gar nicht oder nur über einen kurzen Zeitpunkt hinweg aufgezeichnet wurde.";
-
-"high_risk_detail_help" = "Es besteht ein hohes Infektionsrisiko, da ein Kontakt mit infizierten Personen aufgezeichnet wurde.";
->>>>>>> db8f2f01
 
 /* Invite Friends */
 "InviteFriends_NavTitle" = "Teilen";
