/* General */
"Alert_TitleGeneral" = "Ein Fehler ist aufgetreten.";

"Alert_MessageGeneral" = "Bitte versuchen Sie es erneut.";

"Alert_ActionOk" = "Ok";

"Alert_ActionNo" = "Nein";

"Alert_ActionRetry" = "Wiederholen";

"Alert_ActionCancel" = "Abbrechen";

"Alert_ActionRemove" = "Entfernen";

"Alert_TitleKeySubmit" = "TAN-Generierung";

"Alert_DescriptionKeySubmit" = "Sind Sie damit einverstanden, Ihre TAN generieren zu lassen?";

"Alert_BluetoothOff_Title" = "Bluetooth einschalten";

"Alert_BluetoothOff_Description" = "Bluetooth muss in den Systemeinstellungen aktiviert werden, sodass diese App funktioniert.";

"Alert_CancelAction_Later" = "Später";

"Alert_DefaultAction_OpenSettings" = "Einstellungen öffnen";

"General_BackButtonTitle" = "Zurück";

/* Exposure Detection */
"ExposureDetection_Off" = "Risiko-Ermittlung gestoppt";

"ExposureDetection_Unknown" = "Unbekanntes Risiko";

"ExposureDetection_Inactive" = "Kein erhöhtes Risiko";

"ExposureDetection_Low" = "Geringes Risiko";

"ExposureDetection_High" = "Erhöhtes Risiko";

"ExposureDetection_Loading" = "Prüfung läuft ...";

"ExposureDetection_NumberOfDaysStored" = "%d von 14 Tagen gespeichert";

"ExposureDetection_Refreshed" = "Aktualisiert: %@";

"ExposureDetection_Refreshed_Never" = "Noch nie";

"ExposureDetection_RefreshingIn" = "Aktualisierung in %02d:%02d Minuten";

"ExposureDetection_LastRiskLevel" = "Letzte Ermittlung: %@";

"ExposureDetection_UnknownText" = "Da Sie die Risiko-Ermittlung noch nicht lange genug aktiviert haben, konnten wir für Sie kein Infektionsrisiko berechnen.";

"ExposureDetection_InactiveText" = "Schalten Sie die Risiko-Ermittlung ein, um Ihr Risiko zu aktualisieren.";

"ExposureDetection_LoadingText" = "Es werden aktuelle Daten heruntergeladen und geprüft.\nDies kann mehrere Minuten dauern.";

"ExposureDetection_Behavior_Title" = "Verhalten";

"ExposureDetection_Behavior_Subtitle" = "So verhalten Sie sich richtig";

"ExposureDetection_Guide_Hands" = "Waschen Sie Ihre Hände regelmäßig.";

"ExposureDetection_Guide_Mask" = "Tragen Sie einen Mundschutz bei Begegnungen mit anderen Personen.";

"ExposureDetection_Guide_Distance" = "Halten Sie mindestens 1,5 Meter Abstand zu anderen Personen.";

"ExposureDetection_Guide_Sneeze" = "Niesen oder husten Sie in die Armbeuge oder in ein Taschentuch.";

"ExposureDetection_Guide_Home" = "Halten Sie mindestens 1,5 Meter Abstand zu anderen Personen.";

"ExposureDetection_Guide_Hotline1" = "Für Fragen zu auftretenden Symptomen, Testmöglichkeiten und weiteren Absonderungsmaßnahmen, wenden Sie sich bitte an eine der folgenden Stellen:";

"ExposureDetection_Guide_Hotline2" = "Ihren Hausarzt/Ihre Hausärztin";

"ExposureDetection_Guide_Hotline3" = "Den Kassenärztlichen Notdienst unter der Telefonnummer: 116117";

"ExposureDetection_Guide_Hotline4" = "Ihr Gesundheitsamt";

"ExposureDetection_Explanation_Title" = "Infektionsrisiko";

"ExposureDetection_Explanation_Subtitle" = "So wird Ihr Risiko ermittelt";

"ExposureDetection_Explanation_Text_Off" = "Lorem Ipsum..";

"ExposureDetection_Explanation_Text_Unknown" = "Sie haben ein unbekanntes Infektionsrisiko.";

"ExposureDetection_Explanation_Text_Inactive" = "Sie haben ein niedriges Infektionsrisiko, da keine Begegnung mit nachweislich Corona-positiv getesteten Personen aufgezeichnet wurde oder sich Ihre Begegnung auf kurze Zeit und einen größeren Abstand beschränkt hat.\n\nDie Infektionswahrscheinlichkeit wird daher als niedrig für Sie eingestuft.\n\nDas Infektionsrisiko wird anhand der Daten der Risiko-Ermittlung mit Bezug zum Abstand und der Dauer lokal auf Ihrem Endgerät berechnet. Ihr Infektionsrisiko ist für niemanden einsehbar und wird nicht weitergegeben.";

"ExposureDetection_Explanation_Text_Low" = "Sie haben ein niedriges Infektionsrisiko, da keine Begegnung mit nachweislich Corona-positiv getesteten Personen aufgezeichnet wurde oder sich Ihre Begegnung auf kurze Zeit und einen größeren Abstand beschränkt hat.\n\nDie Infektionswahrscheinlichkeit wird daher als niedrig für Sie eingestuft.\n\nDas Infektionsrisiko wird anhand der Daten der Risiko-Ermittlung mit Bezug zum Abstand und der Dauer lokal auf Ihrem Endgerät berechnet. Ihr Infektionsrisiko ist für niemanden einsehbar und wird nicht weitergegeben.";

"ExposureDetection_Explanation_Text_High" = "Sie haben ein erhöhtes Infektionsrisiko, da Sie zuletzt vor 2 Tagen mindestens einer nachweislich Corona-positiv getesteten Person über einen längeren Zeitpunkt und mit einem geringen Abstand begegnet sind.\n\nDie Infektionswahrscheinlichkeit wird daher als erhöht für Sie eingestuft.\n\nWenn Sie nach Hause kommen, vermeiden Sie auch Begegnungen mit Familienmitgliedern und Mitbewohnern.";

"ExposureDetection_MoreInformation" = "Mehr Info";

"ExposureDetection_MoreInformation_URL" = "https://www.google.de";

"ExposureDetection_Hotline_Number" = "+498007540002";

"ExposureDetection_Button_Enable" = "Risiko-Ermittlung einschalten";

"ExposureDetection_Button_Refresh" = "Aktualisieren";

"ExposureDetection_Button_RefreshingIn" = "Aktualisieren (%02d:%02d)";

/* Settings */
"Settings_StatusActive" = "An";

"Settings_StatusInactive" = "Aus";

"Settings_KontaktProtokollStatusActive" = "Aktiv";

"Settings_KontaktProtokollStatusInactive" = "Gestoppt";

"Settings_Tracing_Label" = "Risiko-Ermittlung";

"Settings_Notification_Label" = "Mitteilungen";

"Settings_Reset_Label" = "Anwendung zurücksetzen";

"Settings_Tracing_Description" = "Erlauben Sie die Aufzeichnung und Weitergabe von Covid-19-Zufallscodes.";

"Settings_Notification_Description" = "Erlauben Sie automatische Mitteilungen zu Covid-19-Risikostatus.";

"Settings_Reset_Description" = "Löschen Sie alle Ihre Daten in der App.";

"Settings_NavTitle" = "Einstellungen";

/* Noticiation Settings */
"NotificationSettings_On_Title" = "Möchten Sie Mitteilungen zu Ihrem Covid-19 Risikostatus aktivieren?";

"NotificationSettings_On_SectionTitle" = "Einstellung";

"NotificationSettings_On_RiskChanges" = "Änderung Ihres Infektionsrisikos";

"NotificationSettings_On_TestsStatus" = "Status Ihres COVID-19 Tests";

"NotificationSettings_Off_SectionTitle" = "Einstellung";

"NotificationSettings_Off_EnableNotifications" = "Mitteilungen";

"NotificationSettings_Off_StatusInactive" = "Aus";

"NotificationSettings_Off_InfoTitle" = "Mitteilungen aktivieren";

"NotificationSettings_Off_InfoDescription" = "Um Mitteilungen zu aktivieren, müssen Sie Mitteilungen für die Corona-Warn-App in Ihren Geräte-Einstellungen zulassen.";

"NotificationSettings_Off_OpenSettings" = "App-Einstellungen öffnen";

"NotificationSettings_NavTitle" = "Mitteilungen";

/* Onboarding */
"Onboarding_Next" = "Nächste";

"Onboarding_Finish" = "Fertig";

"Onboarding_LetsGo_actionText" = "Los geht’s";

"Onboarding_Continue_actionText" = "Weiter";

"Onboarding_EnableLogging_actionText" = "Risiko-Ermittlung aktivieren";

"Onboarding_doNotAllow_actionText" = "Nicht erlauben";

"Onboarding_DoNotActivate_actionText" = "Nicht aktivieren";

"Onboarding_Back_actionText" = "Zurück";

"Onboarding_DeactivateExposureConfirmation_title" = "Corona-Warn-App kann dadurch keine Benachrichtigungen zum COVID-19-Risikostatus versenden und empfangen.";

"Onboarding_DeactivateExposureConfirmation_message" = "Sie können die Funktion jederzeit ausschalten.";

"OnboardingInfo_togetherAgainstCoronaPage_title" = "Gemeinsam Corona bekämpfen";

"OnboardingInfo_togetherAgainstCoronaPage_boldText" = "Mehr Schutz für Sie und uns alle. Mit der Corona-Warn-App durchbrechen wir Infektionsketten schneller.";

"OnboardingInfo_togetherAgainstCoronaPage_normalText" = "Machen Sie Ihr Smartphone zum Corona-Warn-System. Überblicken Sie Ihren Risikostatus und erfahren Sie, ob in den letzten 14 Tagen Corona-positiv getestete Personen in ihrer Nähe waren.\n\nDie App merkt sich Begegnungen zwischen Menschen, indem ihre Smartphones verschlüsselte Zufallscodes austauschen. Und zwar ohne dabei auf persönliche Daten zuzugreifen.";

"OnboardingInfo_privacyPage_title" = "Datenschutz";

"OnboardingInfo_privacyPage_boldText" = "HELLO WORLD";

"OnboardingInfo_privacyPage_normalText" = "Sie bleiben unerkannt.\nIhre Daten werden komplett verschlüsselt und pseudonym übertragen.\n\nVerantwortliche Stelle im Sinne des Art. 4 Abs. 7 DSGVO:\n\nRobert Koch-Institut\nNordufer 20\n13353 Berlin\nBitte lesen Sie unsere Datenschutzbestimmungen.\n\nDatenschutzhinweise:";

"OnboardingInfo_enableLoggingOfContactsPage_title" = "Wie Sie die Risiko-Ermittlung ermöglichen";

"OnboardingInfo_enableLoggingOfContactsPage_boldText" = "Um zu erkennen, ob für Sie ein Ansteckungsrisiko vorliegt, müssen Sie die Risiko-Ermittlung aktivieren.";

"OnboardingInfo_enableLoggingOfContactsPage_normalText" = "Die Risiko-Ermittlung funktioniert, indem Ihr Handy per Bluetooth verschlüsselte Zufallscodes anderer Nutzerinnen und Nutzer empfängt und Ihren eigenen Zufallscode an deren Smartphones weitergibt. Die Funktion lässt sich jederzeit wieder deaktivieren.\n\nDie verschlüsselten Zufallscodes geben nur Auskunft über das Datum, die Dauer und die anhand der Signalstärke berechnete Entfernung zu Ihren Mitmenschen. Persönliche Daten wie Name, Adresse oder Aufenthaltsort werden zu keiner Zeit erfasst. Konkrete Rückschlüsse auf Personen sind nicht möglich.";

"OnboardingInfo_enableLoggingOfContactsPage_panelTitle" = "Einwilligungserklärung";

"OnboardingInfo_enableLoggingOfContactsPage_panelBody" = "Um zu erfahren, ob Sie Kontakt mit einer infizierten Person hatten und für Sie ein Infektionsrisiko besteht, müssen Sie die Funktion Risiko-Ermittlung in der App aktivieren. Der Aktivierung der Risiko-Ermittlung und der damit im Zusammenhang stehenden Datenverarbeitung stimmen Sie mit Antippen des Buttons: Risiko-Ermittlung aktivieren zu.\n\n\nUm die Risiko-Ermittlung nutzen zu können müssen Sie zudem auf Ihrem iPhone die von Apple “ aktivieren und für die Corona-Warn-App freigeben.\n\n\nIhr iPhone erzeugt und versendet bei aktivierter Kontaktaufzeichnung kontinuierlich Zufalls-IDs per Bluetooth, die von anderen Apple- und Android-Smartphones mit ebenfalls aktivierter Kontaktaufzeichnung in Ihrer Umgebung empfangen werden können. Umgekehrt empfängt Ihr iPhone die Zufalls-IDs der anderen Smartphones. Die eigenen und die von anderen Smartphones empfangenen Zufalls-IDs werden im COVID-19-Kontaktprotokoll aufgezeichnet und dort für 14 Tage gespeichert.\n\n\nZur Ermittlung Ihres Infektionsrisikos lädt die App mehrmals täglich oder auf Abfrage eine Liste mit den Zufalls-IDs aller Nutzer, die Ihre Infektion mit dem Corona-Virus in der App geteilt haben. Diese Liste wird dann mit den im COVID-19-Kontaktprotokoll gespeicherten Zufalls-IDs verglichen. Wenn die App dabei feststellt, dass Sie möglicherweise Kontakt zu einem infizierten Nutzer gehabt haben, werden Sie von der App informiert, dass Sie mit einer infizierten Person in Kontakt waren und insoweit ein Infektionsrisiko besteht. In diesem Fall erhält die App außerdem Zugriff auf weitere im COVID-19-Kontaktprotokoll Ihres iPhone gespeicherte Daten (Datum und Dauer sowie Bluetooth-Signalstärke des Kontakts).\n\nAus der Bluetooth-Signalstärke wird der räumliche Abstand abgeleitet (je stärker das Signal, desto geringer der Abstand). Diese Angaben werden von der App ausgewertet, um Ihr Gesundheitsrisiko durch eine Infektion mit dem Corona-Virus abzuschätzen und Ihnen Empfehlungen für die nächsten Schritte zu geben. Diese Auswertung wird ausschließlich lokal auf Ihrem iPhone durchgeführt. Außer Ihnen erfährt niemand (auch nicht das RKI), ob Sie mit einer infizierten Person Kontakt hatten und welches Risiko für Sie ermittelt wird.\n\nZum Widerruf Ihrer Einwilligung in die Risiko-Ermittlung können Sie die Funktion über den Schieberegler innerhalb der App deaktivieren oder die App löschen. Wenn Sie die Risiko-Ermittlung wieder nutzen möchten, können Sie den Schieberegler erneut aktivieren oder die App erneut installieren. Wenn Sie die Risiko-Ermittlung deaktivieren, prüft die App nicht mehr, ob Sie Kontakt zu einem infizierten Nutzer gehabt haben. Um auch die Aussendung und den Empfang der Zufalls-IDs anzuhalten, müssen Sie das COVID-19-Kontaktprotokoll in den Einstellungen Ihres iPhones deaktivieren. Bitte beachten Sie, dass die im COVID-19-Kontaktprotokoll aufgezeichneten fremden und eigenen Zufalls-Kennungen nicht in der App gelöscht werden. Die im COVID-19-Kontaktprotokoll gespeicherten Daten können Sie nur in den Einstellungen Ihres iPhones dauerhaft löschen.\n\n\nDie Datenschutzhinweise der App (einschließlich Informationen zur Datenverarbeitung für die Risiko-Ermittlung) finden Sie unter dem Menüpunkt „Datenschutzinformation“.";


"OnboardingInfo_howDoesDataExchangeWorkPage_title" = "Falls Sie positiv getestet werden ...";

"OnboardingInfo_howDoesDataExchangeWorkPage_boldText" = "... teilen Sie es bitte über die Corona-Warn-App mit. Freiwillig und sicher. Für die Gesundheit aller.";

"OnboardingInfo_howDoesDataExchangeWorkPage_normalText" = "Ihre Mitteilung wird zuverlässig verschlüsselt über einen sicheren Server weiterverarbeitet. Die Personen, deren verschlüsselte Zufallscodes Sie gesammelt haben, erhalten nun eine Warnung und Informationen darüber, wie sie weiter vorgehen sollen.";

"OnboardingInfo_alwaysStayInformedPage_title" = "Warnungen erhalten, Risiken kennen";

"OnboardingInfo_alwaysStayInformedPage_boldText" = "Die App kann Sie automatisch über Ihren Risikostatus informieren und bei Neuinfektionen von Menschen, denen Sie begegnet sind, warnen. Erlauben Sie der App jetzt, Sie zu benachrichtigen.";

"OnboardingInfo_alwaysStayInformedPage_normalText" = "Auf diese Weise können Sie sich zum Schutz Ihrer Mitmenschen in Isolation begeben und sich nach entsprechender Abklärung testen lassen.";

/* Exposure Submission */
"ExposureSubmission_DataPrivacyTitle" = "Datenschutz";

"ExposureSubmission_Continue_actionText" = "Weiter";
<<<<<<< HEAD
"ExposureSubmission_DataPrivacyDescription" = "Durch Antippen von „Akzeptieren“ willigen Sie ein, dass die App den Status Ihres Corona-Virus-Tests abfragen und in der App anzeigen darf. Diese Funktion steht Ihnen zur Verfügung, wenn Sie einen QR-Code erhalten und eingewilligt haben, dass Ihr Testergebnis an das Serversystem der App übermittelt werden darf. Sobald das Testlabor Ihr Testergebnis auf dem Server hinterlegt hat, können Sie das Ergebnis in der App sehen. Falls Sie Mitteilungen aktiviert haben, werden Sie auch außerhalb der App über den Eingang des Testergebnis informiert. Das Testergebnis selbst wird aus Datenschutzgründen jedoch nur in der App angezeigt. Sie können diese Einwilligung jederzeit widerrufen, indem Sie die Testregistrierung in der App löschen. Durch den Widerruf der Einwilligung wird die Rechtmäßigkeit der bis zum Widerruf erfolgten Verarbeitung nicht berührt. Weitere Informationen finden Sie unter dem Menüpunkt „Datenschutzinformation“.";
=======

"ExposureSubmission_DataPrivacyDescription" = "QR-Code Datenschutztext";
>>>>>>> 8f222d72

"ExposureSubmissionDataPrivacy_AcceptTitle" = "Erlauben";

"ExposureSubmissionDataPrivacy_DontAcceptTitle" = "Nicht erlauben";

"ExposureSubmission_Submit" = "TAN eingeben";

"ExposureSubmissionTanEntry_Title" = "TAN-Eingabe";

"ExposureSubmissionTanEntry_Info" = "Geben Sie bitte die Ihnen mitgeteilte TAN ein:";

"ExposureSubmissionTanEntry_Description" = "Die TAN ist 7-stellig und Groß- und Kleinschreibung muss beachtet werden.";

"ExposureSubmissionTanEntry_Submit" = "Weiter";

"ExposureSubmission_NavTitle" = "Positivkennung senden";

"ExposureSubmissionConfirmation_Title" = "Positive Diagnose";

"ExposureSubmission_GeneralErrorTitle" = "Fehler";

"ExposureSubmission_DispatchTitle" = "Auswahl";

"ExposureSubmission_DispatchDescription" = "Was liegt Ihnen vor?";

"ExposureSubmissionDispatch_QRCodeButtonTitle" = "Dokument mit QR-Code";

"ExposureSubmissionDispatch_QRCodeButtonDescription" = "Registrieren Sie Ihren Test, indem Sie den QR-Code Ihres Test-Dokuments scannen.";

"ExposureSubmissionDispatch_TANButtonTitle" = "TAN";

"ExposureSubmissionDispatch_TANButtonDescription" = "Registrieren Sie Ihren Test per manueller TAN-Eingabe.";

"ExposureSubmissionDispatch_HotlineButtonTitle" = "Noch keine TAN?";

"ExposureSubmissionDispatch_HotlineButtonDescription" = "Bitte rufen Sie uns an, falls Sie %@ getestet wurden.";

"ExposureSubmissionDispatch_HotlineButtonPositiveWord" = "Positiv";

"ExposureSubmissionHotline_Title" = "TAN anfragen";

"ExposureSubmissionHotline_Description" = "Bitte halten zur TAN Anfrage Ihren Befundbrief (sofern vorhanden) und Ihre Telefonnummer bereit.";

"ExposureSubmissionHotline_SectionTitle" = "Info zum Ablauf:";

"ExposureSubmissionHotline_SectionDescription1" = "Hotline anrufen & TAN erfragen:\n\n%@\n\n%@";

"ExposureSubmission_PhoneNumber" = "+49 (0)800 7540002";

"ExposureSubmission_PhoneDetailDescription" = "Sprachen:\nDeutsch, Englisch, Türkisch\n\nErreichbarkeit:\nMo - So: 00:00 - 24:00 Uhr\n\nEs gelten die Preise Ihres Telefonanbieters.";

"ExposureSubmission_SectionDescription2" = "Ihren Test per TAN-Eingabe in der App registrieren";

"ExposureSubmission_CallButtonTitle" = "Anrufen";

"ExposureSubmission_TANInputButtonTitle" = "TAN eingeben";

/* Exposure Submission QR Code Scanner */
"ExposureSubmissionQRScanner_title" = "QR-Code Scan";

"ExposureSubmissionQRScanner_instruction" = "Positionieren Sie den Rahmen über dem QR-Code Ihres Dokuments.";

"ExposureSubmissionQRScanner_notFoundAlertTitle" = "Befund wurde nicht gefunden";

"ExposureSubmissionQRScanner_notFoundAlertText" = "Um das Lesen des QR-Codes zu erleichtern, versuchen Sie, den QR-Code vertikal zum Scanner auszurichten oder aktivieren Sie das Blitzlicht.";

"ExposureSubmissionQRScanner_otherError" = "Ein unbekannter Fehler ist aufgetreten.";

"ExposureSubmissionQRScanner_cameraPermissionDenied" = "Bitte erlauben Sie der App die Benutzung der Kamera, um den QR-Code zu scannen.";

"ExposureSubmissionQRScanner_cameraPermissionRestricted" = "Ihre Kamera Nutzung wurde eingeschränkt. Bitte erlauben Sie der App die Benutzung der Kamera, um den QR-Code zu scannen.";

/* Exposure Submission Success */
"ExposureSubmissionSuccess_Title" = "Vielen Dank";

"ExposureSubmissionSuccess_AccImageDescription" = "Eine vielfältige Gruppe begrüßt durch Jubel, dass jemand sein Testergebnis mit anderen geteilt hat.";

"ExposureSubmissionSuccess_Button" = "Fertig";

"ExposureSubmissionSuccess_Description" = "Dank Ihrer Mithilfe können Andere gewarnt werden und entsprechend reagieren.";

"ExposureSubmissionSuccess_subTitle" = "Weitere Infos:";

"ExposureSubmissionSuccess_listTitle" = "Bitte beachten Sie:";

"ExposureSubmissionSuccess_listItem1" = "Das Gesundheitsamt wird sich in den nächsten Tagen telefonisch oder schriftlich bei Ihnen melden.";

"ExposureSubmissionSuccess_listItem2" = "Sie sind ansteckend. Isolieren Sie sich von anderen Personen.";

"ExposureSubmissionSuccess_listItem2_1" = "Ihre Quarantänezeit beträgt im Regelfall 14 Tage. Beobachten und erfassen Sie genau, wie sich Ihre Krankheitszeichen entwickeln.";

"ExposureSubmissionSuccess_listItem2_2" = "Sie werden von Ihrem Gesundheitsamt gebeten, eine Liste Ihrer Kontaktpersonen zu erstellen. Dabei sollen alle Personen erfasst werden, mit denen Sie in den zwei Tagen vor Erkrankungsbeginn engen Kontakt (unter 2 Meter, direktes Gespräch) über insgesamt 15 Minuten hatten.";

"ExposureSubmissionSuccess_listItem2_3" = "Bitte denken Sie hier auch besonders an Personen, die nicht automatisch durch die App informiert werden, da sie kein Smartphone oder die App haben.";

"ExposureSubmissionSuccess_listItem2_4" = "Auch wenn Sie keine Krankheitszeichen mehr haben und sich wieder gesund fühlen, könnten Sie noch ansteckend sein.";

/* Exposure Submission Introduction */
"ExposureSubmissionIntroduction_Title" = "Info";

"ExposureSubmissionIntroduction_SubTitle" = "So funktioniert das Corona-Warn-System";

"ExposureSubmissionIntroduction_AccImageDescription" = "Ein Smartphone übermittelt einen positiven Testbefund verschlüsselt ins System.";

"ExposureSubmissionIntroduction_Usage01" = "Damit die Corona-Warn-App funktioniert, sind wir auf die Mithilfe von Corona-positiv getesteten Personen angewiesen.";

"ExposureSubmissionIntroduction_Usage02" = "Da nur verschlüsselte Zufallscodes ausgetauscht werden, bleiben Sie unerkannt. Sie können jetzt wie folgt vorgehen:";

"ExposureSubmissionIntroduction_ListItem1" = "Wenn sich auf Ihrem Testdokument ein QR-Code befindet, können Sie diesen in der App scannen und den Test damit registrieren. Sobald das Ergebnis vorliegt, können Sie es in der App einsehen.";

"ExposureSubmissionIntroduction_ListItem2" = "Wenn Sie Corona-positiv getestet wurden, können Sie andere warnen.";

"ExposureSubmissionIntroduction_ListItem3" = "Wenn Ihnen für einen positiven Testbefund eine TAN mitgeteilt wurde, können Sie diese für die Registrierung des Tests nutzen.";

"ExposureSubmissionIntroduction_ListItem4" = "Wenn Sie keine TAN haben, können Sie diese telefonisch anfragen.";

/* Exposure Submission Result */
"ExposureSubmissionResult_Title" = "Test-Ergebnis";

"ExposureSubmissionResult_CardSubTitle" = "IHR BEFUND";

"ExposureSubmissionResult_CardTitle" = "SARS-CoV-2";

"ExposureSubmissionResult_CardPositive" = "positiv";

"ExposureSubmissionResult_CardNegative" = "negativ";

"ExposureSubmissionResult_CardInvalid" = "Auswertung nicht möglich";

"ExposureSubmissionResult_CardPending" = "Ergebnis liegt noch nicht vor";

"ExposureSubmissionResult_Procedure" = "Info zum Ablauf:";

"ExposureSubmissionResult_testAdded" = "Test erfolgreich hinzugefügt";

"ExposureSubmissionResult_testAddedDesc" = "Ihr Test wurde in der Corona-Warn-App registriert.";

"ExposureSubmissionResult_warnOthers" = "Andere warnen";

"ExposureSubmissionResult_warnOthersDesc" = "Ihre Zufallscodes der letzten 14 Tage teilen, um andere zu schützen und die Infektionskette zu unterbrechen.";

"ExposureSubmissionResult_testPositive" = "Befund positiv";

"ExposureSubmissionResult_testPositiveDesc" = "Ihr Test-Ergebnis wurde erfolgreich als “positiv” verifiziert.";

"ExposureSubmissionResult_testNegative" = "Befund negativ";

"ExposureSubmissionResult_testNegativeDesc" = "Der Labortest hat keinen Nachweis für das Coronavirus SARS-CoV-2 bei Ihnen ergeben.";

"ExposureSubmissionResult_removeNote" = "Bitte entfernen Sie den Test wieder aus der Corona-Warn-App, damit Sie bei Bedarf einen neuen Test hinterlegen können.";

"ExposureSubmissionResult_testNegative_furtherInfos_title" = "Weitere Infos:";

"ExposureSubmissionResult_testNegative_furtherInfos_listItem1" = "Sie haben trotzdem gesundheitliche Beschwerden? Wenn Sie sich sehr krank fühlen und/oder Ihre Beschwerden sich verschlechtert haben, wenden Sie sich bitte an Ihre/-n Hausärztin/Hausarzt.";

"ExposureSubmissionResult_testNegative_furtherInfos_listItem2" = "Bleiben Sie bis zu Ihrer Genesung trotzdem zu Hause. Falls Sie sich durch eine andere Infektion geschwächt mit dem Coronavirus (SARS-CoV-2) infizieren, kann dies zu schwereren Krankheitsverläufen führen.";

"ExposureSubmissionResult_testNegative_furtherInfos_listItem3" = "Gehen Sie nicht krank zur Arbeit, um andere Personen nicht zu gefährden.";

"ExposureSubmissionResult_testNegative_furtherInfos_hint" = "Bitte entfernen Sie den Test wieder aus der Corona-Warn-App, damit Sie bei Bedarf einen neuen Test hinterlegen können.";

"ExposureSubmissionResult_furtherInfos_hint_testAgain" = "Falls sich Ihre Symptome verschlechtern, kann die Notwendigkeit eines weiteres SARS-
CoV-2-Tests bestehen.";

"ExposureSubmissionResult_testInvalid" = "Test fehlerhaft";

"ExposureSubmissionResult_testInvalidDesc" = "Es gab ein Problem bei der Auswertung Ihres Tests. Bitte kontaktieren Sie das Gesundheitsamt, um Information zum weiteren Vorgehen zu erhalten. Bitte entfernen Sie den Test wieder aus der Corona-Warn-App, damit Sie bei Bedarf einen neuen Test hinterlegen können.";

"ExposureSubmissionResult_testPending" = "Test-Ergebnis noch nicht verfügbar";

"ExposureSubmissionResult_testPendingDesc" = "Ihr Test-Ergebnis steht noch nicht zur Verfügung.";

"ExposureSubmissionResult_continueButton" = "Weiter";

"ExposureSubmissionResult_deleteButton" = "Test entfernen";

"ExposureSubmissionResult_refreshButton" = "Aktualisieren";

"ExposureSubmissionWarnOthers_title" = "Andere warnen";

"ExposureSubmissionWarnOthers_AccImageDescription" = "Ein Smartphone übermittelt einen positiven Testbefund verschlüsselt ins System.";

"ExposureSubmissionWarnOthers_continueButton" = "Weiter";

"ExposureSubmissionWarnOthers_sectionTitle" = "Helfen Sie mit!";

"ExposureSubmissionWarnOthers_description" = "Als Nächstes können Sie dafür sorgen, dass das Corona-Warn-System Ihre lokal gespeicherten Zufallscodes der letzten 14 Tage an andere verteilt. So können Sie Ihre Mitmenschen warnen und helfen, die Infektionskette zu unterbrechen.\n\nDa nur unpersönliche Zufallscodes übertragen werden, bleibt Ihre Identität unbekannt.";

"ExposureSubmissionWarnOthers_dataPrivacyDescription" = "Ich willige hiermit ein, dass mein positiver Corona-Befund an das Tracing Backend übermittelt und dazu genutzt wird, andere App Nutzer auf ein mögliches Infektionsrisiko hinzuweisen. Dabei werden die auf meinem Gerät gespeicherten Temporary Exposure Keys an das Tracing Backend übermittelt und dort anderen Nutzern der App zur Verfügung gestellt.\n\nIch kann meine Einwilligung jederzeit mit Wirkung für die Zukunft widerrufen. Ein Widerruf lässt die Rechtmäßigkeit der Verarbeitung bis zum Widerruf unberührt.";
"ExposureSubmissionWarnOthers_dataPrivacyDescription" = "Durch Antippen von „Einverstanden“ willigen Sie ein, dass die App Ihr positives Testergebnis zusammen mit Ihren Zufalls-IDs der letzten 14 Tage an das Serversystem der App übermittelt, damit andere App-Nutzer mit aktivierter Risiko-Ermittlung automatisch informiert werden können, dass sie möglicherweise einem Infektionsrisiko ausgesetzt waren. Die übermittelten Zufalls-IDs enthalten keine Angaben, die Rückschlüsse auf Ihre Identität oder Ihre Person zulassen.

Die Übermittlung Ihres Testergebnisses per App ist freiwillig. Wenn Sie Ihr Testergebnis nicht übermitteln, entstehen Ihnen keine Nachteile. Da weder nachvollzogen noch kontrolliert werden kann, ob und wie Sie die App verwenden, erfährt außer Ihnen niemand, ob Sie eine Infektion übermittelt haben.

Sie können Ihre Einwilligung jederzeit widerrufen, indem Sie die App löschen. Durch den Widerruf der Einwilligung wird die Rechtmäßigkeit der aufgrund der Einwilligung bis zum Widerruf erfolgten Verarbeitung nicht berührt. Weitere Informationen finden Sie unter dem Menüpunkt „Datenschutzinformation“.

";
"ExposureSubmissionWarnOthers_dataPrivacyDescription" = "Datenschutztexte fehlt noch";

"ExposureSubmissionWarnOthers_dataPrivacyTitle" = "Datenschutz";

"ExposureSubmissionResult_RemoveAlert_Title" = "Test entfernen?";

"ExposureSubmissionResult_RemoveAlert_Text" = "Der Test wird endgültig aus der Corona-Warn-App entfernt und kann nicht wieder hinzugefügt werden. Dieser Vorgang kann nicht widerrufen werden.";

/* Exposure Submission */
"ExposureSubmissionError_NoKeys" = "Keine Positivkennung verfügbar. Bitte versuchen Sie es morgen erneut.";

"ExposureSubmissionError_InvalidTan" = "Die erzeugte Übermittlungs-TAN ist ungültig. Bitte kontaktieren Sie die technische Hotline über App-Informationen -> Technische Hotline.";

"ExposureSubmissionError_EnNotEnabled" = "Die Risiko-Ermittlung ist nicht aktiv.";

"ExposureSubmissionError_NoRegistrationToken" = "Kein Registrations-Token auf dem Endgerät gefunden.";

"ExposureSubmissionError_InvalidResponse" = "Die Antwort kann nicht verarbeitet werden.";

"ExposureSubmissionError_NoResponse" = "Die Antwort enthält keinen Inhalt.";

"ExposureSubmissionError_QRAlreadyUsed" = "Der QR-Code wurde bereits verwendet. Bitte kontaktieren Sie die technische Hotline über App-Informationen -> Technische Hotline.";

"ExposureSubmissionError_TeleTanAlreadyUsed" = "Die TAN ist ungültig oder wurde bereits verwendet. Bitte versuchen Sie es erneut oder kontaktieren Sie die technische Hotline über App-Informationen -> Technische Hotline.";

"ExposureSubmissionError_RegTokenNotExist" = "Es konnte keine Übermittlungs-TAN erstellt werden. Bitte kontaktieren Sie die technische Hotline über App-Informationen -> Technische Hotline.";

"ExposureSubmissionError_other" = "Es ist ein Verbindungsfehler aufgetreten ";

"ExposureSubmissionError_otherend" = "Bitte versuchen Sie es erneut.";

"ExposureSubmissionError_declined" = "Bitte geben Sie Ihre Zufallscodes frei, um andere zu warnen.";

"ExposureSubmissionError_unknown" = "Unbekannter Fehler";

"ExposureSubmissionError_defaultError" = "Allgemeiner Exposure Submission Fehler";

/* Tracing Enable/Disable Settings */
"ExposureNotificationSetting_TracingSettingTitle" = "Risiko-Ermittlung";

"ExposureNotificationSetting_EnableTracing" = "Risiko-Ermittlung";

"ExposureNotificationSetting_Tracing_Limited" = "Eingeschränkt";

"ExposureNotificationSetting_Tracing_Deactivated" = "Deaktiviert";

"ExposureNotificationSetting_ActionCell_Header" = "Einstellung";

"ExposureNotificationSetting_DescriptionTitle_Inactive" = "Aktivieren Sie die Begegnungs-Aufzeichnung";

"ExposureNotificationSetting_DescriptionTitle" = "So funktioniert die Begegnungs-Aufzeichnung";

"ExposureNotificationSetting_DescriptionText1" = "Um zu erkennen, ob für Sie ein Ansteckungsrisiko vorliegt, müssen Sie die Risiko-Ermittlung aktivieren.";

"ExposureNotificationSetting_DescriptionText2" = "Die Risiko-Ermittlung funktioniert, indem Ihr Handy per Bluetooth verschlüsselte Zufallscodes anderer Nutzerinnen und Nutzer empfängt und Ihren eigenen Zufallscode an deren Smartphones weitergibt. Die Funktion lässt sich jederzeit wieder deaktivieren.";

"ExposureNotificationSetting_DescriptionText3" = "Die verschlüsselten Zufallscodes geben nur Auskunft über das Datum, die Dauer und die anhand der Signalstärke berechnete Entfernung zu Ihren Mitmenschen. Persönliche Daten wie Name, Adresse oder Aufenthaltsort werden zu keiner Zeit erfasst. Konkrete Rückschlüsse auf Personen sind nicht möglich.";

"ExposureNotificationSetting_Activate_Bluetooth" = "Bluetooth aktivieren";

"ExposureNotificationSetting_Bluetooth_Description" = "Die Risiko-Ermittlung benötigt aktiviertes Bluetooth, um Begegnungen aufzuzeichnen. Bitte aktivieren Sie Bluetooth in Ihren Geräte-Einstellungen.";

"ExposureNotificationSetting_Activate_Internet" = "Internetverbindung herstellen";

"ExposureNotificationSetting_Internet_Description" = "Die Risiko-Ermittlung benötigt eine Internetverbindung, um Risiko-Begegnungen berechnen zu können. Bitte aktivieren Sie WLAN oder mobile Daten in Ihren Geräte-Einstellungen.";

"ExposureNotificationSetting_Detail_Action_Button" = "Geräte-Einstellungen öffnen";

"ExposureNotificationSetting_Activate_OSENSetting" = "COVID-19-Kontaktmitteilungen aktivieren";

"ExposureNotificationSetting_Activate_OSENSetting_Description" = "Die Risiko-Ermittlung benötigt aktivierte COVID-19-Kontaktmitteilungen in den Systemeinstellungen, um Begegnungen zu protokollieren. Bitte aktivieren Sie COVID-19-Kontaktmitteilungen in Ihren Systemeinstellungen.";

"ExposureNotificationSetting_ParentalControls_OSENSetting" = "Kindersicherung / Bildschirmzeit aktiviert";

"ExposureNotificationSetting_ParentalControls_OSENSetting_Description" = "Die aktivierte Kindersicherung verhindert die Aktivierung der Risikoermittlung. Bitte deaktivieren Sie die Beschränkung dieser App unter Einstellungen -> Bildschirmzeit";

"ExposureNotificationSetting_AuthorizationRequired_OSENSetting" = "Autorisierung erforderlich";

"ExposureNotificationSetting_AuthorizationRequired_OSENSetting_Description" = "Bitte bestätigen Sie die Nutzung der COVID-19 Kontakt-Protokollierung.";

"ExposureNotificationSetting_AuthorizationRequired_ActionTitle" = "Autorisieren";

"ExposureNotificationSetting_AccLabel_Enabled" = "Drei Personen haben die Risiko-Erkennung auf ihren Smartphones aktiviert, ihre Begegnung wird daher aufgezeichnet.";

"ExposureNotificationSetting_AccLabel_Disabled" = "Eine Person hat die Risiko-Erkennung auf ihrem Smartphone ausgeschaltet, eine Begegnung mit zwei weiteren Personen wird daher nicht aufgezeichnet.";

"ExposureNotificationSetting_AccLabel_BluetoothOff" = "Eine Person hat Bluetooth auf ihrem Smartphone ausgeschaltet, eine Begegnung mit zwei weiteren Personen wird daher nicht aufgezeichnet.";

"ExposureNotificationSetting_AccLabel_InternetOff" = "Eine Person hat die Internetverbindung ihres Smartphones ausgeschaltet, eine Bestimmung der letzten Begegnungen kann dadurch nicht ausgeführt werden.";

/* Home Navigation Bar */
"Home_LeftBarButton_description" = "Corona Warn App Logo";

"Home_RightBarButton_description" = "Info";

/* Home Active card */
"Home_Activate_Card_On_Title" = "Risiko-Ermittlung aktiv";

"Home_Activate_Card_Off_Title" = "Risiko-Ermittlung gestoppt";

"Home_Activate_Card_Bluetooth_Off_Title" = "Bluetooth deaktiviert";

"Home_Activate_Card_Internet_Off_Title" = "Keine Internetverbindung";

/* Home common card */
"Home_Risk_Date_Item_Title" = "Aktualisiert: %@";

"Home_Risk_No_Date_Title" = "Unbekannt";

/* Home Unknown card */
"Home_Risk_Unknown_Title" = "Unbekanntes Risiko";

"Home_RiskCard_Unknown_Item_Title" = "Da Sie Ihre Begegnungs-Aufzeichnung noch nicht lange genug aktiviert haben, konnten wir für Sie kein Infektionsrisiko berechnen.";

"Home_RiskCard_Unknown_Button" = "Aktualisieren";

/* Home Inactive card */
"Home_Risk_Inactive_NoCalculation_Possible_Title" = "Risiko-Ermittlung gestoppt";

"Home_Risk_Inactive_Outdated_Results_Title" = "Risiko-Ermittlung nicht möglich";

"Home_Risk_Inactive_NoCalculation_Possible_Body" = "Aktivieren Sie die Risiko-Ermittlung, um Ihre heutigen Risikostatus zu berechnen.";

"Home_Risk_Inactive_Outdated_Results_Body" = "Ihre Risiko-Ermittlung konnte seit mehr als 24 Stunden nicht aktualisiert werden.";

"Home_Risk_Inactive_Activate_Item_Title" = "Letzte Risiko-Ermittlung: %@";

"Home_Risk_Inactive_NoCalculation_Possible_Button" = "Risiko-Ermittlung einschalten";

"Home_Risk_Inactive_Outdated_Results_Button" = "Risiko-Ermittlung einschalten";

/* Home Low card */
"Home_Risk_Low_Title" = "Niedriges Risiko";

"Home_Risk_Low_SaveDays_Item_Title" = "%@ von %@ Tagen aktiv";

"Home_Risk_Low_Button" = "Aktualisieren";

/* Home High card */
"Home_Risk_High_Title" = "Erhöhtes Risiko";

"Home_Risk_High_Button" = "Aktualisieren";

/* Home Status Check */
"Home_Risk_Status_Check_Title" = "Prüfung läuft…";

"Home_Risk_Status_Check_Body" = "Es werden aktuelle Daten heruntergeladen und geprüft. Dies kann mehrere Minuten dauern.";

"Home_Risk_Status_Check_Button" = "Aktualisieren";

/* Home Thank you card */
"Home_Thank_You_Card_Title" = "Vielen Dank!";

"Home_Thank_You_Card_Body" = "Dank Ihrer Mithilfe können Andere gewarnt werden und entsprechend reagieren.";

"Home_Thank_You_Card_Note_Title" = "Bitte beachten Sie:";

"Home_Thank_You_Card_Phone_Item_Title" = "Das Gesundheitsamt wird sich in den nächsten Tagen telefonisch oder schriftlich bei Ihnen melden.";

"Home_Thank_You_Card_Home_Item_Title" = "Sie sind ansteckend. Isolieren Sie sich von anderen Personen.";

"Home_Thank_You_Card_Further_Info_Item_Title" = "Weitere Infos:";

"Home_Thank_You_Card_14Days_Item_Title" = "Ihre Quarantänezeit beträgt im Regelfall 14 Tage. Beobachten und erfassen Sie genau, wie sich Ihre Krankheitszeichen entwickeln.";

"Home_Thank_You_Card_Contacts_Item_Title" = "Sie werden von Ihrem Gesundheitsamt gebeten, eine Liste Ihrer Kontaktpersonen zu erstellen. Dabei sollen alle Personen erfasst werden, mit denen Sie in den zwei Tagen vor Erkrankungsbeginn engen Kontakt (unter 2 Meter, direktes Gespräch) über insgesamt 15 Minuten hatten.";

"Home_Thank_You_Card_App_Item_Title" = "Bitte denken Sie hier auch besonders an Personen, die nicht automatisch durch die App informiert werden, da sie kein Smartphone oder die App haben.";

"Home_Thank_You_Card_NoSymptoms_Item_Title" = "Auch wenn Sie keine Krankheitszeichen mehr haben und sich wieder gesund fühlen, könnten Sie noch ansteckend sein.";

/* Home Finding positive */
"Home_Finding_Positive_Card_Title" = "Befund Positiv";

"Home_Finding_Positive_Card_Status_Title" = "SARS-CoV-2-positiv";

"Home_Finding_Positive_Card_Status_Subtitle" = "Das Virus SARS-CoV-2 wurde bei Ihnen nachgewiesen.";

"Home_Finding_Positive_Card_Note_Title" = "Bitte beachten Sie:";

"Home_Finding_Positive_Card_Phone_Item_Title" = "Das Gesundheitsamt wird sich in den nächsten Tagen telefonisch oder schriftlich bei Ihnen melden.";

"Home_Finding_Positive_Card_Home_Item_Title" = "Sie sind ansteckend. Isolieren Sie sich von anderen Personen.";

"Home_Finding_Positive_Card_Share_Item_Title" = "Teilen Sie Ihre Zufallcodes, damit andere gewarnt werden können.";

"Home_Finding_Positive_Card_Button" = "Weiter";

/* Home Submit card */
"Home_SubmitCard_Title" = "Wurden Sie getestet?";

"Home_SubmitCard_Body" = "Helfen Sie, die Ausbreitung des Virus zu verlangsamen.";

"Home_SubmitCard_Button" = "Informieren & mitmachen";

"Home_InfoCard_ShareTitle" = "Corona-Warn-App teilen";

"Home_InfoCard_ShareBody" = "Je mehr Menschen mitmachen, desto besser durchbrechen wir Infektionsketten. Laden Sie Familie, Freunde und Bekannte ein!";

"Home_InfoCard_AboutTitle" = "Häufige Fragen";

"Home_InfoCard_AboutBody" = "Hier finden Sie Antworten auf häufig gestellte Fragen rund um die Corona-Warn-App.";

"Home_SettingsCard_Title" = "Einstellungen";

"Home_AppInformationCard_Title" = "App-Informationen";

"Home_AppInformationCard_Version" = "Version";

/* Home Result Card */
"Home_resultCard_ResultAvailableTitle" = "Ihr Ergebnis liegt vor";

"Home_resultCard_ResultUnvailableTitle" = "Ergebnis liegt noch nicht vor";

"Home_resultCard_ShowResultButton" = "Test anzeigen";

"Home_resultCard_LoadingBody" = "Es werden aktuelle Daten heruntergeladen. Dies kann mehrere Minuten dauern.";

"Home_resultCard_LoadingTitle" = "Aktualisierung läuft...";

"Home_resultCard_NegativeTitle" = "Befund Negativ";

"Home_resultCard_NegativeDesc" = "Das Virus SARS-CoV-2 konnte bei Ihnen nicht nachgewiesen werden.";

"Home_resultCard_PositiveTitle" = "Befund positiv";

"Home_resultCard_PositiveDesc" = "Das Virus SARS-CoV-2 wurde bei Ihnen nachgewiesen.";

"Home_resultCard_PendingTitle" = "Ergebnis liegt noch nicht vor";

"Home_resultCard_PendingDesc" = "Die Auswertung Ihres Tests ist noch nicht abgeschlossen.";

"Home_resultCard_InvalidTitle" = "Befund ungültig";

"Home_resultCard_InvalidDesc" = "Ihr Test konnte nicht ausgewertet werden.";

/* App Information - About */
"App_Information_About_Navigation" = "Über die App";

"App_Information_About_ImageDescription" = "";

"App_Information_About_Title" = "Gemeinsam Corona bekämpfen";

"App_Information_About_Description" = "Das Robert Koch-Institut (RKI) als zentrale Einrichtung des Bundes im Bereich der Öffentlichen Gesundheit und als nationales Public-Health-Institut veröffentlicht die Corona-Warn-App für die gesamte Bundesregierung. Die App ist die digitale Ergänzung zu Abstandhalten, Hygiene und Alltagsmaske.";

"App_Information_About_Text" = "Wer sie nutzt, hilft, Infektionsketten schnell nachzuverfolgen und zu durchbrechen. Die App speichert dezentral – auf Ihrem Smartphone – Begegnungen mit anderen. Sie werden informiert, wenn Sie Kontakt mit nachweislich infizierten Personen hatten. Ihre Privatsphäre bleibt dabei bestens geschützt.";

/* App Information - FAQ */
"App_Information_FAQ_Navigation" = "Häufige Fragen";

"App_Information_FAQ_Title" = "Häufige Fragen";

/* App Information - Contact */
"App_Information_Contact_Navigation" = "Technische Hotline";

"App_Information_Contact_ImageDescription" = "Ein Mann nutzt ein Headset zum Telefonieren";

"App_Information_Contact_Title" = "Wie können wir Ihnen helfen?";

"App_Information_Contact_Description" = "Für technische Fragen rund um die Corona-Warn-App können Sie sich direkt an unsere technische Hotline wenden.";

"App_Information_Contact_Hotline_Title" = "Technische Hotline";

"App_Information_Contact_Hotline_Text" = "+49 (0)800 7540001";

"App_Information_Contact_Hotline_Number" = "+49 (0)800 7540001";

"App_Information_Contact_Hotline_Description" = "Unser technischer Kundenservice ist für Sie da. Die Wartezeit ist weniger als 5 Minuten im Moment.";

"App_Information_Contact_Hotline_Terms" = "Unsere Öffnungszeiten:\nMo - Fr: 08:00 - 22:00 Uhr\nSa - So: 10:00 - 22:00 Uhr\nEs gelten die Preise Ihres Telefonanbieters.";

/* App Information - Imprint */
"App_Information_Imprint_Navigation" = "Impressum";

"App_Information_Imprint_ImageDescription" = "Eine Hand hält ein Smartphone mit viel Text, daneben ist ein Paragraphenzeichen als Symbol für das Impressum.";

"App_Information_Imprint_Section1_Title" = "Herausgeber";

"App_Information_Imprint_Section1_Text" = "(verantwortlich nach § 5 Abs. 1 TMG, § 55 Abs. 1 RStV, DS-GVO, BDSG)";

"App_Information_Imprint_Section2_Title" = "Robert Koch-Institut";

"App_Information_Imprint_Section2_Text" = "Nordufer 20\n13353 Berlin\nvertreten durch den Präsidenten";

"App_Information_Imprint_Section3_Title" = "Kontakt";

"App_Information_Imprint_Section3_Text" = "E-Mail: CoronaWarnApp@rki.de\nTelefon: 030 18754 – 5100";

"App_Information_Imprint_Section4_Title" = "Umsatzsteueridentifikationsnummer";

"App_Information_Imprint_Section4_Text" = "DE 165 893 430";

/* App Information - Legal */
"App_Information_Legal_Navigation" = "Rechtliche Hinweise";

/* App Information - Privacy */
"App_Information_Privacy_Navigation" = "Datenschutz";

"App_Information_Legal_ImageDescription" = "Eine Hand hält ein Smartphone mit viel Text, daneben ist eine Balkenwaage als Symbol für rechtliche Hinweise.";

"App_Information_Privacy_Title" = "Datenschutz";

"App_Information_Privacy_Description" = "Sie bleiben unerkannt.\nIhre Daten werden komplett verschlüsselt und pseudonym übertragen.";

"App_Information_Privacy_Text" = "Verantwortliche Stelle im Sinne des Art. 4 Abs. 7 DSGVO:\n\nRobert Koch-Institut\nNordufer 20\n13353 Berlin\n\nBitte lesen Sie unsere Datenschutzbestimmungen.\n\nDatenschutzhinweise:\nDuis id ullamcorper lectus, feugiat dapibus lectus. In hac habitasse platea dictumst. Curabitur ante sapien, efficitur et elit id, aliquam vulputate est. Proin nec porttitor neque. Donec lacus augue, gravida et lacinia id, luctus at nulla.";

/* App Information - Terms */
"App_Information_Terms_Navigation" = "Nutzungsbedingungen";

"App_Information_Terms_ImageDescription" = "Eine Hand hält ein Smartphone mit viel Text, daneben ist ein Haken als Symbol für akzeptierte Nutzungsbedingungen.";

"App_Information_Terms_Title" = "Nutzungsbedingungen";

"App_Information_Terms_Description" = "Die nachfolgenden Nutzungsbedingungen gelten für die Nutzung der App und werden duch Aufruf oder Nutzung des Angebots oder einer einzelnen Funktion akzeptiert.";

"App_Information_Terms_Text" = "...";

/* Risk View */
"unknown_risk" = "Risiko unbekannt";

"inactive_risk" = "Keine Risiko-Überprüfung";

"low_risk" = "Geringes Risiko";

"high_risk" = "Erhöhtes Risiko";

"unknown_risk_detail" = "Es wurde keine Begegnung mit Corona-positiv getesteten Personen erkannt.";

"inactive_risk_detail" = "inactive";

"low_risk_detail" = "Es wurde ein geringes Risiko für Begegnungen mit Corona-positiv getesteten Personen erkannt.";

"high_risk_detail" = "Es wurde ein hohes Risiko für Begegnungen mit Corona-positiv getesteten Personen erkannt.";

"unknown_risk_detail_help" = "Das Infektionsrisiko ist unbekannt, da bisher noch keine Begegnungen aufgezeichnet wurden.";

"inactive_risk_detail_help" = "inactive";

"low_risk_detail_help" = "Das Infektionsrisiko ist gering, da eine Begegnung mit Corona-positiv getesteten Personen noch gar nicht oder nur über kurzen Zeitpunkt hinweg aufgezeichnet wurde.";

"high_risk_detail_help" = "Es besteht hohes Infektionsrisiko, da eine Begegnung mit Corona-positiv getesteten Personen aufgezeichnet wurde.";

/* Invite Friends */
"InviteFriends_NavTitle" = "Teilen";

"InviteFriends_Subtitle" = "Teilen Sie die Corona-Warn-App";

"InviteFriends_Title" = "Gemeinsam Corona bekämpfen";

"InviteFriends_Description" = "Je mehr Menschen mitmachen, desto besser durchbrechen wir Infektionsketten. Laden Sie Familie, Freunde und Bekannte ein!";

"InviteFriends_Button" = "Download-Link versenden";

"InviteFriends_ShareTitle" = "Gemeinsam Corona bekämpfen. Ich bin dabei. Du auch?";

"InviteFriends_ShareUrl" = "https://www.coronawarn.app/de/";

"InviteFriends_Illustration_Label" = "Ein Mann teilt die Corona-Warn-App mit vier anderen Personen.";

/* Reset View */
"Reset_NavTitle" = "Zurücksetzen";

"Reset_Header1" = "Sind Sie sicher, dass Sie die Anwendung zurücksetzen wollen?";

"Reset_Descrition1" = "Sie werden nicht mehr über Ihre Risiko-Begegnungen informiert und können andere Nutzerinnen und Nutzer nicht mehr warnen.";

"Reset_Button" = "Anwendung zurücksetzen";

"Reset_Discard" = "Abbrechen";

"Reset_InfoTitle" = "Begegnungs-Aufzeichnung löschen";

"Reset_InfoDescription" = "Die Begegnungs-Aufzeichnung muss separat in den Geräte-Einstellungen gelöscht werden.";

"Reset_Subtitle" = "Anwendung zurücksetzen";

/* Safari */
"safari_corona_website" = "https://www.bundesregierung.de/corona-warn-app-faq";

/* Local Notifications */
"local_notifications_viewResults" = "Ergebnisse anzeigen";

"local_notifications_ignore" = "Ignorieren";

"local_notifications_detectexposure_title" = "Corona-Warn-App";

"local_notifications_detectexposure_body" = "Es gibt Neuigkeiten von Ihrer Corona-Warn-App.";

"local_notifications_testresults_title" = "Corona-Warn-App";

"local_notifications_testresults_body" = "Es gibt Neuigkeiten von Ihrer Corona-Warn-App.";

/* Risk Legend */
"RiskLegend_Title" = "Überblick";

"RiskLegend_Subtitle" = "Die wichtigsten Funktionen und Begriffe";

"RiskLegend_Legend1_Title" = "Risiko-Ermittlung";

"RiskLegend_Legend1_Text" = "Die Risiko-Ermittlung ist eine der drei zentralen Funktionen der App. Ist sie aktiv, werden Begegnungen aufgezeichnet. Sie brauchen sich um nichts mehr zu kümmern.";

"RiskLegend_Legend2_Title" = "Infektionsrisiko";

"RiskLegend_Legend2_Text" = "Sind Sie innerhalb der letzten 14 Tage einer Corona-positiven Person begegnet, berechnet die App Ihr persönliches Infektionsrisiko. Als Grundlage dafür misst sie, über welche Dauer und mit welchem Abstand eine Begegnung stattfand.";

"RiskLegend_Legend2_RiskLevels" = "Folgende Risikostufen können angezeigt werden:";

"RiskLegend_Legend2_High" = "Erhöhtes Risiko";

"RiskLegend_Legend2_Low" = "Niedriges Risiko";

"RiskLegend_Legend2_Unknown" = "Unbekanntes Risiko";

"RiskLegend_Legend3_Title" = "Benachrichtigung anderer";

"RiskLegend_Legend3_Text" = "Eine weitere zentrale Funktion. Hier können Sie Ihren Test registrieren und seinen Status abfragen. Bei einem positiven Test können Sie andere warnen und damit Infektionsketten unterbrechen.";

"RiskLegend_Definitions_Title" = "Wichtige Begriffe:";

"RiskLegend_Store_Title" = "Begegnungs-Aufzeichnung";

"RiskLegend_Store_Text" = "Liste der empfangenen und vorübergehend im Betriebssystemspeicher abgelegten kurzlebigen Zufallscodes. Diese Liste wird bei der Risiko-Überprüfung gelesen. Alle Zufallscodes werden nach 14 Tagen automatisch gelöscht.";

"RiskLegend_Check_Title" = "Risiko-Überprüfung";

"RiskLegend_Check_Text" = "Abfrage der Begegnungs-Aufzeichnung und Abgleich mit den gemeldeten Infektionen anderer Nutzerinnen und Nutzer. Die Risiko-Überprüfung erfolgt automatisch ungefähr alle zwei Stunden.";

"RiskLegend_Contact_Title" = "Risiko-Begegnungen";

"RiskLegend_Contact_Text" = "Jene Begegnungen mit einer Corona-positiv getesteten Person, die über einen längeren Zeitraum und in geringer Distanz stattfanden.";

"RiskLegend_Notification_Title" = "Risiko-Benachrichtigung";

"RiskLegend_Notification_Text" = "Die Anzeige von Risiko-Begegnungen in der Corona-Warn-App.";

"RiskLegend_Random_Title" = "Zufallscode";

"RiskLegend_Random_Text" = "Die Zufallscodes sind zufällig erzeugte Zahlen- und Buchstabenkombinationen. Sie werden zwischen benachbarten Smartphones ausgetauscht. Zufallskennungen lassen sich nicht einer bestimmten Person zuordnen und werden nach 14 Tagen automatisch gelöscht. Eine Corona-positiv getestete Person kann ihre Zufallscodes der letzten bis zu 14 Tage freiwillig mit anderen CWA-Nutzern teilen.";

"RiskLegend_Image1_AccLabel" = "Ein Smartphone zeigt unterschiedliche Inhalte, die nummeriert sind.";
<|MERGE_RESOLUTION|>--- conflicted
+++ resolved
@@ -210,12 +210,8 @@
 "ExposureSubmission_DataPrivacyTitle" = "Datenschutz";
 
 "ExposureSubmission_Continue_actionText" = "Weiter";
-<<<<<<< HEAD
+
 "ExposureSubmission_DataPrivacyDescription" = "Durch Antippen von „Akzeptieren“ willigen Sie ein, dass die App den Status Ihres Corona-Virus-Tests abfragen und in der App anzeigen darf. Diese Funktion steht Ihnen zur Verfügung, wenn Sie einen QR-Code erhalten und eingewilligt haben, dass Ihr Testergebnis an das Serversystem der App übermittelt werden darf. Sobald das Testlabor Ihr Testergebnis auf dem Server hinterlegt hat, können Sie das Ergebnis in der App sehen. Falls Sie Mitteilungen aktiviert haben, werden Sie auch außerhalb der App über den Eingang des Testergebnis informiert. Das Testergebnis selbst wird aus Datenschutzgründen jedoch nur in der App angezeigt. Sie können diese Einwilligung jederzeit widerrufen, indem Sie die Testregistrierung in der App löschen. Durch den Widerruf der Einwilligung wird die Rechtmäßigkeit der bis zum Widerruf erfolgten Verarbeitung nicht berührt. Weitere Informationen finden Sie unter dem Menüpunkt „Datenschutzinformation“.";
-=======
-
-"ExposureSubmission_DataPrivacyDescription" = "QR-Code Datenschutztext";
->>>>>>> 8f222d72
 
 "ExposureSubmissionDataPrivacy_AcceptTitle" = "Erlauben";
 
