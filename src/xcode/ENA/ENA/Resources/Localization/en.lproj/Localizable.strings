/* 
  Localization.strings
  ENA

  Created by Steinmetz, Conrad on 30.04.20.
  Copyright © 2020 SAP SE. All rights reserved.
*/
//Put english language strings here


// Scene-specific
"ExposureDetection_lastContactTitle" = "Contact Determined";
"ExposureDetection_synchronize" = "Synchronize";
"ExposureDetection_info" = "Information";
"ExposureDetection_infoText" = "Lorem ipsum dolor sit amet, consectetur adipiscing elit. Aenean sed pulvinar erat. Cras at finibus lacus. Fusce ultrices tristique turpis quis elementum. Cras luctus vestibulum iaculis. Mauris sit amet dolor urna. Pellentesque sapien nunc, volutpat id luctus ac, vulputate in tortor.";

"status_Active" = "active";
"status_Inactive" = "inactive";

// Onboarding
"onboarding_button_next" = "next";
"onboarding_button_finish" = "finish";

<<<<<<< HEAD



//Tracing Enable/Disable Settings

//Tracing Enable/Disable Settings
"ENS_Tracing_Setting_Title" = "Tracing";
"ENS_Enable_Tracing" = "Tracing erlauben";
"ENS_Introduction_Title" = "So funktioniert Tracking:";
"ENS_Introduction_Text" = "Lorem ipsum dolor sit er elit lamet, consectetaur cillium adipisicing pecu, sed do eiusmod tempor incididunt ut labore et dolore magna aliqua. Ut enim ad minim veniam, quis nostrud exercitation ullamco laboris nisi ut aliquip ex ea commodo consequat. Duis aute irure dolor in reprehenderit in voluptate velit esse cillum dolore eu fugiat nulla pariatur. Excepteur sint occaecat cupidatat non proident, sunt in culpa qui officia deserunt mollit anim id est laborum. Nam liber te conscient to factor tum poen legum odioque civiuda.";
=======
// Home

// Home Cards

"home_activate_card_button" = "Tracing is active";

"home_risk_card_title" = "Minimal risk";
"home_risk_card_body" = "No contact with COVID-19 was detected.";
"home_risk_card_date" = "Last review: %@";
"home_risk_card_button" = "Check contacts";

"home_submit_card_title" = "I would be tested";
"home_submit_card_body" = "Report your findings anonymously so that contact persons can be informed";
"home_submit_card_button" = "Report findings";

"home_info_card_share_title" = "Share the App";
"home_info_card_share_body" = "Invite others to join in, because together we are stronger.";
"home_info_card_about_title" = "Info about COVID-19";
"home_info_card_about_body" = "Find reliable answers and specific information on how to protect yourself and help others";

"home_settings_card_title" = "Settings";
>>>>>>> 261d8d8d
<|MERGE_RESOLUTION|>--- conflicted
+++ resolved
@@ -21,7 +21,6 @@
 "onboarding_button_next" = "next";
 "onboarding_button_finish" = "finish";
 
-<<<<<<< HEAD
 
 
 
@@ -32,7 +31,7 @@
 "ENS_Enable_Tracing" = "Tracing erlauben";
 "ENS_Introduction_Title" = "So funktioniert Tracking:";
 "ENS_Introduction_Text" = "Lorem ipsum dolor sit er elit lamet, consectetaur cillium adipisicing pecu, sed do eiusmod tempor incididunt ut labore et dolore magna aliqua. Ut enim ad minim veniam, quis nostrud exercitation ullamco laboris nisi ut aliquip ex ea commodo consequat. Duis aute irure dolor in reprehenderit in voluptate velit esse cillum dolore eu fugiat nulla pariatur. Excepteur sint occaecat cupidatat non proident, sunt in culpa qui officia deserunt mollit anim id est laborum. Nam liber te conscient to factor tum poen legum odioque civiuda.";
-=======
+
 // Home
 
 // Home Cards
@@ -53,5 +52,4 @@
 "home_info_card_about_title" = "Info about COVID-19";
 "home_info_card_about_body" = "Find reliable answers and specific information on how to protect yourself and help others";
 
-"home_settings_card_title" = "Settings";
->>>>>>> 261d8d8d
+"home_settings_card_title" = "Settings";