/* General */
"Alert_TitleGeneral" = "An error occurred.";

"Alert_ActionOk" = "OK";

"Alert_ActionRetry" = "Repeat";

"Alert_ActionCancel" = "Cancel";

"Alert_ActionRemove" = "Remove";

"Alert_BluetoothOff_Title" = "Turn on Bluetooth";

"Alert_BluetoothOff_Description" = "Bluetooth must be turned on in your system settings for this app to work.";

"Alert_CancelAction_Later" = "Later";

"Alert_DefaultAction_OpenSettings" = "Open Settings";

"General_BackButtonTitle" = "Back";

/* Accessibility */
"AccessibilityLabel_Close" = "Close";

"AccessibilityLabel_PhoneNumber" = "Phone number";

/* Exposure Detection */
"ExposureDetection_Off" = "Risk identification stopped";

"ExposureDetection_Outdated" = "Risk identification is not possible";

"ExposureDetection_Unknown" = "Risk Unknown";

"ExposureDetection_Low" = "Low Risk";

"ExposureDetection_High" = "Higher Risk";

"ExposureDetection_NumberOfDaysStored" = "%d of 14 days saved";

"ExposureDetection_Refreshed" = "Updated: %@";

"ExposureDetection_Refreshed_Never" = "Unknown";

"ExposureDetection_RefreshingIn" = "Update in %02d:%02d\U00A0minutes";

"ExposureDetection_Refresh_24h" = "Updated every 24 hours";

"ExposureDetection_LastRiskLevel" = "Last risk identification: %@";

"ExposureDetection_OffText" = "Activate risk identification to evaluate your risk status today.";

"ExposureDetection_OutdatedText" = "Your risk identification could not be updated for more than 48 hours.";

"ExposureDetection_UnknownText" = "Since you have not activated risk identification for long enough, we could not calculate your risk of infection.";

"ExposureDetection_LoadingText" = "Current data is being downloaded and checked.\nThis can take several minutes.";

"ExposureDetection_Behavior_Title" = "Recommendations";

"ExposureDetection_Behavior_Subtitle" = "This is what you should do:";

"ExposureDetection_Guide_Hands" = "Wash your hands regularly.";

"ExposureDetection_Guide_Mask" = "Wear a face mask when you encounter other people.";

"ExposureDetection_Guide_Distance" = "Keep at least 1.5 meters distance from other people.";

"ExposureDetection_Guide_Sneeze" = "Sneeze or cough into your elbow or a tissue. ";

"ExposureDetection_Guide_Home" = "If possible, please go home and stay at home.";

"ExposureDetection_Guide_Hotline1" = "If you have questions about symptoms, testing availability, or self-isolation, please contact one of the following:";

"ExposureDetection_Guide_Hotline2" = "Your general practitioner";

"ExposureDetection_Guide_Hotline3" = "General medical emergency service on telephone number 116117";

"ExposureDetection_Guide_Hotline4" = "Your public health authority";

"ExposureDetection_Explanation_Title" = "Risk of Infection";

"ExposureDetection_Explanation_Subtitle_Active" = "This is how your risk level was calculated";

"ExposureDetection_Explanation_Subtitle_Inactive" = "This is how your risk level is calculated";

"ExposureDetection_Explanation_Text_Off" = "Your risk of infection is calculated from the risk identification data (duration and proximity) locally on your device. Your risk of infection cannot be seen by, or passed on to, anyone else.";

"ExposureDetection_Explanation_Text_Outdated" = "Since you have not activated risk identification for long enough, we could not calculate your risk of infection.\n\nYour risk of infection is calculated from the risk identification data (duration and proximity) locally on your device. Your risk of infection cannot be seen by, or passed on to, anyone else.";

"ExposureDetection_Explanation_Text_Unknown" = "Since you have not activated risk identification for long enough, we could not calculate your risk of infection.\n\nYour risk of infection is calculated from the risk identification data (duration and proximity) locally on your device. Your risk of infection cannot be seen by, or passed on to, anyone else.";

"ExposureDetection_Explanation_Text_Low" = "You have a low risk of infection since no encounter with a person diagnosed with COVID-19 has been logged, or your encounter was restricted to a short time and at a greater distance.\n\nTherefore, your risk of infection has been ranked as low.\n\nThe risk of infection is calculated from the risk identification data (duration and proximity) locally on your device. Your risk of infection cannot be seen by, or passed on to, anyone else.";

"ExposureDetection_Explanation_Text_High" = "You have an increased risk of infection because you were last exposed two days ago over a longer period of time and at close proximity to at least one person diagnosed with COVID-19.\n\nTherefore, your risk of infection has been ranked as increased.\nYour risk of infection is calculated from the risk identification data (duration and proximity) locally on your device. Your risk of infection cannot be seen by, or passed on to, anyone else.\nWhen you get home, please also avoid close contact with members of your family or household.";

"ExposureDetection_Button_Enable" = "Activate Risk Identification";

"ExposureDetection_Button_Refresh" = "Update";

/* Settings */
"Settings_StatusActive" = "On";

"Settings_StatusInactive" = "Off";

"Settings_KontaktProtokollStatusActive" = "Active";

"Settings_KontaktProtokollStatusInactive" = "Stopped";

"Settings_Tracing_Label" = "Risk Identification";

"Settings_Notification_Label" = "Notifications";

"Settings_Reset_Label" = "Reset App";

"Settings_Tracing_Description" = "Allow COVID-19 random IDs to be generated and shared.";

"Settings_Notification_Description" = "Allow automatic notifications of your COVID-19 risk status.";

"Settings_Reset_Description" = "Delete all your data in the app.";

"Settings_NavTitle" = "Settings";

/* Noticiation Settings */
"NotificationSettings_On_Title" = "Do you want to activate notifications of your COVID-19 risk status?";

"NotificationSettings_On_SectionTitle" = "Setting";

"NotificationSettings_On_RiskChanges" = "Your risk of infection changed";

"NotificationSettings_On_TestsStatus" = "Status of your COVID-19 test";

"NotificationSettings_Off_SectionTitle" = "Setting";

"NotificationSettings_Off_EnableNotifications" = "Notifications";

"NotificationSettings_Off_StatusInactive" = "Off";

"NotificationSettings_Off_InfoTitle" = "Activate Notifications";

"NotificationSettings_Off_InfoDescription" = "To activate notifications, you must allow notifications for the Corona-Warn-App in your device settings.";

"NotificationSettings_Off_OpenSettings" = "Open Settings";

"NotificationSettings_NavTitle" = "Notifications";

/* Onboarding */
"Onboarding_LetsGo_actionText" = "Let’s get started";

"Onboarding_Continue_actionText" = "Next";

"Onboarding_EnableLogging_actionText" = "Activate Risk Identification";

"Onboarding_doNotAllow_actionText" = "Do Not Allow";

"Onboarding_DoNotActivate_actionText" = "Do Not Activate";

"Onboarding_DeactivateExposureConfirmation_title" = "This means the Corona-Warn-App cannot send or receive notifications about your COVID-19 risk status.";

"Onboarding_DeactivateExposureConfirmation_message" = "You can deactivate this feature at any time.";

"OnboardingInfo_togetherAgainstCoronaPage_imageDescription" = "A group of people are all using their devices in town.";

"OnboardingInfo_togetherAgainstCoronaPage_title" = "Let's fight coronavirus together";

"OnboardingInfo_togetherAgainstCoronaPage_boldText" = "More protection for you and for us all. By using the Corona-Warn-App we can break infection chains much quicker.";

"OnboardingInfo_togetherAgainstCoronaPage_normalText" = "Turn your device into a corona warning system. Get an overview of your risk status and find out whether you've had close contact with people diagnosed with COVID-19 in the last 14 days. \n\nThe app logs encounters between individuals by their devices exchanging encrypted random IDs, and without accessing any personal data. ";

"OnboardingInfo_privacyPage_imageDescription" = "One of the women is using the Corona-Warn-App on her device. The padlock on the shield is the symbol for encrypted data.";

"OnboardingInfo_privacyPage_title" = "Data Privacy Information";

"OnboardingInfo_privacyPage_boldText" = "";

"OnboardingInfo_privacyPage_normalText" = "You remain anonymous.\nYour data is transmitted fully encrypted and under a pseudonym.\n\nResponsible body: GDPR, Article 4, Paragraph 7:\n\nRobert Koch-Institute\nNordufer 20\n13353 Berlin\nPlease read our data privacy regulations.\n\nData privacy information:";

"OnboardingInfo_enableLoggingOfContactsPage_imageDescription" = "Three people have activated risk identification on their devices, which will log their encounters with each other.";

"OnboardingInfo_enableLoggingOfContactsPage_title" = "How to Enable Risk Identification";

"OnboardingInfo_enableLoggingOfContactsPage_boldText" = "To identify whether you are at risk of infection, you must activate the risk identification feature.";

"OnboardingInfo_enableLoggingOfContactsPage_normalText" = "Risk identification works by your device receiving, via Bluetooth, encrypted random IDs of other users and passing your own random ID to their devices. This feature can be deactivated at any time. \n\nEncrypted random IDs only pass information about date, duration, and proximity (calculated using signal strength) to other people. Personal data such as name, address, and location is never recorded. Individuals cannot be identified.";

"OnboardingInfo_enableLoggingOfContactsPage_panelTitle" = "Declaration of Consent";

"OnboardingInfo_enableLoggingOfContactsPage_panelBody" = "To find out whether you have been in contact with an infected person and whether there is a risk that you yourself have been infected, you need to enable the App’s risk identification feature. By tapping on the “Turn On” button, you agree to the enabling of the App’s risk identification feature and the associated data processing.\n\n\nIn order to use the App’s risk identification feature, you will have to enable the COVID-19 Exposure Logging functionality provided by Apple on your iPhone and grant the Corona-Warn-App permission to use this.\n\nWhen exposure logging is enabled, your iPhone continuously generates and transmits random IDs via Bluetooth, which other Apple and Android smartphones in your vicinity can receive if exposure logging is also enabled on them. Your iPhone, in turn, receives the random IDs of the other smartphones. Your own random IDs and those received from other smartphones are recorded in the exposure log and stored there for 14 days.\n\n\nTo identify your risk of infection, the App loads a list – several times a day or on request – of the random IDs of all users who have told the App that they have been infected with the coronavirus. This list is then compared with the random IDs stored in the exposure log. If the App detects that you may have been in contact with an infected user, it will inform you of this and tell you that there is a risk that you are also infected. In this case, the App is also given access to other data stored in your iPhone’s exposure log (date, duration and Bluetooth signal strength of the contact).\n\nThe Bluetooth signal strength is used to derive the physical distance (the stronger the signal, the smaller the distance). The App then analyses this information in order to assess your likelihood of having been infected with the coronavirus and to give you recommendations for what to do next. This analysis is only performed locally on your iPhone. Apart from you, nobody (not even the RKI) will know whether you have been in contact with an infected person and what risk has been identified for you.\n\nTo withdraw your consent to the risk identification feature, you can disable the feature using the toggle switch in the App or delete the App. If you decide to use the risk identification feature again, you can toggle the feature back on or reinstall the App. If you disable the risk identification feature, the App will no longer check whether you have been in contact with an infected user. If you also wish to stop your device sending and receiving random IDs, you will need to disable COVID-19 Exposure Logging in your iPhone settings. Please note that your own random IDs and those received from other smartphones which are stored in the exposure log will not be deleted in the App. You can only permanently delete the data stored in the exposure log in your iPhone settings.\n\n\nThe App’s privacy notice (including an explanation of the data processing carried out for the risk identification feature) can be found in the menu under “Data Privacy Information”.";

"OnboardingInfo_howDoesDataExchangeWorkPage_imageDescription" = "An encrypted positive test diagnosis is transmitted to the system, which will now warn other users.";

"OnboardingInfo_howDoesDataExchangeWorkPage_title" = "If you are diagnosed with COVID-19…";

<<<<<<< HEAD
"OnboardingInfo_howDoesDataExchangeWorkPage_boldText" = "...please report this in the Corona-Warn-App. Sharing your test results is voluntary and secure. Please do this for the sake of everyone's health.";
=======
"OnboardingInfo_howDoesDataExchangeWorkPage_boldText" = "…please report this in the Corona-Warn-App. This is voluntary and secure. Please do this for the sake of everyone's health.";
>>>>>>> 4145fbce

"OnboardingInfo_howDoesDataExchangeWorkPage_normalText" = "Your notification is encrypted securely and processed on a secure server. People whose encrypted random IDs your device has collected will now receive a warning along with information about what they should now do.";

"OnboardingInfo_alwaysStayInformedPage_imageDescription" = "One woman receives a notification from her Corona-Warn-App.";

"OnboardingInfo_alwaysStayInformedPage_title" = "Receive Warnings and Identify Risks ";

"OnboardingInfo_alwaysStayInformedPage_boldText" = "The app can notify you automatically about your risk status and warn you about new infections of people you have been exposed to. Allow the app now to notify you. ";

"OnboardingInfo_alwaysStayInformedPage_normalText" = "You can then self-isolate to protect others and find out where you can get tested.";

/* Exposure Submission */
"ExposureSubmission_Hotline_Number" = "+498007540002";

"ExposureSubmission_DataPrivacyTitle" = "Data Privacy Information";

"ExposureSubmission_Continue_actionText" = "Next";

"ExposureSubmission_DataPrivacyDescription" = "By tapping on “Accept”, you consent to the App querying the status of your coronavirus test and displaying it in the App. This feature is available to you if you have received a QR code and have consented to your test result being transmitted to the App’s server system. As soon as the testing lab has stored your test result on the server, you will be able to see the result in the App. If you have enabled notifications, you will also receive a notification outside the App telling you that your test result has been received. However, for privacy reasons, the test result itself will only be displayed in the App. You can withdraw this consent at any time by deleting your test registration in the App. Withdrawing your consent will not affect the lawfulness of processing before its withdrawal. Further information can be found in the menu under “Data Privacy Information”.";

"ExposureSubmissionDataPrivacy_AcceptTitle" = "Accept";

"ExposureSubmissionDataPrivacy_DontAcceptTitle" = "Do Not Accept";

"ExposureSubmission_Submit" = "Enter TAN";

"ExposureSubmissionTanEntry_Title" = "TAN Entry";

"ExposureSubmissionTanEntry_Info" = "Please enter the TAN you were given:";

"ExposureSubmissionTanEntry_Description" = "Please enter the 10-digit TAN that you were given.";

"ExposureSubmissionTanEntry_Submit" = "Next";

"ExposureSubmissionTanEntry_InvalidCharacterError" = "Invalid entry, please check your entry.";

"ExposureSubmissionTanEntry_InvalidError" = "Invalid TAN, please check your entry.";

"ExposureSubmission_NavTitle" = "Send Diagnosis Key";

"ExposureSubmissionConfirmation_Title" = "Positive Diagnosis";

"ExposureSubmission_GeneralErrorTitle" = "Error";

"ExposureSubmission_DispatchTitle" = "Selection";

"ExposureSubmission_DispatchDescription" = "What's here for you?";

"ExposureSubmissionDispatch_QRCodeButtonTitle" = "Document with QR code";

"ExposureSubmissionDispatch_QRCodeButtonDescription" = "Register your test by scanning the QR code of your test document.";

"ExposureSubmissionDispatch_TANButtonTitle" = "TAN";

"ExposureSubmissionDispatch_TANButtonDescription" = "Register your test by entering your TAN manually.";

"ExposureSubmissionDispatch_HotlineButtonTitle" = "No TAN yet?";

"ExposureSubmissionDispatch_HotlineButtonDescription" = "Please call us if you were tested %@.";

"ExposureSubmissionDispatch_HotlineButtonPositiveWord" = "Positive";

"ExposureSubmissionHotline_Title" = "Request TAN";

"ExposureSubmissionHotline_Description" = "Please keep your test result (if available) and your phone number ready to request a TAN.";

"ExposureSubmissionHotline_SectionTitle" = "How this works";

"ExposureSubmissionHotline_SectionDescription1" = "Call the hotline and request a TAN:";

"ExposureSubmission_PhoneNumber" = "+49 800 7540002";

"ExposureSubmission_PhoneDetailDescription" = "Languages:\nGerman, English\n\nBusiness hours:\nMonday - Sunday: 12am - 12pm\n\nThe standard charges from your telephone provider apply.";

"ExposureSubmission_SectionDescription2" = "Register the test by entering the TAN in the app.";

"ExposureSubmission_CallButtonTitle" = "Call";

"ExposureSubmission_TANInputButtonTitle" = "Enter TAN";

/* Exposure Submission QR Code Scanner */
"ExposureSubmissionQRScanner_title" = "QR Code Scan";

"ExposureSubmissionQRScanner_instruction" = "Position the frame over the QR code of your document.";

"ExposureSubmissionQRScanner_notFoundAlertTitle" = "Diagnosis could not be found";

"ExposureSubmissionQRScanner_notFoundAlertText" = "To make it easier to read the QR code, try to align the QR code vertically to the scanner, or turn on the flash.";

"ExposureSubmissionQRScanner_otherError" = "An unknown error occurred.";

"ExposureSubmissionQRScanner_cameraPermissionDenied" = "Allow the app to use the camera to scan the QR code.";

/* Exposure Submission Success */
"ExposureSubmissionSuccess_Title" = "Thank you!";

"ExposureSubmissionSuccess_AccImageDescription" = "Everyone in the group is cheering because someone has shared their test result.";

"ExposureSubmissionSuccess_Button" = "That’s it!";

"ExposureSubmissionSuccess_Description" = "Thanks to your support, other people can now be warned and respond appropriately.";

"ExposureSubmissionSuccess_subTitle" = "Other information:";

"ExposureSubmissionSuccess_listTitle" = "Please note:";

"ExposureSubmissionSuccess_listItem1" = "The public health authority will contact you within the next few days by telephone or by letter.";

"ExposureSubmissionSuccess_listItem2" = "You are infectious. Isolate yourself from other people.  ";

"ExposureSubmissionSuccess_listItem2_1" = "Your quarantine period is usually 14 days. Please observe your symptoms and monitor how they develop.";

"ExposureSubmissionSuccess_listItem2_2" = "You will be asked by your public health authority to create a list of people you have had contact with. This should include all people with whom you have had close contact with (less than 2 meters, face-to-face conversation) for over 15 minutes in the two days before you developed symptoms.";

"ExposureSubmissionSuccess_listItem2_3" = "Please think especially about the people who will not be notified directly by the app since they don't have a device, or haven't installed the app.";

"ExposureSubmissionSuccess_listItem2_4" = "Even when you no longer have any symptoms and you feel well again, you could still be infectious. ";

/* Exposure Submission Introduction */
"ExposureSubmissionIntroduction_Title" = "Information";

"ExposureSubmissionIntroduction_SubTitle" = "This is how the Corona-Warn-App works";

"ExposureSubmissionIntroduction_AccImageDescription" = "A device is transmitting an encrypted positive test diagnosis to the system.";

"ExposureSubmissionIntroduction_Usage01" = "For the app to work well, we are relying on the support of people who were diagnosed with COVID-19.";

"ExposureSubmissionIntroduction_Usage02" = "Since only encrypted random IDs are exchanged, you remain anonymous. You can now proceed as follows:";

"ExposureSubmissionIntroduction_ListItem1" = "If there is a QR code in your test document, you can scan this and register the test. As soon as the result is available, you can view it in the app. ";

"ExposureSubmissionIntroduction_ListItem2" = "If you have been diagnosed with COVID-19, you can notify others.";

"ExposureSubmissionIntroduction_ListItem3" = "If you were given a TAN for a positive diagnosis, you can use this to register the test.";

"ExposureSubmissionIntroduction_ListItem4" = "If you do not have a TAN, you can request one by telephone.";

/* Exposure Submission Result */
"ExposureSubmissionResult_Title" = "Test Result";

"ExposureSubmissionResult_CardSubTitle" = "Your Diagnosis";

"ExposureSubmissionResult_CardTitle" = "SARS-CoV-2";

"ExposureSubmissionResult_CardPositive" = "Positive";

"ExposureSubmissionResult_CardNegative" = "Negative";

"ExposureSubmissionResult_CardInvalid" = "Evaluation not possible";

"ExposureSubmissionResult_CardPending" = "Your result is not yet available";

"ExposureSubmissionResult_Procedure" = "How this works:";

"ExposureSubmissionResult_testAdded" = "Test added successfully";

"ExposureSubmissionResult_testAddedDesc" = "Your test has been stored in the Corona-Warn-App.";

"ExposureSubmissionResult_warnOthers" = "Warning Others";

"ExposureSubmissionResult_warnOthersDesc" = "Share your random IDs of the last 14 days in order to protect others and break the chain of infection.";

"ExposureSubmissionResult_testPositive" = "Positive Diagnosis";

"ExposureSubmissionResult_testPositiveDesc" = "Your test result was verified as positive.";

"ExposureSubmissionResult_testNegative" = "Negative Diagnosis";

"ExposureSubmissionResult_testNegativeDesc" = "The laboratory result indicates no verification that you have coronavirus SARS-CoV-2.";

"ExposureSubmissionResult_testNegative_furtherInfos_title" = "Other information:";

"ExposureSubmissionResult_testNegative_furtherInfos_listItem1" = "Still feeling unwell? If you feel very poorly and/or your symptoms have worsened, please contact your general practitioner.";

"ExposureSubmissionResult_testNegative_furtherInfos_listItem2" = "Remain at home until you feel well again. If you were to get infected with coronavirus (SARS-CoV-2) whilst weakened from another infection, this could lead to a serious illness.";

"ExposureSubmissionResult_testNegative_furtherInfos_listItem3" = "Do not go to work if you feel unwell to ensure you do not put other people at risk.";

"ExposureSubmissionResult_furtherInfos_hint_testAgain" = "If your symptoms worsen, you might need a further SARS-CoV-2 test.";

"ExposureSubmissionResult_testInvalid" = "Test has errors";

"ExposureSubmissionResult_testInvalidDesc" = "There was a problem evaluating your test. Please contact the public health authority to find out how to proceed. ";

"ExposureSubmissionResult_testPending" = "Test result is not yet available";

"ExposureSubmissionResult_testPendingDesc" = "Your test result is not yet available.";

"ExposureSubmissionResult_testRemove" = "Delete test";

"ExposureSubmissionResult_testRemoveDesc" = "Please delete the test from the Corona-Warn-App, so that you can save a new test code here if necessary.";

"ExposureSubmissionResult_continueButton" = "Next";

"ExposureSubmissionResult_deleteButton" = "Delete test";

"ExposureSubmissionResult_refreshButton" = "Update";

"ExposureSubmissionWarnOthers_title" = "Warning Others";

"ExposureSubmissionWarnOthers_AccImageDescription" = "A device is transmitting an encrypted positive test diagnosis to the system.";

"ExposureSubmissionWarnOthers_continueButton" = "Next";

"ExposureSubmissionWarnOthers_sectionTitle" = "Please help all of us!";

"ExposureSubmissionWarnOthers_description" = "Next, you can make sure that the Corona-Warn-App shares your random IDs of the last 14 days with others. By doing this, you can warn other people and help to break the infection chain.\n\nSince only impersonal random IDs are transmitted, your identity remains anonymous.";

"ExposureSubmissionWarnOthers_dataPrivacyDescription" = "By tapping on “Accept”, you consent to the App sending your positive test result to the App’s server system along with your random IDs from the last 14 days, so that other App users who have enabled the risk identification feature can be automatically notified that they may have been exposed to a risk of infection. The random IDs transmitted for this purpose do not contain any information that would allow conclusions to be drawn about your identity or your person. \n\nTransmitting your test result via the App is voluntary. You will not be penalized if you do not transmit your test result. Since it is not possible to trace or check whether and how you use the App, nobody but you will know whether you have transmitted the information that you are infected.\n\nYou can withdraw your consent at any time by deleting the App. This withdrawal of your consent will not affect the lawfulness of the processing carried out based on the consent prior to the withdrawal. Further information can be found in the menu under “Data Privacy Information”.";

"ExposureSubmissionWarnOthers_dataPrivacyTitle" = "Data Privacy Information";

"ExposureSubmissionResult_RemoveAlert_Title" = "Delete the test?";

"ExposureSubmissionResult_RemoveAlert_Text" = "The test will be permanently deleted from the Corona-Warn-App and cannot be added again. This procedure cannot be undone. ";

"ExposureSubmissionResult_RegistrationDateUnknown" = "Registration date unknown";

"ExposureSubmissionResult_RegistrationDate" = "Registered on ";

/* Exposure Submission */
"ExposureSubmissionError_NoKeys" = "No diagnosis key is available. Please try again tomorrow.";

"ExposureSubmissionError_InvalidTan" = "The generated TAN is invalid for submission. Please contact the technical hotline via App Information -> Technical Hotline.";

"ExposureSubmissionError_EnNotEnabled" = "Risk identification is not active.";

"ExposureSubmissionError_NoRegistrationToken" = "No registration token could be found on the device.";

"ExposureSubmissionError_InvalidResponse" = "The response cannot be processed.";

"ExposureSubmissionError_NoResponse" = "The response has no content.";

"ExposureSubmissionError_QRAlreadyUsed" = "The QR code has been used already. Please contact the technical hotline via App Information -> Technical Hotline.";

"ExposureSubmissionError_TeleTanAlreadyUsed" = "The TAN is invalid or has been used already. Please try again or contact the technical hotline via App Information -> Technical Hotline.";

"ExposureSubmissionError_RegTokenNotExist" = "A TAN for submission could not be generated. Please contact the technical hotline via App Information -> Technical Hotline.";

"ExposureSubmissionError_other" = "A connection error occurred. Error code for technical support: ";

"ExposureSubmissionError_otherend" = "Please try again.";

"ExposureSubmissionError_httpError" = "The connection could not be established.";

"ExposureSubmissionError_declined" = "Please release your random IDs to warn other people.";

"ExposureSubmissionError_unknown" = "Unknown error";

"ExposureSubmissionError_defaultError" = "General exposure submission error";

/* Tracing Enable/Disable Settings */
"ExposureNotificationSetting_TracingSettingTitle" = "Risk Identification";

"ExposureNotificationSetting_EnableTracing" = "Risk Identification";

"ExposureNotificationSetting_Tracing_Limited" = "Restricted";

"ExposureNotificationSetting_Tracing_Deactivated" = "Deactivated";

"ExposureNotificationSetting_ActionCell_Header" = "Setting";

"ExposureNotificationSetting_DescriptionTitle_Inactive" = "Activate Exposure Logging";

"ExposureNotificationSetting_DescriptionTitle" = "This is how your exposure logging works";

"ExposureNotificationSetting_DescriptionText1" = "To identify whether you are at risk of infection, you must activate the risk identification feature.";

"ExposureNotificationSetting_DescriptionText2" = "Risk identification works by your device receiving, via Bluetooth, encrypted random IDs of other users and passing your own random ID to their devices. This feature can be deactivated at any time.";

"ExposureNotificationSetting_DescriptionText3" = "The encrypted random IDs only pass information about date, duration and proximity (using signal strength) to other people. Personal data such as name, address, location is never recorded. Individuals cannot be identified.";

"ExposureNotificationSetting_Activate_Bluetooth" = "Turn on Bluetooth";

"ExposureNotificationSetting_Bluetooth_Description" = "Bluetooth must be turned on for risk identification in order to log encounters. Please turn on Bluetooth in your device settings.";

"ExposureNotificationSetting_Activate_Internet" = "Open Internet connection";

"ExposureNotificationSetting_Internet_Description" = "Risk identification requires an Internet connection to calculate exposures. Please turn on WIFI or mobile data in your device settings.";

"ExposureNotificationSetting_Detail_Action_Button" = "Open Device Settings";

"ExposureNotificationSetting_Activate_OSENSetting" = "Enable COVID-19 Exposure Logging and Notifications";

"ExposureNotificationSetting_Activate_OSENSetting_Description" = "For risk identification, COVID-19 exposure logging and notifications must be activated in the system settings so that encounters can be logged. Please enable “COVID-19 Exposure Logging and Notifications” in your system settings.";

"ExposureNotificationSetting_ParentalControls_OSENSetting" = "Enable COVID-19 Exposure Logging and Notifications";

"ExposureNotificationSetting_ParentalControls_OSENSetting_Description" = "For risk identification, COVID-19 exposure logging and notifications must be activated in the system settings so that encounters can be logged. Please enable “COVID-19 Exposure Logging and Notifications” in your system settings.";

"ExposureNotificationSetting_AuthorizationRequired_OSENSetting" = "Authorization required";

"ExposureNotificationSetting_AuthorizationRequired_OSENSetting_Description" = "Please confirm use of COVID-19 exposure logging.";

"ExposureNotificationSetting_AuthorizationRequired_ActionTitle" = "Authorization";

"ExposureNotificationSetting_AccLabel_Enabled" = "Three people have activated risk identification on their devices, which will log their encounters with each other.";

"ExposureNotificationSetting_AccLabel_Disabled" = "One person has deactivated risk identification on their device, so an encounter with two other people is not logged.";

"ExposureNotificationSetting_AccLabel_BluetoothOff" = "One person has turned off Bluetooth on the device, so an encounter with two other people is not logged.";

"ExposureNotificationSetting_AccLabel_InternetOff" = "One person has turned off the Internet connection on their device, so it was not possible to identify the last encounters.";

"ExposureNotificationSetting_Activate_Action" = "Accept";

"ExposureNotificationSetting_Dismiss_Action" = "Cancel";

/* Home Navigation Bar */
"Home_LeftBarButton_description" = "Corona-Warn-App logo";

"Home_RightBarButton_description" = "Information";

/* Home Active card */
"Home_Activate_Card_On_Title" = "Risk identification active";

"Home_Activate_Card_Off_Title" = "Risk identification stopped";

"Home_Activate_Card_Bluetooth_Off_Title" = "Bluetooth turned off";

"Home_Activate_Card_Internet_Off_Title" = "No Internet connection";

/* Home common card */
"Home_Risk_Date_Item_Title" = "Updated: %@";

"Home_Risk_No_Date_Title" = "Unknown";

"Home_Risk_Period_Update_Title" = "Updated every %@\U00A0hours";

"Home_Risk_Period_Disabled_Button_Title" = "Updated only every %@\U00A0H";

/* Home Unknown card */
"Home_Risk_Unknown_Title" = "Risk Unknown";

"Home_RiskCard_Unknown_Item_Title" = "Since you have not had exposure logging turned on for long enough, we could not calculate your risk of infection.";

"Home_RiskCard_Unknown_Button" = "Update";

/* Home Inactive card */
"Home_Risk_Inactive_NoCalculation_Possible_Title" = "Risk identification stopped";

"Home_Risk_Inactive_Outdated_Results_Title" = "Risk identification is not possible";

"Home_Risk_Inactive_NoCalculation_Possible_Body" = "Activate risk identification to evaluate your risk status today.";

"Home_Risk_Inactive_Outdated_Results_Body" = "Your risk identification could not be updated for more than 24 hours.";

"Home_Risk_Inactive_Activate_Item_Title" = "Last risk identification: %@";

"Home_Risk_Inactive_Activate_Item_Unknown_Title" = "Risk Unknown";

"Home_Risk_Inactive_Activate_Item_Low_Title" = "Low Risk";

"Home_Risk_Inactive_Activate_Item_High_Title" = "Higher Risk";

"Home_Risk_Inactive_NoCalculation_Possible_Button" = "Activate Risk Identification";

"Home_Risk_Inactive_Outdated_Results_Button" = "Activate Risk Identification";

/* Home Low card */
"Home_Risk_Low_Title" = "Low Risk";

"Home_Risk_Low_SaveDays_Item_Title" = "%@ of %@ days saved";

"Home_Risk_Low_Button" = "Update";

/* Home High card */
"Home_Risk_High_Title" = "Higher Risk";

"Home_Risk_High_Button" = "Update";

/* Home Status Check */
"Home_Risk_Status_Check_Title" = "Check is running…";

"Home_Risk_Status_Check_Body" = "Current data is being downloaded and checked.\nThis can take several minutes.";

"Home_Risk_Status_Check_Button" = "Update";

/* Home Thank you card */
"Home_Thank_You_Card_Title" = "Thank you!";

"Home_Thank_You_Card_Body" = "Thanks to your support, other people can now be warned and respond appropriately.";

"Home_Thank_You_Card_Note_Title" = "Please note:";

"Home_Thank_You_Card_Phone_Item_Title" = "The public health authority will contact you within the next few days by telephone or by letter.";

"Home_Thank_You_Card_Home_Item_Title" = "You are infectious. Isolate yourself from other people.  ";

"Home_Thank_You_Card_Further_Info_Item_Title" = "Other information:";

"Home_Thank_You_Card_14Days_Item_Title" = "Your quarantine period is usually 14 days. Please observe your symptoms and monitor how they develop.";

"Home_Thank_You_Card_Contacts_Item_Title" = "You will be asked by your public health authority to create a list of people you have had contact with. This should include all people with whom you have had close contact with (less than 2 meters, face-to-face conversation) for over 15 minutes in the two days before you developed symptoms.";

"Home_Thank_You_Card_App_Item_Title" = "Please think especially about the people who will not be notified directly by the app since they don't have a device, or haven't installed the app.";

"Home_Thank_You_Card_NoSymptoms_Item_Title" = "Even when you no longer have any symptoms and you feel well again, you could still be infectious. ";

/* Home Finding positive */
"Home_Finding_Positive_Card_Title" = "Positive Diagnosis";

"Home_Finding_Positive_Card_Status_Title" = "SARS-CoV-2 positive";

"Home_Finding_Positive_Card_Status_Subtitle" = "You have been diagnosed with the SARS-CoV-2 virus.";

"Home_Finding_Positive_Card_Note_Title" = "Please note:";

"Home_Finding_Positive_Card_Phone_Item_Title" = "The public health authority will contact you within the next few days by telephone or by letter.";

"Home_Finding_Positive_Card_Home_Item_Title" = "You are infectious. Isolate yourself from other people.  ";

"Home_Finding_Positive_Card_Share_Item_Title" = "Share your random IDs so that others can be warned. ";

"Home_Finding_Positive_Card_Button" = "Next";

/* Home Submit card */
"Home_SubmitCard_Title" = "Have you been tested?";

"Home_SubmitCard_Body" = "Help to break the infection chain by notifying others.";

"Home_SubmitCard_Button" = "Notify and Help";

"Home_InfoCard_ShareTitle" = "Share the Corona-Warn-App";

"Home_InfoCard_ShareBody" = "The more people who use the app, the faster we can break the infection chain. Please invite your family and friends to download the app.";

"Home_InfoCard_AboutTitle" = "FAQ";

"Home_InfoCard_AboutBody" = "Here you can find answers to frequently asked questions about the Corona-Warn-App.";

"Home_SettingsCard_Title" = "Settings";

"Home_AppInformationCard_Title" = "App Information";

"Home_AppInformationCard_Version" = "Version";

/* Home Result Card */
"Home_resultCard_ResultAvailableTitle" = "Your result is available";

"Home_resultCard_ResultUnvailableTitle" = "Your result is not yet available";

"Home_resultCard_ShowResultButton" = "Display Test";

"Home_resultCard_LoadingBody" = "Current data is being downloaded.\nThis can take several minutes.";

"Home_resultCard_LoadingTitle" = "Update in progress…";

"Home_resultCard_NegativeTitle" = "Negative Diagnosis";

"Home_resultCard_NegativeDesc" = "You have been diagnosed negative for SARS-CoV-2.";

"Home_resultCard_PendingDesc" = "The evaluation of your test is not yet done.";

"Home_resultCard_InvalidTitle" = "Invalid test";

"Home_resultCard_InvalidDesc" = "Your test could not be evaluated.";

"Home_resultCard_LoadingErrorTitle" = "Your test result could not be loaded.";

/* App Information - About */
"App_Information_About_Navigation" = "About the App";

"App_Information_About_ImageDescription" = "";

"App_Information_About_Title" = "Let's fight coronavirus together";

"App_Information_About_Description" = "The Robert Koch Institute (RKI) is Germany’s central body for the Federal States of Germany in the field of public health. The RKI is publishing the Corona-Warn-App for the federal government. The app represents the digital extension to the public health measures already introduced: social distancing, hygiene behavior, and face masks.";

"App_Information_About_Text" = "Whoever uses the app helps to trace and break chains of infection. The app saves encounters with other people locally on your device. You are notified if you have encountered people who were later diagnosed with COVID-19. Your identity and privacy are always protected.";

/* App Information - FAQ */
"App_Information_FAQ_Navigation" = "FAQ";

/* App Information - Contact */
"App_Information_Contact_Navigation" = "Technical Hotline";

"App_Information_Contact_ImageDescription" = "One man is wearing a headset while he is telephoning.";

"App_Information_Contact_Title" = "How can we help you?";

"App_Information_Contact_Description" = "For technical questions about the Corona-Warn-App, please contact our hotline.";

"App_Information_Contact_Hotline_Title" = "Technical Hotline";

"App_Information_Contact_Hotline_Text" = "+49 800 7540001";

"App_Information_Contact_Hotline_Number" = "+498007540001";

"App_Information_Contact_Hotline_Description" = "Our customer service is here to help.";

"App_Information_Contact_Hotline_Terms" = "Business hours:\nMonday to Saturday: 8am - 10pm\n(except national holidays)";

/* App Information - Imprint */
"App_Information_Imprint_Navigation" = "Publication Details";

"App_Information_Imprint_ImageDescription" = "One person is holding a device with a lot of text on the screen. Next to the text is a paragraph symbol for the publication details.";

"App_Information_Imprint_Section1_Title" = "Published by";

"App_Information_Imprint_Section1_Text" = "(responsible according to § 5, Paragraph 1 TMG, § 55 Paragraph 1 RStV, DS-GVO, BDSG)";

"App_Information_Imprint_Section2_Title" = "Robert Koch Institute";

"App_Information_Imprint_Section2_Text" = "Nordufer 20\n13353 Berlin\nRepresented by the President";

"App_Information_Imprint_Section3_Title" = "Contact";

"App_Information_Imprint_Section3_Text" = "E-Mail: CoronaWarnApp@rki.de\nTelefon: +49 30 18754 5100";

"App_Information_Imprint_Section4_Title" = "VAT identification number";

"App_Information_Imprint_Section4_Text" = "DE 165 893 430";

/* App Information - Legal */
"App_Information_Legal_Navigation" = "Legal Notices";

/* App Information - Privacy */
"App_Information_Privacy_Navigation" = "Data Privacy Information";

"App_Information_Legal_ImageDescription" = "One person is holding a device with a lot of text on the screen. Next to the text is a balance scale, which is the symbol for legal notices";

"App_Information_Privacy_Title" = "Data Privacy Statement";

"App_Information_Privacy_Description" = "You remain anonymous.\nYour data is completely encrypted and transmitted under a pseudonym. ";

/* App Information - Terms */
"App_Information_Terms_Navigation" = "Terms of Use";

"App_Information_Terms_ImageDescription" = "One person is holding a device with a lot of text on the screen. Next to the text is a tick, which is the symbol for accepting the terms of use.";

"App_Information_Terms_Title" = "Terms of Use";

/* Invite Friends */
"InviteFriends_NavTitle" = "Share";

"InviteFriends_Subtitle" = "Share the Corona-Warn-App";

"InviteFriends_Title" = "Let's fight coronavirus together";

"InviteFriends_Description" = "The more people who use the app, the faster we can break the infection chain. Please invite your family and friends to download the app.";

"InviteFriends_Button" = "Send Download Link";

"InviteFriends_ShareTitle" = "Fighting coronavirus together. I'm in on this, you too?";

"InviteFriends_ShareUrl" = "https://www.corona-warn-app.de";

"InviteFriends_Illustration_Label" = "A man is sharing the Corona-Warn-App with four other people.";

/* Reset View */
"Reset_NavTitle" = "Reset";

"Reset_Header1" = "Are you sure you want to reset the app?";

"Reset_Descrition1" = "You will no longer be notified of your exposures and you will no longer be able to warn other users.";

"Reset_Button" = "Reset App";

"Reset_Discard" = "Cancel";

"Reset_InfoTitle" = "Delete Exposure Logging";

"Reset_InfoDescription" = "Exposure logging must be deleted separately in your device settings.";

"Reset_Subtitle" = "Reset App";

"Reset_ImageDescription" = "One person is holding a device with a lot of text on the screen. Next to the text is a paragraph symbol for the publication details.";

/* Safari */
"safari_corona_website" = "https://www.bundesregierung.de/corona-warn-app-faq";

/* Local Notifications */
"local_notifications_ignore" = "Ignore";

"local_notifications_detectexposure_title" = "Corona-Warn-App";

"local_notifications_detectexposure_body" = "You have new messages from your Corona-Warn-App.";

"local_notifications_testresults_title" = "Corona-Warn-App";

"local_notifications_testresults_body" = "You have new messages from your Corona-Warn-App.";

/* Risk Legend */
"RiskLegend_Title" = "Overview";

"RiskLegend_Subtitle" = "Important Functions and Concepts";

"RiskLegend_Legend1_Title" = "Risk Identification";

"RiskLegend_Legend1_Text" = "Risk identification is one of the three central features of the app. When you activate it, encounters with people's devices are logged. You don't have to do anything else.";

"RiskLegend_Legend2_Title" = "Risk of Infection";

"RiskLegend_Legend2_Text" = "If you have had contact within the last 14 days with a person who was diagnosed with COVID-19, the app calculates your personal risk of infection. It does this by measuring duration and proximity of the exposure.";

"RiskLegend_Legend2_RiskLevels" = "The following risk levels can be shown:";

"RiskLegend_Legend2_High" = "Higher Risk";

"RiskLegend_Legend2_High_Color" = "Red";

"RiskLegend_Legend2_Low" = "Low Risk";

"RiskLegend_Legend2_Low_Color" = "Green";

"RiskLegend_Legend2_Unknown" = "Risk Unknown";

"RiskLegend_Legend2_Unknown_Color" = "Grey";

"RiskLegend_Legend3_Title" = "Notifying Other Users";

"RiskLegend_Legend3_Text" = "Another central feature is registering your test and retrieving the result. If you are diagnosed with COVID-19, you can notify others and break the chain of infection.";

"RiskLegend_Definitions_Title" = "Definition of Terms";

"RiskLegend_Store_Title" = "Exposure Logging";

"RiskLegend_Store_Text" = "List of received and temporary random IDs saved temporarily in the operating system storage. This list is read when the exposures are checked. All random IDs are automatically deleted after 14 days.";

"RiskLegend_Check_Title" = "Exposure Check";

"RiskLegend_Check_Text" = "Exposure logging data is retrieved and synchronized with reported infections of other users. The exposure check is performed automatically about every two hours.";

"RiskLegend_Contact_Title" = "Exposures";

"RiskLegend_Contact_Text" = "Encounters over a longer duration and close proximity to people diagnosed with COVID-19.";

"RiskLegend_Notification_Title" = "Exposure Notification";

"RiskLegend_Notification_Text" = "Display exposures in the Corona-Warn-App.";

"RiskLegend_Random_Title" = "Random IDs";

"RiskLegend_Random_Text" = "Random IDs are combinations of digits and letters generated randomly. They are exchanged between devices in close proximity. Random IDs cannot be assigned to a specific person and are automatically deleted after 14 days. People diagnosed with COVID-19 can opt to share their random IDs of up to the last 14 days with other app users.";

"RiskLegend_Image1_AccLabel" = "A device is showing different numbered contents.";

/* Update Message */
"Update_Message_Title" = "Update available";

"Update_Message_Text" = "There is an update available for the Corona-Warn-App.";

"Update_Message_Text_Force" = "Please note, you can only use the Corona-Warn-App again once you have installed the latest update.";

"Update_Message_Action_Update" = "Update";

"Update_Message_Action_Later" = "Later";
<|MERGE_RESOLUTION|>--- conflicted
+++ resolved
@@ -190,11 +190,7 @@
 
 "OnboardingInfo_howDoesDataExchangeWorkPage_title" = "If you are diagnosed with COVID-19…";
 
-<<<<<<< HEAD
 "OnboardingInfo_howDoesDataExchangeWorkPage_boldText" = "...please report this in the Corona-Warn-App. Sharing your test results is voluntary and secure. Please do this for the sake of everyone's health.";
-=======
-"OnboardingInfo_howDoesDataExchangeWorkPage_boldText" = "…please report this in the Corona-Warn-App. This is voluntary and secure. Please do this for the sake of everyone's health.";
->>>>>>> 4145fbce
 
 "OnboardingInfo_howDoesDataExchangeWorkPage_normalText" = "Your notification is encrypted securely and processed on a secure server. People whose encrypted random IDs your device has collected will now receive a warning along with information about what they should now do.";
 
