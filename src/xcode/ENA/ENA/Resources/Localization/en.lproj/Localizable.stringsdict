--- conflicted
+++ resolved
@@ -31,7 +31,6 @@
 			<key>NSStringFormatValueTypeKey</key>
 			<string>u</string>
 			<key>zero</key>
-<<<<<<< HEAD
 			<!-- XFLD: Plural form for Zero -->
 			<string>No exposure up to now</string>
 			<key>one</key>
@@ -40,13 +39,6 @@
 			<key>other</key>
 			<!-- XFLD: Plural form for Other -->
 			<string>%u exposures</string>
-=======
-			<string>No risk exposures up to now</string>
-			<key>one</key>
-			<string>%u risk exposure</string>
-			<key>other</key>
-			<string>%u risk exposures</string>
->>>>>>> db8f2f01
 		</dict>
 	</dict>
 	<key>ExposureDetection_LastExposure</key>
@@ -60,7 +52,6 @@
 			<key>NSStringFormatValueTypeKey</key>
 			<string>u</string>
 			<key>zero</key>
-<<<<<<< HEAD
 			<!-- XFLD: Plural form for Zero -->
 			<string>Last encounter: today</string>
 			<key>one</key>
@@ -71,48 +62,6 @@
 			<string>%u days since last encounter</string>
 		</dict>
 	</dict>
-    <key>Home_Risk_High_Number_Contacts_Item_Title</key>
-    <dict>
-        <key>NSStringLocalizedFormatKey</key>
-        <string>%#@VARIABLE@</string>
-        <key>VARIABLE</key>
-        <dict>
-            <key>NSStringFormatSpecTypeKey</key>
-            <string>NSStringPluralRuleType</string>
-            <key>NSStringFormatValueTypeKey</key>
-            <string>u</string>
-            <key>zero</key>
-			<!-- XFLD: Plural form for Zero -->
-            <string>No exposure up to now</string>
-            <key>one</key>
-			<!-- XFLD: Plural form for One -->
-            <string>%u exposure</string>
-            <key>other</key>
-			<!-- XFLD: Plural form for Other -->
-            <string>%u exposures</string>
-        </dict>
-    </dict>
-    <key>Home_Risk_High_Last_Contact_Item_Title</key>
-    <dict>
-        <key>NSStringLocalizedFormatKey</key>
-        <string>%#@VARIABLE@</string>
-        <key>VARIABLE</key>
-        <dict>
-            <key>NSStringFormatSpecTypeKey</key>
-            <string>NSStringPluralRuleType</string>
-            <key>NSStringFormatValueTypeKey</key>
-            <string>u</string>
-            <key>zero</key>
-			<!-- XFLD: Plural form for Zero -->
-            <string>Less than one day since the last encounter</string>
-            <key>one</key>
-			<!-- XFLD: Plural form for One -->
-            <string>%u day since the last encounter</string>
-            <key>other</key>
-			<!-- XFLD: Plural form for Other -->
-            <string>%u days since the last encounter</string>
-        </dict>
-    </dict>
     <key>Home_Risk_Status_Counter_Label</key>
     <dict>
         <key>NSStringLocalizedFormatKey</key>
@@ -145,16 +94,6 @@
         </dict>
     </dict>
 	<key>Home_Risk_High_Number_Contacts_Item_Title</key>
-=======
-			<string>Last Exposure: Today</string>
-			<key>one</key>
-			<string>Last Exposure: Yesterday</string>
-			<key>other</key>
-			<string>%u days since last exposure</string>
-		</dict>
-	</dict>
-	<key>Home_Risk_Number_Contacts_Item_Title</key>
->>>>>>> db8f2f01
 	<dict>
 		<key>NSStringLocalizedFormatKey</key>
 		<string>%#@VARIABLE@</string>
@@ -165,7 +104,6 @@
 			<key>NSStringFormatValueTypeKey</key>
 			<string>u</string>
 			<key>zero</key>
-<<<<<<< HEAD
 			<!-- XFLD: Plural form for Zero -->
 			<string>No exposure up to now</string>
 			<key>one</key>
@@ -174,13 +112,6 @@
 			<key>other</key>
 			<!-- XFLD: Plural form for Other -->
 			<string>%u exposures</string>
-=======
-			<string>No exposure risk up to now</string>
-			<key>one</key>
-			<string>%u risk exposure</string>
-			<key>other</key>
-			<string>%u risk exposures</string>
->>>>>>> db8f2f01
 		</dict>
 	</dict>
 	<key>Home_Risk_Last_Contact_Item_Title</key>
@@ -194,7 +125,6 @@
 			<key>NSStringFormatValueTypeKey</key>
 			<string>u</string>
 			<key>zero</key>
-<<<<<<< HEAD
 			<!-- XFLD: Plural form for Zero -->
 			<string>Less than one day since the last encounter</string>
 			<key>one</key>
@@ -203,13 +133,6 @@
 			<key>other</key>
 			<!-- XFLD: Plural form for Other -->
 			<string>%u days since the last encounter</string>
-=======
-			<string>Less than one day since the last exposure</string>
-			<key>one</key>
-			<string>%u day since the last exposure</string>
-			<key>other</key>
-			<string>%u days since the last exposure</string>
->>>>>>> db8f2f01
 		</dict>
 	</dict>
 	<key>Home_Risk_Status_Counter_Label</key>
@@ -250,28 +173,14 @@
 			<key>NSStringFormatValueTypeKey</key>
 			<string>u</string>
 			<key>zero</key>
-<<<<<<< HEAD
 			<!-- XFLD: Plural form for Zero -->
-			<string>Exposure logging has been active for less than one day.
-An exposure check can only be reliable if exposure logging is permanently activated.</string>
+			<string>Exposure logging has been active for less than one day. An exposure check can only be reliable if exposure logging is permanently activated.</string>
 			<key>one</key>
 			<!-- XFLD: Plural form for One -->
-			<string>Exposure logging has been active for less than %u day.
-An exposure check can only be reliable if exposure logging is permanently activated.</string>
+			<string>Exposure logging has been active for less than %u day. An exposure check can only be reliable if exposure logging is permanently activated.</string>
 			<key>other</key>
 			<!-- XFLD: Plural form for Other -->
-			<string>Exposure logging has been active for less than %u days.
-An exposure check can only be reliable if exposure logging is permanently activated.</string>
-=======
-			<string>Risk calculation has been active for less than one day.
-A risk check can only be reliable if the risk calculation is permanently activated.</string>
-			<key>one</key>
-			<string>Risk calculation has been active for %u day.
-Eine verlässliche Risiko-Überprüfung kann nur mit einer dauerhaft aktivierten Risiko-Ermittlung erfolgen.</string>
-			<key>other</key>
-			<string>Risk calculation has been active for less than one day.
-A risk check can only be reliable if the risk calculation is permanently activated.</string>
->>>>>>> db8f2f01
+			<string>Exposure logging has been active for less than %u days. An exposure check can only be reliable if exposure logging is permanently activated.</string>
 		</dict>
 	</dict>
 </dict>
