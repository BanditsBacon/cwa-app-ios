<?xml version="1.0" encoding="UTF-8"?>
<document type="com.apple.InterfaceBuilder3.CocoaTouch.Storyboard.XIB" version="3.0" toolsVersion="16097" targetRuntime="iOS.CocoaTouch" propertyAccessControl="none" useAutolayout="YES" useTraitCollections="YES" useSafeAreas="YES" colorMatched="YES">
    <device id="retina6_1" orientation="portrait" appearance="light"/>
    <dependencies>
        <plugIn identifier="com.apple.InterfaceBuilder.IBCocoaTouchPlugin" version="16087"/>
        <capability name="Named colors" minToolsVersion="9.0"/>
        <capability name="documents saved in the Xcode 8 format" minToolsVersion="8.0"/>
    </dependencies>
    <scenes>
<<<<<<< HEAD
=======
        <!--App Informationen-->
        <scene sceneID="PXS-09-bt9">
            <objects>
                <tableViewController id="SXz-Dz-4NV" customClass="AppInformationViewController" customModule="ENA" customModuleProvider="target" sceneMemberID="viewController">
                    <tableView key="view" clipsSubviews="YES" contentMode="scaleToFill" alwaysBounceVertical="YES" dataMode="static" style="grouped" separatorStyle="default" rowHeight="-1" estimatedRowHeight="-1" sectionHeaderHeight="18" sectionFooterHeight="18" id="Bvv-ir-xh9">
                        <rect key="frame" x="0.0" y="0.0" width="414" height="896"/>
                        <autoresizingMask key="autoresizingMask" widthSizable="YES" heightSizable="YES"/>
                        <color key="backgroundColor" cocoaTouchSystemColor="groupTableViewBackgroundColor"/>
                        <label key="tableFooterView" opaque="NO" userInteractionEnabled="NO" contentMode="left" horizontalHuggingPriority="251" verticalHuggingPriority="251" text="Version 1.33.7 (42)" textAlignment="center" lineBreakMode="tailTruncation" baselineAdjustment="alignBaselines" adjustsFontSizeToFit="NO" id="Z1Z-E5-s5p" customClass="ENALabel" customModule="ENA" customModuleProvider="target">
                            <rect key="frame" x="0.0" y="334.5" width="414" height="20"/>
                            <autoresizingMask key="autoresizingMask" flexibleMaxX="YES" flexibleMaxY="YES"/>
                            <fontDescription key="fontDescription" type="system" pointSize="17"/>
                            <color key="textColor" name="textPrimary2"/>
                            <nil key="highlightedColor"/>
                            <userDefinedRuntimeAttributes>
                                <userDefinedRuntimeAttribute type="string" keyPath="ibEnaStyle" value="footnote"/>
                            </userDefinedRuntimeAttributes>
                        </label>
                        <sections>
                            <tableViewSection headerTitle=" " id="xdM-Qd-htF">
                                <cells>
                                    <tableViewCell clipsSubviews="YES" contentMode="scaleToFill" preservesSuperviewLayoutMargins="YES" selectionStyle="default" accessoryType="disclosureIndicator" indentationWidth="10" textLabel="nAW-GH-lOM" style="IBUITableViewCellStyleDefault" id="UbF-Sw-Lei">
                                        <rect key="frame" x="0.0" y="55.5" width="414" height="43.5"/>
                                        <autoresizingMask key="autoresizingMask"/>
                                        <tableViewCellContentView key="contentView" opaque="NO" clipsSubviews="YES" multipleTouchEnabled="YES" contentMode="center" preservesSuperviewLayoutMargins="YES" insetsLayoutMarginsFromSafeArea="NO" tableViewCell="UbF-Sw-Lei" id="J7g-ZF-aay">
                                            <rect key="frame" x="0.0" y="0.0" width="383" height="43.5"/>
                                            <autoresizingMask key="autoresizingMask"/>
                                            <subviews>
                                                <label opaque="NO" multipleTouchEnabled="YES" contentMode="left" insetsLayoutMarginsFromSafeArea="NO" text="Über die App" textAlignment="natural" lineBreakMode="tailTruncation" baselineAdjustment="alignBaselines" adjustsFontForContentSizeCategory="YES" adjustsFontSizeToFit="NO" id="nAW-GH-lOM">
                                                    <rect key="frame" x="20" y="0.0" width="355" height="43.5"/>
                                                    <autoresizingMask key="autoresizingMask"/>
                                                    <fontDescription key="fontDescription" style="UICTFontTextStyleBody"/>
                                                    <nil key="textColor"/>
                                                    <nil key="highlightedColor"/>
                                                </label>
                                            </subviews>
                                        </tableViewCellContentView>
                                        <connections>
                                            <segue destination="QYU-XC-u8Q" kind="show" identifier="aboutSegue" id="zL8-pr-QqN"/>
                                        </connections>
                                    </tableViewCell>
                                    <tableViewCell clipsSubviews="YES" contentMode="scaleToFill" preservesSuperviewLayoutMargins="YES" selectionStyle="default" accessoryType="disclosureIndicator" indentationWidth="10" textLabel="daZ-b1-kDU" style="IBUITableViewCellStyleDefault" id="CnX-By-o3P">
                                        <rect key="frame" x="0.0" y="99" width="414" height="43.5"/>
                                        <autoresizingMask key="autoresizingMask"/>
                                        <tableViewCellContentView key="contentView" opaque="NO" clipsSubviews="YES" multipleTouchEnabled="YES" contentMode="center" preservesSuperviewLayoutMargins="YES" insetsLayoutMarginsFromSafeArea="NO" tableViewCell="CnX-By-o3P" id="YFo-yl-0CB">
                                            <rect key="frame" x="0.0" y="0.0" width="383" height="43.5"/>
                                            <autoresizingMask key="autoresizingMask"/>
                                            <subviews>
                                                <label opaque="NO" multipleTouchEnabled="YES" contentMode="left" insetsLayoutMarginsFromSafeArea="NO" text="Datenschutzinformation" textAlignment="natural" lineBreakMode="tailTruncation" baselineAdjustment="alignBaselines" adjustsFontForContentSizeCategory="YES" adjustsFontSizeToFit="NO" id="daZ-b1-kDU">
                                                    <rect key="frame" x="20" y="0.0" width="355" height="43.5"/>
                                                    <autoresizingMask key="autoresizingMask"/>
                                                    <fontDescription key="fontDescription" style="UICTFontTextStyleBody"/>
                                                    <nil key="textColor"/>
                                                    <nil key="highlightedColor"/>
                                                </label>
                                            </subviews>
                                        </tableViewCellContentView>
                                        <connections>
                                            <segue destination="QYU-XC-u8Q" kind="show" identifier="privacySegue" id="Wkb-aj-8vf"/>
                                        </connections>
                                    </tableViewCell>
                                    <tableViewCell clipsSubviews="YES" contentMode="scaleToFill" preservesSuperviewLayoutMargins="YES" selectionStyle="default" accessoryType="disclosureIndicator" indentationWidth="10" textLabel="mc4-Ao-h0F" style="IBUITableViewCellStyleDefault" id="mZA-eE-xMR">
                                        <rect key="frame" x="0.0" y="142.5" width="414" height="43.5"/>
                                        <autoresizingMask key="autoresizingMask"/>
                                        <tableViewCellContentView key="contentView" opaque="NO" clipsSubviews="YES" multipleTouchEnabled="YES" contentMode="center" preservesSuperviewLayoutMargins="YES" insetsLayoutMarginsFromSafeArea="NO" tableViewCell="mZA-eE-xMR" id="AU5-zE-2EV">
                                            <rect key="frame" x="0.0" y="0.0" width="383" height="43.5"/>
                                            <autoresizingMask key="autoresizingMask"/>
                                            <subviews>
                                                <label opaque="NO" multipleTouchEnabled="YES" contentMode="left" insetsLayoutMarginsFromSafeArea="NO" text="Nutzungsbedingungen" textAlignment="natural" lineBreakMode="tailTruncation" baselineAdjustment="alignBaselines" adjustsFontForContentSizeCategory="YES" adjustsFontSizeToFit="NO" id="mc4-Ao-h0F">
                                                    <rect key="frame" x="20" y="0.0" width="355" height="43.5"/>
                                                    <autoresizingMask key="autoresizingMask"/>
                                                    <fontDescription key="fontDescription" style="UICTFontTextStyleBody"/>
                                                    <nil key="textColor"/>
                                                    <nil key="highlightedColor"/>
                                                </label>
                                            </subviews>
                                        </tableViewCellContentView>
                                        <connections>
                                            <segue destination="QYU-XC-u8Q" kind="show" identifier="termsSegue" id="3nR-0o-Jmf"/>
                                        </connections>
                                    </tableViewCell>
                                    <tableViewCell clipsSubviews="YES" contentMode="scaleToFill" preservesSuperviewLayoutMargins="YES" selectionStyle="default" accessoryType="disclosureIndicator" indentationWidth="10" textLabel="p9q-hR-EaP" style="IBUITableViewCellStyleDefault" id="POM-Nn-qmp">
                                        <rect key="frame" x="0.0" y="186" width="414" height="43.5"/>
                                        <autoresizingMask key="autoresizingMask"/>
                                        <tableViewCellContentView key="contentView" opaque="NO" clipsSubviews="YES" multipleTouchEnabled="YES" contentMode="center" preservesSuperviewLayoutMargins="YES" insetsLayoutMarginsFromSafeArea="NO" tableViewCell="POM-Nn-qmp" id="XAi-ic-s0R">
                                            <rect key="frame" x="0.0" y="0.0" width="383" height="43.5"/>
                                            <autoresizingMask key="autoresizingMask"/>
                                            <subviews>
                                                <label opaque="NO" multipleTouchEnabled="YES" contentMode="left" insetsLayoutMarginsFromSafeArea="NO" text="Kontakt" textAlignment="natural" lineBreakMode="tailTruncation" baselineAdjustment="alignBaselines" adjustsFontForContentSizeCategory="YES" adjustsFontSizeToFit="NO" id="p9q-hR-EaP">
                                                    <rect key="frame" x="20" y="0.0" width="355" height="43.5"/>
                                                    <autoresizingMask key="autoresizingMask"/>
                                                    <fontDescription key="fontDescription" style="UICTFontTextStyleBody"/>
                                                    <nil key="textColor"/>
                                                    <nil key="highlightedColor"/>
                                                </label>
                                            </subviews>
                                        </tableViewCellContentView>
                                        <connections>
                                            <segue destination="QYU-XC-u8Q" kind="show" identifier="contactSegue" id="O3V-or-4LV"/>
                                        </connections>
                                    </tableViewCell>
                                    <tableViewCell clipsSubviews="YES" contentMode="scaleToFill" preservesSuperviewLayoutMargins="YES" selectionStyle="default" accessoryType="disclosureIndicator" indentationWidth="10" textLabel="EPh-D3-qbD" style="IBUITableViewCellStyleDefault" id="hj9-Qn-qb2">
                                        <rect key="frame" x="0.0" y="229.5" width="414" height="43.5"/>
                                        <autoresizingMask key="autoresizingMask"/>
                                        <tableViewCellContentView key="contentView" opaque="NO" clipsSubviews="YES" multipleTouchEnabled="YES" contentMode="center" preservesSuperviewLayoutMargins="YES" insetsLayoutMarginsFromSafeArea="NO" tableViewCell="hj9-Qn-qb2" id="Nor-ih-NbF">
                                            <rect key="frame" x="0.0" y="0.0" width="383" height="43.5"/>
                                            <autoresizingMask key="autoresizingMask"/>
                                            <subviews>
                                                <label opaque="NO" multipleTouchEnabled="YES" contentMode="left" insetsLayoutMarginsFromSafeArea="NO" text="Hilfe" textAlignment="natural" lineBreakMode="tailTruncation" baselineAdjustment="alignBaselines" adjustsFontForContentSizeCategory="YES" adjustsFontSizeToFit="NO" id="EPh-D3-qbD">
                                                    <rect key="frame" x="20" y="0.0" width="355" height="43.5"/>
                                                    <autoresizingMask key="autoresizingMask"/>
                                                    <fontDescription key="fontDescription" style="UICTFontTextStyleBody"/>
                                                    <nil key="textColor"/>
                                                    <nil key="highlightedColor"/>
                                                </label>
                                            </subviews>
                                        </tableViewCellContentView>
                                        <connections>
                                            <segue destination="RGP-bF-Pp5" kind="show" identifier="helpSegue" id="Ooa-7x-lBN"/>
                                        </connections>
                                    </tableViewCell>
                                    <tableViewCell clipsSubviews="YES" contentMode="scaleToFill" preservesSuperviewLayoutMargins="YES" selectionStyle="default" accessoryType="disclosureIndicator" indentationWidth="10" textLabel="6XV-Q3-yd2" style="IBUITableViewCellStyleDefault" id="lLE-fo-jDO">
                                        <rect key="frame" x="0.0" y="273" width="414" height="43.5"/>
                                        <autoresizingMask key="autoresizingMask"/>
                                        <tableViewCellContentView key="contentView" opaque="NO" clipsSubviews="YES" multipleTouchEnabled="YES" contentMode="center" preservesSuperviewLayoutMargins="YES" insetsLayoutMarginsFromSafeArea="NO" tableViewCell="lLE-fo-jDO" id="m9T-eT-WA8">
                                            <rect key="frame" x="0.0" y="0.0" width="383" height="43.5"/>
                                            <autoresizingMask key="autoresizingMask"/>
                                            <subviews>
                                                <label opaque="NO" multipleTouchEnabled="YES" contentMode="left" insetsLayoutMarginsFromSafeArea="NO" text="Impressum" textAlignment="natural" lineBreakMode="tailTruncation" baselineAdjustment="alignBaselines" adjustsFontForContentSizeCategory="YES" adjustsFontSizeToFit="NO" id="6XV-Q3-yd2">
                                                    <rect key="frame" x="20" y="0.0" width="355" height="43.5"/>
                                                    <autoresizingMask key="autoresizingMask"/>
                                                    <fontDescription key="fontDescription" style="UICTFontTextStyleBody"/>
                                                    <nil key="textColor"/>
                                                    <nil key="highlightedColor"/>
                                                </label>
                                            </subviews>
                                        </tableViewCellContentView>
                                        <connections>
                                            <segue destination="QYU-XC-u8Q" kind="show" identifier="legalSegue" id="2zx-K8-IXz"/>
                                        </connections>
                                    </tableViewCell>
                                </cells>
                            </tableViewSection>
                        </sections>
                        <connections>
                            <outlet property="dataSource" destination="SXz-Dz-4NV" id="4bT-i9-IMw"/>
                            <outlet property="delegate" destination="SXz-Dz-4NV" id="qeR-GC-hWE"/>
                        </connections>
                    </tableView>
                    <navigationItem key="navigationItem" title="App Informationen" largeTitleDisplayMode="always" id="KsG-UI-wRV"/>
                    <simulatedNavigationBarMetrics key="simulatedTopBarMetrics" prompted="NO"/>
                    <connections>
                        <outlet property="labelVersion" destination="Z1Z-E5-s5p" id="NsW-3h-ao2"/>
                    </connections>
                </tableViewController>
                <placeholder placeholderIdentifier="IBFirstResponder" id="HVJ-qg-MeH" userLabel="First Responder" customClass="UIResponder" sceneMemberID="firstResponder"/>
            </objects>
            <point key="canvasLocation" x="-894" y="688"/>
        </scene>
>>>>>>> f0e7a6d4
        <!--Detail-->
        <scene sceneID="fiY-o4-3kJ">
            <objects>
                <tableViewController storyboardIdentifier="AppInformationDetailViewController" id="QYU-XC-u8Q" customClass="AppInformationDetailViewController" customModule="ENA" customModuleProvider="target" sceneMemberID="viewController">
                    <tableView key="view" clipsSubviews="YES" contentMode="scaleToFill" alwaysBounceVertical="YES" dataMode="prototypes" style="plain" separatorStyle="none" rowHeight="-1" estimatedRowHeight="-1" sectionHeaderHeight="28" sectionFooterHeight="28" id="d3a-p1-g4i">
                        <rect key="frame" x="0.0" y="0.0" width="414" height="842"/>
                        <autoresizingMask key="autoresizingMask" widthSizable="YES" heightSizable="YES"/>
                        <color key="backgroundColor" systemColor="systemBackgroundColor" cocoaTouchSystemColor="whiteColor"/>
                        <imageView key="tableHeaderView" clipsSubviews="YES" userInteractionEnabled="NO" contentMode="scaleAspectFit" horizontalHuggingPriority="251" verticalHuggingPriority="251" image="app-information-people" id="cfO-PV-dHa">
                            <rect key="frame" x="0.0" y="0.0" width="414" height="250"/>
                            <autoresizingMask key="autoresizingMask" flexibleMaxX="YES" flexibleMaxY="YES"/>
                        </imageView>
                        <view key="tableFooterView" contentMode="scaleToFill" id="DEc-Gl-NZf">
                            <rect key="frame" x="0.0" y="575.5" width="414" height="0.0"/>
                            <autoresizingMask key="autoresizingMask" flexibleMaxX="YES" flexibleMaxY="YES"/>
                        </view>
                        <prototypes>
                            <tableViewCell clipsSubviews="YES" contentMode="scaleToFill" preservesSuperviewLayoutMargins="YES" selectionStyle="none" indentationWidth="10" reuseIdentifier="headlineCell" id="Nt2-kd-YOa">
                                <rect key="frame" x="0.0" y="278" width="414" height="44"/>
                                <autoresizingMask key="autoresizingMask"/>
                                <tableViewCellContentView key="contentView" opaque="NO" clipsSubviews="YES" multipleTouchEnabled="YES" contentMode="center" preservesSuperviewLayoutMargins="YES" insetsLayoutMarginsFromSafeArea="NO" tableViewCell="Nt2-kd-YOa" id="clJ-d3-WkU">
                                    <rect key="frame" x="0.0" y="0.0" width="414" height="44"/>
                                    <autoresizingMask key="autoresizingMask"/>
                                    <subviews>
                                        <label opaque="NO" userInteractionEnabled="NO" contentMode="left" insetsLayoutMarginsFromSafeArea="NO" text="Headline" textAlignment="natural" lineBreakMode="tailTruncation" numberOfLines="0" baselineAdjustment="alignBaselines" adjustsFontForContentSizeCategory="YES" adjustsFontSizeToFit="NO" id="OGg-nk-ZFi" customClass="DynamicTypeLabel" customModule="ENA" customModuleProvider="target">
                                            <rect key="frame" x="20" y="0.0" width="374" height="44"/>
                                            <autoresizingMask key="autoresizingMask"/>
                                            <fontDescription key="fontDescription" style="UICTFontTextStyleHeadline"/>
                                            <color key="textColor" name="textPrimary1"/>
                                            <nil key="highlightedColor"/>
                                            <userDefinedRuntimeAttributes>
                                                <userDefinedRuntimeAttribute type="number" keyPath="dynamicTypeSize">
                                                    <real key="value" value="22"/>
                                                </userDefinedRuntimeAttribute>
                                                <userDefinedRuntimeAttribute type="string" keyPath="dynamicTypeWeight" value="bold"/>
                                            </userDefinedRuntimeAttributes>
                                        </label>
                                    </subviews>
                                </tableViewCellContentView>
                                <connections>
                                    <outlet property="textLabel" destination="OGg-nk-ZFi" id="rt3-jY-7Rc"/>
                                </connections>
                            </tableViewCell>
                            <tableViewCell clipsSubviews="YES" contentMode="scaleToFill" preservesSuperviewLayoutMargins="YES" selectionStyle="none" indentationWidth="10" reuseIdentifier="bodyCell" id="Cmn-zl-zNa">
                                <rect key="frame" x="0.0" y="322" width="414" height="44"/>
                                <autoresizingMask key="autoresizingMask"/>
                                <tableViewCellContentView key="contentView" opaque="NO" clipsSubviews="YES" multipleTouchEnabled="YES" contentMode="center" preservesSuperviewLayoutMargins="YES" insetsLayoutMarginsFromSafeArea="NO" tableViewCell="Cmn-zl-zNa" id="uOp-ha-0bI">
                                    <rect key="frame" x="0.0" y="0.0" width="414" height="44"/>
                                    <autoresizingMask key="autoresizingMask"/>
                                    <subviews>
                                        <label opaque="NO" userInteractionEnabled="NO" contentMode="left" insetsLayoutMarginsFromSafeArea="NO" text="Body" textAlignment="natural" lineBreakMode="tailTruncation" numberOfLines="0" baselineAdjustment="alignBaselines" adjustsFontForContentSizeCategory="YES" adjustsFontSizeToFit="NO" id="JSo-IO-fAK" customClass="DynamicTypeLabel" customModule="ENA" customModuleProvider="target">
                                            <rect key="frame" x="20" y="0.0" width="374" height="44"/>
                                            <autoresizingMask key="autoresizingMask"/>
                                            <fontDescription key="fontDescription" style="UICTFontTextStyleBody"/>
                                            <color key="textColor" name="textPrimary1"/>
                                            <nil key="highlightedColor"/>
                                            <userDefinedRuntimeAttributes>
                                                <userDefinedRuntimeAttribute type="number" keyPath="dynamicTypeSize">
                                                    <real key="value" value="17"/>
                                                </userDefinedRuntimeAttribute>
                                            </userDefinedRuntimeAttributes>
                                        </label>
                                    </subviews>
                                </tableViewCellContentView>
                                <connections>
                                    <outlet property="textLabel" destination="JSo-IO-fAK" id="v3z-9R-oWI"/>
                                </connections>
                            </tableViewCell>
                            <tableViewCell clipsSubviews="YES" contentMode="scaleToFill" preservesSuperviewLayoutMargins="YES" selectionStyle="none" indentationWidth="10" reuseIdentifier="boldCell" id="1jW-nd-ige">
                                <rect key="frame" x="0.0" y="366" width="414" height="44"/>
                                <autoresizingMask key="autoresizingMask"/>
                                <tableViewCellContentView key="contentView" opaque="NO" clipsSubviews="YES" multipleTouchEnabled="YES" contentMode="center" preservesSuperviewLayoutMargins="YES" insetsLayoutMarginsFromSafeArea="NO" tableViewCell="1jW-nd-ige" id="Hkf-St-KQy">
                                    <rect key="frame" x="0.0" y="0.0" width="414" height="44"/>
                                    <autoresizingMask key="autoresizingMask"/>
                                    <subviews>
                                        <label opaque="NO" userInteractionEnabled="NO" contentMode="left" insetsLayoutMarginsFromSafeArea="NO" text="Bold Body" textAlignment="natural" lineBreakMode="tailTruncation" numberOfLines="0" baselineAdjustment="alignBaselines" adjustsFontForContentSizeCategory="YES" adjustsFontSizeToFit="NO" id="a2F-N4-Vhb" customClass="DynamicTypeLabel" customModule="ENA" customModuleProvider="target">
                                            <rect key="frame" x="20" y="0.0" width="374" height="44"/>
                                            <autoresizingMask key="autoresizingMask"/>
                                            <fontDescription key="fontDescription" style="UICTFontTextStyleBody"/>
                                            <color key="textColor" name="textPrimary1"/>
                                            <nil key="highlightedColor"/>
                                            <userDefinedRuntimeAttributes>
                                                <userDefinedRuntimeAttribute type="string" keyPath="dynamicTypeWeight" value="bold"/>
                                                <userDefinedRuntimeAttribute type="number" keyPath="dynamicTypeSize">
                                                    <real key="value" value="17"/>
                                                </userDefinedRuntimeAttribute>
                                            </userDefinedRuntimeAttributes>
                                        </label>
                                    </subviews>
                                </tableViewCellContentView>
                                <connections>
                                    <outlet property="textLabel" destination="a2F-N4-Vhb" id="v2X-FN-cIU"/>
                                </connections>
                            </tableViewCell>
                            <tableViewCell clipsSubviews="YES" contentMode="scaleToFill" preservesSuperviewLayoutMargins="YES" selectionStyle="none" indentationWidth="10" reuseIdentifier="smallCell" id="E67-X9-jlX">
                                <rect key="frame" x="0.0" y="410" width="414" height="44"/>
                                <autoresizingMask key="autoresizingMask"/>
                                <tableViewCellContentView key="contentView" opaque="NO" clipsSubviews="YES" multipleTouchEnabled="YES" contentMode="center" preservesSuperviewLayoutMargins="YES" insetsLayoutMarginsFromSafeArea="NO" tableViewCell="E67-X9-jlX" id="niT-qy-gr7">
                                    <rect key="frame" x="0.0" y="0.0" width="414" height="44"/>
                                    <autoresizingMask key="autoresizingMask"/>
                                    <subviews>
                                        <label opaque="NO" userInteractionEnabled="NO" contentMode="left" insetsLayoutMarginsFromSafeArea="NO" text="Small Body" textAlignment="natural" lineBreakMode="tailTruncation" numberOfLines="0" baselineAdjustment="alignBaselines" adjustsFontForContentSizeCategory="YES" adjustsFontSizeToFit="NO" id="IBh-tS-gjF" customClass="DynamicTypeLabel" customModule="ENA" customModuleProvider="target">
                                            <rect key="frame" x="20" y="0.0" width="374" height="44"/>
                                            <autoresizingMask key="autoresizingMask"/>
                                            <fontDescription key="fontDescription" style="UICTFontTextStyleBody"/>
                                            <color key="textColor" name="textPrimary1"/>
                                            <nil key="highlightedColor"/>
                                            <userDefinedRuntimeAttributes>
                                                <userDefinedRuntimeAttribute type="number" keyPath="dynamicTypeSize">
                                                    <real key="value" value="15"/>
                                                </userDefinedRuntimeAttribute>
                                            </userDefinedRuntimeAttributes>
                                        </label>
                                    </subviews>
                                </tableViewCellContentView>
                                <connections>
                                    <outlet property="textLabel" destination="IBh-tS-gjF" id="J5C-3y-1X6"/>
                                </connections>
                            </tableViewCell>
                            <tableViewCell clipsSubviews="YES" contentMode="scaleToFill" preservesSuperviewLayoutMargins="YES" selectionStyle="none" indentationWidth="10" reuseIdentifier="tinyCell" id="MgY-ui-XpO">
                                <rect key="frame" x="0.0" y="454" width="414" height="44"/>
                                <autoresizingMask key="autoresizingMask"/>
                                <tableViewCellContentView key="contentView" opaque="NO" clipsSubviews="YES" multipleTouchEnabled="YES" contentMode="center" preservesSuperviewLayoutMargins="YES" insetsLayoutMarginsFromSafeArea="NO" tableViewCell="MgY-ui-XpO" id="euI-GR-cky">
                                    <rect key="frame" x="0.0" y="0.0" width="414" height="44"/>
                                    <autoresizingMask key="autoresizingMask"/>
                                    <subviews>
                                        <label opaque="NO" userInteractionEnabled="NO" contentMode="left" insetsLayoutMarginsFromSafeArea="NO" text="Small Body" textAlignment="natural" lineBreakMode="tailTruncation" numberOfLines="0" baselineAdjustment="alignBaselines" adjustsFontForContentSizeCategory="YES" adjustsFontSizeToFit="NO" id="oLk-mS-ZDX" customClass="DynamicTypeLabel" customModule="ENA" customModuleProvider="target">
                                            <rect key="frame" x="20" y="0.0" width="374" height="44"/>
                                            <autoresizingMask key="autoresizingMask"/>
                                            <fontDescription key="fontDescription" style="UICTFontTextStyleBody"/>
                                            <color key="textColor" name="textPrimary1"/>
                                            <nil key="highlightedColor"/>
                                            <userDefinedRuntimeAttributes>
                                                <userDefinedRuntimeAttribute type="number" keyPath="dynamicTypeSize">
                                                    <real key="value" value="13"/>
                                                </userDefinedRuntimeAttribute>
                                            </userDefinedRuntimeAttributes>
                                        </label>
                                    </subviews>
                                </tableViewCellContentView>
                                <connections>
                                    <outlet property="textLabel" destination="oLk-mS-ZDX" id="B0C-iR-yyv"/>
                                </connections>
                            </tableViewCell>
                            <tableViewCell clipsSubviews="YES" contentMode="scaleToFill" preservesSuperviewLayoutMargins="YES" selectionStyle="none" indentationWidth="10" reuseIdentifier="phoneCell" id="cb7-Gl-piG">
                                <rect key="frame" x="0.0" y="498" width="414" height="48.5"/>
                                <autoresizingMask key="autoresizingMask"/>
                                <tableViewCellContentView key="contentView" opaque="NO" clipsSubviews="YES" multipleTouchEnabled="YES" contentMode="center" preservesSuperviewLayoutMargins="YES" insetsLayoutMarginsFromSafeArea="NO" tableViewCell="cb7-Gl-piG" id="Efz-1U-eam">
                                    <rect key="frame" x="0.0" y="0.0" width="414" height="48.5"/>
                                    <autoresizingMask key="autoresizingMask"/>
                                    <subviews>
                                        <label opaque="NO" userInteractionEnabled="NO" contentMode="left" horizontalHuggingPriority="251" verticalHuggingPriority="251" text="Phone Number" textAlignment="natural" lineBreakMode="tailTruncation" baselineAdjustment="alignBaselines" adjustsFontSizeToFit="NO" translatesAutoresizingMaskIntoConstraints="NO" id="KM5-43-qAw" customClass="DynamicTypeLabel" customModule="ENA" customModuleProvider="target">
                                            <rect key="frame" x="56" y="11" width="338" height="26.5"/>
                                            <fontDescription key="fontDescription" style="UICTFontTextStyleCallout"/>
                                            <color key="textColor" name="tint"/>
                                            <nil key="highlightedColor"/>
                                            <userDefinedRuntimeAttributes>
                                                <userDefinedRuntimeAttribute type="number" keyPath="dynamicTypeSize">
                                                    <real key="value" value="22"/>
                                                </userDefinedRuntimeAttribute>
                                                <userDefinedRuntimeAttribute type="string" keyPath="dynamicTypeWeight" value="bold"/>
                                            </userDefinedRuntimeAttributes>
                                        </label>
                                        <imageView opaque="NO" clipsSubviews="YES" userInteractionEnabled="NO" contentMode="scaleAspectFit" horizontalHuggingPriority="251" verticalHuggingPriority="251" image="phone" catalog="system" adjustsImageSizeForAccessibilityContentSizeCategory="YES" translatesAutoresizingMaskIntoConstraints="NO" id="gba-tZ-bsi">
                                            <rect key="frame" x="20" y="11" width="28" height="26.5"/>
                                            <color key="tintColor" name="textPrimary1"/>
                                            <constraints>
                                                <constraint firstAttribute="height" constant="28" id="STt-lp-Ki4"/>
                                                <constraint firstAttribute="width" constant="28" id="y8S-9J-jbp"/>
                                            </constraints>
                                        </imageView>
                                    </subviews>
                                    <constraints>
                                        <constraint firstItem="gba-tZ-bsi" firstAttribute="leading" secondItem="Efz-1U-eam" secondAttribute="leadingMargin" id="3jP-R3-kAc"/>
                                        <constraint firstAttribute="trailingMargin" secondItem="KM5-43-qAw" secondAttribute="trailing" id="BCf-cq-YcQ"/>
                                        <constraint firstItem="KM5-43-qAw" firstAttribute="leading" secondItem="gba-tZ-bsi" secondAttribute="trailing" constant="8" id="F8f-Du-Peg"/>
                                        <constraint firstAttribute="bottomMargin" secondItem="KM5-43-qAw" secondAttribute="bottom" id="LOI-9z-4q2"/>
                                        <constraint firstItem="gba-tZ-bsi" firstAttribute="centerY" secondItem="Efz-1U-eam" secondAttribute="centerY" id="Wv7-cS-3yz"/>
                                        <constraint firstItem="KM5-43-qAw" firstAttribute="top" secondItem="Efz-1U-eam" secondAttribute="topMargin" id="yG5-3i-3yD"/>
                                    </constraints>
                                </tableViewCellContentView>
                                <connections>
                                    <outlet property="imageView" destination="gba-tZ-bsi" id="qJM-3g-g22"/>
                                    <outlet property="textLabel" destination="KM5-43-qAw" id="Kae-sW-iHj"/>
                                </connections>
                            </tableViewCell>
                            <tableViewCell clipsSubviews="YES" contentMode="scaleToFill" preservesSuperviewLayoutMargins="YES" selectionStyle="none" indentationWidth="10" reuseIdentifier="separatorCell" id="O2b-tZ-8Jw">
                                <rect key="frame" x="0.0" y="546.5" width="414" height="1"/>
                                <autoresizingMask key="autoresizingMask"/>
                                <tableViewCellContentView key="contentView" opaque="NO" clipsSubviews="YES" multipleTouchEnabled="YES" contentMode="center" preservesSuperviewLayoutMargins="YES" insetsLayoutMarginsFromSafeArea="NO" tableViewCell="O2b-tZ-8Jw" id="bDC-5G-ylJ">
                                    <rect key="frame" x="0.0" y="0.0" width="414" height="1"/>
                                    <autoresizingMask key="autoresizingMask"/>
                                    <subviews>
                                        <view contentMode="scaleToFill" translatesAutoresizingMaskIntoConstraints="NO" id="wEh-Mz-b4N">
                                            <rect key="frame" x="16" y="0.0" width="382" height="1"/>
                                            <color key="backgroundColor" name="separator"/>
                                            <constraints>
                                                <constraint firstAttribute="height" constant="1" id="nS2-20-Vcz"/>
                                            </constraints>
                                        </view>
                                    </subviews>
                                    <constraints>
                                        <constraint firstAttribute="bottom" secondItem="wEh-Mz-b4N" secondAttribute="bottom" id="CtD-2g-LHF"/>
                                        <constraint firstItem="wEh-Mz-b4N" firstAttribute="top" secondItem="bDC-5G-ylJ" secondAttribute="top" id="NBg-V8-ESC"/>
                                        <constraint firstItem="wEh-Mz-b4N" firstAttribute="leading" secondItem="bDC-5G-ylJ" secondAttribute="leading" constant="16" id="Yet-zt-vsZ"/>
                                        <constraint firstAttribute="trailing" secondItem="wEh-Mz-b4N" secondAttribute="trailing" constant="16" id="pZY-hI-yhG"/>
                                    </constraints>
                                </tableViewCellContentView>
                            </tableViewCell>
                        </prototypes>
                        <connections>
                            <outlet property="dataSource" destination="QYU-XC-u8Q" id="DP9-eh-C9P"/>
                            <outlet property="delegate" destination="QYU-XC-u8Q" id="Crx-Sz-Dgs"/>
                        </connections>
                    </tableView>
                    <navigationItem key="navigationItem" title="Detail" largeTitleDisplayMode="always" id="zVC-f4-8c4"/>
                </tableViewController>
                <placeholder placeholderIdentifier="IBFirstResponder" id="dm4-Wz-9K7" userLabel="First Responder" customClass="UIResponder" sceneMemberID="firstResponder"/>
            </objects>
            <point key="canvasLocation" x="57" y="688"/>
        </scene>
        <!--Hilfe-->
        <scene sceneID="m3p-Kd-hYH">
            <objects>
                <tableViewController id="RGP-bF-Pp5" customClass="AppInformationHelpViewController" customModule="ENA" customModuleProvider="target" sceneMemberID="viewController">
                    <tableView key="view" clipsSubviews="YES" contentMode="scaleToFill" alwaysBounceVertical="YES" dataMode="prototypes" style="grouped" separatorStyle="default" rowHeight="-1" estimatedRowHeight="-1" sectionHeaderHeight="18" sectionFooterHeight="18" id="4Cg-ki-AcS">
                        <rect key="frame" x="0.0" y="0.0" width="414" height="896"/>
                        <autoresizingMask key="autoresizingMask" widthSizable="YES" heightSizable="YES"/>
                        <color key="backgroundColor" cocoaTouchSystemColor="groupTableViewBackgroundColor"/>
                        <view key="tableFooterView" contentMode="scaleToFill" id="XFX-vA-rZy">
                            <rect key="frame" x="0.0" y="117" width="414" height="0.0"/>
                            <autoresizingMask key="autoresizingMask" flexibleMaxX="YES" flexibleMaxY="YES"/>
                        </view>
                        <prototypes>
                            <tableViewCell clipsSubviews="YES" contentMode="scaleToFill" preservesSuperviewLayoutMargins="YES" selectionStyle="default" accessoryType="disclosureIndicator" indentationWidth="10" reuseIdentifier="questionCell" textLabel="zJi-qm-4hw" style="IBUITableViewCellStyleDefault" id="Pn4-Hh-QC7">
                                <rect key="frame" x="0.0" y="55.5" width="414" height="43.5"/>
                                <autoresizingMask key="autoresizingMask"/>
                                <tableViewCellContentView key="contentView" opaque="NO" clipsSubviews="YES" multipleTouchEnabled="YES" contentMode="center" preservesSuperviewLayoutMargins="YES" insetsLayoutMarginsFromSafeArea="NO" tableViewCell="Pn4-Hh-QC7" id="V04-0m-VbT">
                                    <rect key="frame" x="0.0" y="0.0" width="383" height="43.5"/>
                                    <autoresizingMask key="autoresizingMask"/>
                                    <subviews>
                                        <label opaque="NO" multipleTouchEnabled="YES" contentMode="left" insetsLayoutMarginsFromSafeArea="NO" text="Multiline Question" textAlignment="natural" lineBreakMode="tailTruncation" numberOfLines="0" baselineAdjustment="alignBaselines" adjustsFontForContentSizeCategory="YES" adjustsFontSizeToFit="NO" id="zJi-qm-4hw">
                                            <rect key="frame" x="20" y="0.0" width="355" height="43.5"/>
                                            <autoresizingMask key="autoresizingMask"/>
                                            <fontDescription key="fontDescription" style="UICTFontTextStyleBody"/>
                                            <nil key="textColor"/>
                                            <nil key="highlightedColor"/>
                                        </label>
                                    </subviews>
                                </tableViewCellContentView>
                                <connections>
                                    <segue destination="QYU-XC-u8Q" kind="show" identifier="detailSegue" id="ygo-eg-60Z"/>
                                </connections>
                            </tableViewCell>
                        </prototypes>
                        <connections>
                            <outlet property="dataSource" destination="RGP-bF-Pp5" id="WS0-jR-FHg"/>
                            <outlet property="delegate" destination="RGP-bF-Pp5" id="WV6-BF-7GX"/>
                        </connections>
                    </tableView>
                    <navigationItem key="navigationItem" title="Hilfe" largeTitleDisplayMode="always" id="vMd-me-z0f"/>
                </tableViewController>
                <placeholder placeholderIdentifier="IBFirstResponder" id="Pz8-7J-d2L" userLabel="First Responder" customClass="UIResponder" sceneMemberID="firstResponder"/>
            </objects>
            <point key="canvasLocation" x="-894" y="1436"/>
        </scene>
    </scenes>
    <resources>
        <image name="app-information-people" width="750" height="390"/>
        <image name="phone" catalog="system" width="128" height="115"/>
        <namedColor name="separator">
            <color red="0.96100002527236938" green="0.96100002527236938" blue="0.96100002527236938" alpha="1" colorSpace="custom" customColorSpace="sRGB"/>
        </namedColor>
        <namedColor name="textPrimary1">
            <color red="0.090000003576278687" green="0.097999997437000275" blue="0.10199999809265137" alpha="1" colorSpace="custom" customColorSpace="sRGB"/>
        </namedColor>
        <namedColor name="textPrimary2">
            <color red="0.090000003576278687" green="0.097999997437000275" blue="0.10199999809265137" alpha="0.60000002384185791" colorSpace="custom" customColorSpace="sRGB"/>
        </namedColor>
        <namedColor name="tint">
            <color red="0.0" green="0.49799999594688416" blue="0.67799997329711914" alpha="1" colorSpace="custom" customColorSpace="sRGB"/>
        </namedColor>
    </resources>
</document><|MERGE_RESOLUTION|>--- conflicted
+++ resolved
@@ -7,168 +7,6 @@
         <capability name="documents saved in the Xcode 8 format" minToolsVersion="8.0"/>
     </dependencies>
     <scenes>
-<<<<<<< HEAD
-=======
-        <!--App Informationen-->
-        <scene sceneID="PXS-09-bt9">
-            <objects>
-                <tableViewController id="SXz-Dz-4NV" customClass="AppInformationViewController" customModule="ENA" customModuleProvider="target" sceneMemberID="viewController">
-                    <tableView key="view" clipsSubviews="YES" contentMode="scaleToFill" alwaysBounceVertical="YES" dataMode="static" style="grouped" separatorStyle="default" rowHeight="-1" estimatedRowHeight="-1" sectionHeaderHeight="18" sectionFooterHeight="18" id="Bvv-ir-xh9">
-                        <rect key="frame" x="0.0" y="0.0" width="414" height="896"/>
-                        <autoresizingMask key="autoresizingMask" widthSizable="YES" heightSizable="YES"/>
-                        <color key="backgroundColor" cocoaTouchSystemColor="groupTableViewBackgroundColor"/>
-                        <label key="tableFooterView" opaque="NO" userInteractionEnabled="NO" contentMode="left" horizontalHuggingPriority="251" verticalHuggingPriority="251" text="Version 1.33.7 (42)" textAlignment="center" lineBreakMode="tailTruncation" baselineAdjustment="alignBaselines" adjustsFontSizeToFit="NO" id="Z1Z-E5-s5p" customClass="ENALabel" customModule="ENA" customModuleProvider="target">
-                            <rect key="frame" x="0.0" y="334.5" width="414" height="20"/>
-                            <autoresizingMask key="autoresizingMask" flexibleMaxX="YES" flexibleMaxY="YES"/>
-                            <fontDescription key="fontDescription" type="system" pointSize="17"/>
-                            <color key="textColor" name="textPrimary2"/>
-                            <nil key="highlightedColor"/>
-                            <userDefinedRuntimeAttributes>
-                                <userDefinedRuntimeAttribute type="string" keyPath="ibEnaStyle" value="footnote"/>
-                            </userDefinedRuntimeAttributes>
-                        </label>
-                        <sections>
-                            <tableViewSection headerTitle=" " id="xdM-Qd-htF">
-                                <cells>
-                                    <tableViewCell clipsSubviews="YES" contentMode="scaleToFill" preservesSuperviewLayoutMargins="YES" selectionStyle="default" accessoryType="disclosureIndicator" indentationWidth="10" textLabel="nAW-GH-lOM" style="IBUITableViewCellStyleDefault" id="UbF-Sw-Lei">
-                                        <rect key="frame" x="0.0" y="55.5" width="414" height="43.5"/>
-                                        <autoresizingMask key="autoresizingMask"/>
-                                        <tableViewCellContentView key="contentView" opaque="NO" clipsSubviews="YES" multipleTouchEnabled="YES" contentMode="center" preservesSuperviewLayoutMargins="YES" insetsLayoutMarginsFromSafeArea="NO" tableViewCell="UbF-Sw-Lei" id="J7g-ZF-aay">
-                                            <rect key="frame" x="0.0" y="0.0" width="383" height="43.5"/>
-                                            <autoresizingMask key="autoresizingMask"/>
-                                            <subviews>
-                                                <label opaque="NO" multipleTouchEnabled="YES" contentMode="left" insetsLayoutMarginsFromSafeArea="NO" text="Über die App" textAlignment="natural" lineBreakMode="tailTruncation" baselineAdjustment="alignBaselines" adjustsFontForContentSizeCategory="YES" adjustsFontSizeToFit="NO" id="nAW-GH-lOM">
-                                                    <rect key="frame" x="20" y="0.0" width="355" height="43.5"/>
-                                                    <autoresizingMask key="autoresizingMask"/>
-                                                    <fontDescription key="fontDescription" style="UICTFontTextStyleBody"/>
-                                                    <nil key="textColor"/>
-                                                    <nil key="highlightedColor"/>
-                                                </label>
-                                            </subviews>
-                                        </tableViewCellContentView>
-                                        <connections>
-                                            <segue destination="QYU-XC-u8Q" kind="show" identifier="aboutSegue" id="zL8-pr-QqN"/>
-                                        </connections>
-                                    </tableViewCell>
-                                    <tableViewCell clipsSubviews="YES" contentMode="scaleToFill" preservesSuperviewLayoutMargins="YES" selectionStyle="default" accessoryType="disclosureIndicator" indentationWidth="10" textLabel="daZ-b1-kDU" style="IBUITableViewCellStyleDefault" id="CnX-By-o3P">
-                                        <rect key="frame" x="0.0" y="99" width="414" height="43.5"/>
-                                        <autoresizingMask key="autoresizingMask"/>
-                                        <tableViewCellContentView key="contentView" opaque="NO" clipsSubviews="YES" multipleTouchEnabled="YES" contentMode="center" preservesSuperviewLayoutMargins="YES" insetsLayoutMarginsFromSafeArea="NO" tableViewCell="CnX-By-o3P" id="YFo-yl-0CB">
-                                            <rect key="frame" x="0.0" y="0.0" width="383" height="43.5"/>
-                                            <autoresizingMask key="autoresizingMask"/>
-                                            <subviews>
-                                                <label opaque="NO" multipleTouchEnabled="YES" contentMode="left" insetsLayoutMarginsFromSafeArea="NO" text="Datenschutzinformation" textAlignment="natural" lineBreakMode="tailTruncation" baselineAdjustment="alignBaselines" adjustsFontForContentSizeCategory="YES" adjustsFontSizeToFit="NO" id="daZ-b1-kDU">
-                                                    <rect key="frame" x="20" y="0.0" width="355" height="43.5"/>
-                                                    <autoresizingMask key="autoresizingMask"/>
-                                                    <fontDescription key="fontDescription" style="UICTFontTextStyleBody"/>
-                                                    <nil key="textColor"/>
-                                                    <nil key="highlightedColor"/>
-                                                </label>
-                                            </subviews>
-                                        </tableViewCellContentView>
-                                        <connections>
-                                            <segue destination="QYU-XC-u8Q" kind="show" identifier="privacySegue" id="Wkb-aj-8vf"/>
-                                        </connections>
-                                    </tableViewCell>
-                                    <tableViewCell clipsSubviews="YES" contentMode="scaleToFill" preservesSuperviewLayoutMargins="YES" selectionStyle="default" accessoryType="disclosureIndicator" indentationWidth="10" textLabel="mc4-Ao-h0F" style="IBUITableViewCellStyleDefault" id="mZA-eE-xMR">
-                                        <rect key="frame" x="0.0" y="142.5" width="414" height="43.5"/>
-                                        <autoresizingMask key="autoresizingMask"/>
-                                        <tableViewCellContentView key="contentView" opaque="NO" clipsSubviews="YES" multipleTouchEnabled="YES" contentMode="center" preservesSuperviewLayoutMargins="YES" insetsLayoutMarginsFromSafeArea="NO" tableViewCell="mZA-eE-xMR" id="AU5-zE-2EV">
-                                            <rect key="frame" x="0.0" y="0.0" width="383" height="43.5"/>
-                                            <autoresizingMask key="autoresizingMask"/>
-                                            <subviews>
-                                                <label opaque="NO" multipleTouchEnabled="YES" contentMode="left" insetsLayoutMarginsFromSafeArea="NO" text="Nutzungsbedingungen" textAlignment="natural" lineBreakMode="tailTruncation" baselineAdjustment="alignBaselines" adjustsFontForContentSizeCategory="YES" adjustsFontSizeToFit="NO" id="mc4-Ao-h0F">
-                                                    <rect key="frame" x="20" y="0.0" width="355" height="43.5"/>
-                                                    <autoresizingMask key="autoresizingMask"/>
-                                                    <fontDescription key="fontDescription" style="UICTFontTextStyleBody"/>
-                                                    <nil key="textColor"/>
-                                                    <nil key="highlightedColor"/>
-                                                </label>
-                                            </subviews>
-                                        </tableViewCellContentView>
-                                        <connections>
-                                            <segue destination="QYU-XC-u8Q" kind="show" identifier="termsSegue" id="3nR-0o-Jmf"/>
-                                        </connections>
-                                    </tableViewCell>
-                                    <tableViewCell clipsSubviews="YES" contentMode="scaleToFill" preservesSuperviewLayoutMargins="YES" selectionStyle="default" accessoryType="disclosureIndicator" indentationWidth="10" textLabel="p9q-hR-EaP" style="IBUITableViewCellStyleDefault" id="POM-Nn-qmp">
-                                        <rect key="frame" x="0.0" y="186" width="414" height="43.5"/>
-                                        <autoresizingMask key="autoresizingMask"/>
-                                        <tableViewCellContentView key="contentView" opaque="NO" clipsSubviews="YES" multipleTouchEnabled="YES" contentMode="center" preservesSuperviewLayoutMargins="YES" insetsLayoutMarginsFromSafeArea="NO" tableViewCell="POM-Nn-qmp" id="XAi-ic-s0R">
-                                            <rect key="frame" x="0.0" y="0.0" width="383" height="43.5"/>
-                                            <autoresizingMask key="autoresizingMask"/>
-                                            <subviews>
-                                                <label opaque="NO" multipleTouchEnabled="YES" contentMode="left" insetsLayoutMarginsFromSafeArea="NO" text="Kontakt" textAlignment="natural" lineBreakMode="tailTruncation" baselineAdjustment="alignBaselines" adjustsFontForContentSizeCategory="YES" adjustsFontSizeToFit="NO" id="p9q-hR-EaP">
-                                                    <rect key="frame" x="20" y="0.0" width="355" height="43.5"/>
-                                                    <autoresizingMask key="autoresizingMask"/>
-                                                    <fontDescription key="fontDescription" style="UICTFontTextStyleBody"/>
-                                                    <nil key="textColor"/>
-                                                    <nil key="highlightedColor"/>
-                                                </label>
-                                            </subviews>
-                                        </tableViewCellContentView>
-                                        <connections>
-                                            <segue destination="QYU-XC-u8Q" kind="show" identifier="contactSegue" id="O3V-or-4LV"/>
-                                        </connections>
-                                    </tableViewCell>
-                                    <tableViewCell clipsSubviews="YES" contentMode="scaleToFill" preservesSuperviewLayoutMargins="YES" selectionStyle="default" accessoryType="disclosureIndicator" indentationWidth="10" textLabel="EPh-D3-qbD" style="IBUITableViewCellStyleDefault" id="hj9-Qn-qb2">
-                                        <rect key="frame" x="0.0" y="229.5" width="414" height="43.5"/>
-                                        <autoresizingMask key="autoresizingMask"/>
-                                        <tableViewCellContentView key="contentView" opaque="NO" clipsSubviews="YES" multipleTouchEnabled="YES" contentMode="center" preservesSuperviewLayoutMargins="YES" insetsLayoutMarginsFromSafeArea="NO" tableViewCell="hj9-Qn-qb2" id="Nor-ih-NbF">
-                                            <rect key="frame" x="0.0" y="0.0" width="383" height="43.5"/>
-                                            <autoresizingMask key="autoresizingMask"/>
-                                            <subviews>
-                                                <label opaque="NO" multipleTouchEnabled="YES" contentMode="left" insetsLayoutMarginsFromSafeArea="NO" text="Hilfe" textAlignment="natural" lineBreakMode="tailTruncation" baselineAdjustment="alignBaselines" adjustsFontForContentSizeCategory="YES" adjustsFontSizeToFit="NO" id="EPh-D3-qbD">
-                                                    <rect key="frame" x="20" y="0.0" width="355" height="43.5"/>
-                                                    <autoresizingMask key="autoresizingMask"/>
-                                                    <fontDescription key="fontDescription" style="UICTFontTextStyleBody"/>
-                                                    <nil key="textColor"/>
-                                                    <nil key="highlightedColor"/>
-                                                </label>
-                                            </subviews>
-                                        </tableViewCellContentView>
-                                        <connections>
-                                            <segue destination="RGP-bF-Pp5" kind="show" identifier="helpSegue" id="Ooa-7x-lBN"/>
-                                        </connections>
-                                    </tableViewCell>
-                                    <tableViewCell clipsSubviews="YES" contentMode="scaleToFill" preservesSuperviewLayoutMargins="YES" selectionStyle="default" accessoryType="disclosureIndicator" indentationWidth="10" textLabel="6XV-Q3-yd2" style="IBUITableViewCellStyleDefault" id="lLE-fo-jDO">
-                                        <rect key="frame" x="0.0" y="273" width="414" height="43.5"/>
-                                        <autoresizingMask key="autoresizingMask"/>
-                                        <tableViewCellContentView key="contentView" opaque="NO" clipsSubviews="YES" multipleTouchEnabled="YES" contentMode="center" preservesSuperviewLayoutMargins="YES" insetsLayoutMarginsFromSafeArea="NO" tableViewCell="lLE-fo-jDO" id="m9T-eT-WA8">
-                                            <rect key="frame" x="0.0" y="0.0" width="383" height="43.5"/>
-                                            <autoresizingMask key="autoresizingMask"/>
-                                            <subviews>
-                                                <label opaque="NO" multipleTouchEnabled="YES" contentMode="left" insetsLayoutMarginsFromSafeArea="NO" text="Impressum" textAlignment="natural" lineBreakMode="tailTruncation" baselineAdjustment="alignBaselines" adjustsFontForContentSizeCategory="YES" adjustsFontSizeToFit="NO" id="6XV-Q3-yd2">
-                                                    <rect key="frame" x="20" y="0.0" width="355" height="43.5"/>
-                                                    <autoresizingMask key="autoresizingMask"/>
-                                                    <fontDescription key="fontDescription" style="UICTFontTextStyleBody"/>
-                                                    <nil key="textColor"/>
-                                                    <nil key="highlightedColor"/>
-                                                </label>
-                                            </subviews>
-                                        </tableViewCellContentView>
-                                        <connections>
-                                            <segue destination="QYU-XC-u8Q" kind="show" identifier="legalSegue" id="2zx-K8-IXz"/>
-                                        </connections>
-                                    </tableViewCell>
-                                </cells>
-                            </tableViewSection>
-                        </sections>
-                        <connections>
-                            <outlet property="dataSource" destination="SXz-Dz-4NV" id="4bT-i9-IMw"/>
-                            <outlet property="delegate" destination="SXz-Dz-4NV" id="qeR-GC-hWE"/>
-                        </connections>
-                    </tableView>
-                    <navigationItem key="navigationItem" title="App Informationen" largeTitleDisplayMode="always" id="KsG-UI-wRV"/>
-                    <simulatedNavigationBarMetrics key="simulatedTopBarMetrics" prompted="NO"/>
-                    <connections>
-                        <outlet property="labelVersion" destination="Z1Z-E5-s5p" id="NsW-3h-ao2"/>
-                    </connections>
-                </tableViewController>
-                <placeholder placeholderIdentifier="IBFirstResponder" id="HVJ-qg-MeH" userLabel="First Responder" customClass="UIResponder" sceneMemberID="firstResponder"/>
-            </objects>
-            <point key="canvasLocation" x="-894" y="688"/>
-        </scene>
->>>>>>> f0e7a6d4
         <!--Detail-->
         <scene sceneID="fiY-o4-3kJ">
             <objects>
