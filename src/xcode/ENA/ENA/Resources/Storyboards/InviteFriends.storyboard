--- conflicted
+++ resolved
@@ -79,16 +79,14 @@
                                     <constraint firstAttribute="bottom" secondItem="pbz-HJ-LCy" secondAttribute="bottom" id="qKz-3Z-mm2"/>
                                 </constraints>
                             </scrollView>
-<<<<<<< HEAD
                             <visualEffectView opaque="NO" contentMode="scaleToFill" translatesAutoresizingMaskIntoConstraints="NO" id="kHT-UJ-ZvZ">
                                 <rect key="frame" x="0.0" y="780" width="414" height="116"/>
                                 <view key="contentView" opaque="NO" clipsSubviews="YES" multipleTouchEnabled="YES" contentMode="center" id="eEM-cU-aNg">
                                     <rect key="frame" x="0.0" y="0.0" width="414" height="116"/>
                                     <autoresizingMask key="autoresizingMask" widthSizable="YES" heightSizable="YES"/>
                                     <subviews>
-                                        <button opaque="NO" contentMode="scaleToFill" contentHorizontalAlignment="center" contentVerticalAlignment="center" buttonType="roundedRect" lineBreakMode="wordWrap" translatesAutoresizingMaskIntoConstraints="NO" id="jUL-Sc-qEZ" userLabel="Invite Button" customClass="ENAButton" customModule="ENA" customModuleProvider="target">
+                                        <button opaque="NO" contentMode="scaleToFill" contentHorizontalAlignment="center" contentVerticalAlignment="center" lineBreakMode="wordWrap" translatesAutoresizingMaskIntoConstraints="NO" id="jUL-Sc-qEZ" userLabel="Invite Button" customClass="ENAButton" customModule="ENA" customModuleProvider="target">
                                             <rect key="frame" x="16" y="16" width="382" height="50"/>
-                                            <fontDescription key="fontDescription" type="system" weight="semibold" pointSize="17"/>
                                             <state key="normal" title="# Einladungslink verschicken">
                                                 <color key="titleColor" white="1" alpha="1" colorSpace="custom" customColorSpace="genericGamma22GrayColorSpace"/>
                                             </state>
@@ -107,20 +105,6 @@
                                 </view>
                                 <blurEffect style="regular"/>
                             </visualEffectView>
-=======
-                            <button opaque="NO" contentMode="scaleToFill" contentHorizontalAlignment="center" contentVerticalAlignment="center" lineBreakMode="wordWrap" translatesAutoresizingMaskIntoConstraints="NO" id="jUL-Sc-qEZ" userLabel="Invite Button" customClass="ENAButton" customModule="ENA" customModuleProvider="target">
-                                <rect key="frame" x="16" y="796" width="382" height="50"/>
-                                <constraints>
-                                    <constraint firstAttribute="height" relation="greaterThanOrEqual" constant="50" id="EoV-5w-Heo"/>
-                                </constraints>
-                                <state key="normal" title="# Einladungslink verschicken">
-                                    <color key="titleColor" white="1" alpha="1" colorSpace="custom" customColorSpace="genericGamma22GrayColorSpace"/>
-                                </state>
-                                <connections>
-                                    <action selector="inviteAction:" destination="WdH-qU-vVw" eventType="touchUpInside" id="MBn-7z-hz4"/>
-                                </connections>
-                            </button>
->>>>>>> ab1caaea
                         </subviews>
                         <color key="backgroundColor" name="ENA Background Color"/>
                         <constraints>
@@ -174,13 +158,10 @@
             <color red="1" green="1" blue="1" alpha="1" colorSpace="custom" customColorSpace="sRGB"/>
         </namedColor>
         <namedColor name="ENA Text Primary 1 Color">
-            <color red="0.090196078431372548" green="0.098039215686274508" blue="0.10196078431372549" alpha="1" colorSpace="custom" customColorSpace="sRGB"/>
+            <color red="0.090000003576278687" green="0.097999997437000275" blue="0.10199999809265137" alpha="1" colorSpace="custom" customColorSpace="sRGB"/>
         </namedColor>
-<<<<<<< HEAD
         <namedColor name="ENA Text Primary 2 Color">
-            <color red="0.090196078431372548" green="0.098039215686274508" blue="0.10196078431372549" alpha="0.59999999999999998" colorSpace="custom" customColorSpace="sRGB"/>
+            <color red="0.090000003576278687" green="0.097999997437000275" blue="0.10199999809265137" alpha="0.60000002384185791" colorSpace="custom" customColorSpace="sRGB"/>
         </namedColor>
-=======
->>>>>>> ab1caaea
     </resources>
 </document>