--- conflicted
+++ resolved
@@ -486,14 +486,11 @@
 		85E33443247EB357006E74EC /* CircularProgressView.swift */ = {isa = PBXFileReference; lastKnownFileType = sourcecode.swift; path = CircularProgressView.swift; sourceTree = "<group>"; };
 		A173665124844F29006BE209 /* SQLiteKeyValueStoreTests.swift */ = {isa = PBXFileReference; fileEncoding = 4; lastKnownFileType = sourcecode.swift; path = SQLiteKeyValueStoreTests.swift; sourceTree = "<group>"; };
 		A17366542484978A006BE209 /* OnboardingInfoViewControllerUtils.swift */ = {isa = PBXFileReference; lastKnownFileType = sourcecode.swift; path = OnboardingInfoViewControllerUtils.swift; sourceTree = "<group>"; };
-<<<<<<< HEAD
 		A36D07B62486AD0100E46F96 /* HomeTestResultCellConfigurator.swift */ = {isa = PBXFileReference; lastKnownFileType = sourcecode.swift; path = HomeTestResultCellConfigurator.swift; sourceTree = "<group>"; };
 		A36D07B82486D61C00E46F96 /* HomeCardCellButtonDelegate.swift */ = {isa = PBXFileReference; lastKnownFileType = sourcecode.swift; path = HomeCardCellButtonDelegate.swift; sourceTree = "<group>"; };
-=======
 		A17DA5E12486D8E7006F310F /* RiskLevelTests.swift */ = {isa = PBXFileReference; lastKnownFileType = sourcecode.swift; path = RiskLevelTests.swift; sourceTree = "<group>"; };
 		A36D07B22485649F00E46F96 /* HomeExposureSubmissionStateCellConfigurator.swift */ = {isa = PBXFileReference; lastKnownFileType = sourcecode.swift; path = HomeExposureSubmissionStateCellConfigurator.swift; sourceTree = "<group>"; };
 		A36D07B42485652500E46F96 /* ExposureSubmissionCell.swift */ = {isa = PBXFileReference; lastKnownFileType = sourcecode.swift; path = ExposureSubmissionCell.swift; sourceTree = "<group>"; };
->>>>>>> 2dc95203
 		A3C4F95F24812CD20047F23E /* ExposureSubmissionWarnOthersViewController.swift */ = {isa = PBXFileReference; lastKnownFileType = sourcecode.swift; path = ExposureSubmissionWarnOthersViewController.swift; sourceTree = "<group>"; };
 		A3E5E719247D4FFB00237116 /* ExposureSubmissionViewUtils.swift */ = {isa = PBXFileReference; lastKnownFileType = sourcecode.swift; path = ExposureSubmissionViewUtils.swift; sourceTree = "<group>"; };
 		A3E5E71D247E6F7A00237116 /* SpinnerInjectable.swift */ = {isa = PBXFileReference; lastKnownFileType = sourcecode.swift; path = SpinnerInjectable.swift; sourceTree = "<group>"; };
@@ -1703,11 +1700,8 @@
 				EE70C23D245B09EA00AC9B2F /* Localizable.strings in Resources */,
 				51CE1B85246078B6002CF42A /* ActivateCollectionViewCell.xib in Resources */,
 				7132F2822477F9C700628648 /* exposure-detection.xcassets in Resources */,
-<<<<<<< HEAD
-=======
 				2F785751248506BD00323A9C /* ExposureSubmissionCell.xib in Resources */,
 				51C779142486E5AB004582F8 /* RiskFindingPositiveCollectionViewCell.xib in Resources */,
->>>>>>> 2dc95203
 				51D420CE245869C800AD70CA /* Home.storyboard in Resources */,
 				8539874F2467094E00D28B62 /* AppIcon.xcassets in Resources */,
 				514C0A0B247AF9F700F235F6 /* RiskTextItemView.xib in Resources */,
