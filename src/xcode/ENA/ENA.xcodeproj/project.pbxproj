// !$*UTF8*$!
{
	archiveVersion = 1;
	classes = {
	};
	objectVersion = 52;
	objects = {

/* Begin PBXBuildFile section */
		011E13AE24680A4000973467 /* HTTPClient.swift in Sources */ = {isa = PBXBuildFile; fileRef = 011E13AD24680A4000973467 /* HTTPClient.swift */; };
		011E4B032483A92A002E6412 /* MockExposureManager.swift in Sources */ = {isa = PBXBuildFile; fileRef = CD678F6A246C43E200B6A0F8 /* MockExposureManager.swift */; };
		013DC102245DAC4E00EE58B0 /* Store.swift in Sources */ = {isa = PBXBuildFile; fileRef = 013DC101245DAC4E00EE58B0 /* Store.swift */; };
		0159E6C1247829BA00894A89 /* temporary_exposure_key_export.pb.swift in Sources */ = {isa = PBXBuildFile; fileRef = 0159E6BF247829BA00894A89 /* temporary_exposure_key_export.pb.swift */; };
		0159E6C2247829BA00894A89 /* temporary_exposure_key_signature_list.pb.swift in Sources */ = {isa = PBXBuildFile; fileRef = 0159E6C0247829BA00894A89 /* temporary_exposure_key_signature_list.pb.swift */; };
		01990E12247A8DAB00096D25 /* FMDB in Frameworks */ = {isa = PBXBuildFile; productRef = 01990E11247A8DAB00096D25 /* FMDB */; };
		01DC23252462DFD0001B727C /* ExposureSubmission.storyboard in Resources */ = {isa = PBXBuildFile; fileRef = CD99A39C245B22EE00BF12AF /* ExposureSubmission.storyboard */; };
		0D5611B4247F852C00B5B094 /* SQLiteKeyValueStore.swift in Sources */ = {isa = PBXBuildFile; fileRef = 0D5611B3247F852C00B5B094 /* SQLiteKeyValueStore.swift */; };
		0DFCC2722484DC8400E2811D /* sqlite3.c in Sources */ = {isa = PBXBuildFile; fileRef = 0DFCC2702484DC8400E2811D /* sqlite3.c */; };
		0DFCC2732484DC8400E2811D /* sqlite3.c in Sources */ = {isa = PBXBuildFile; fileRef = 0DFCC2702484DC8400E2811D /* sqlite3.c */; };
		1309194F247972C40066E329 /* PrivacyProtectionViewController.swift in Sources */ = {isa = PBXBuildFile; fileRef = 1309194E247972C40066E329 /* PrivacyProtectionViewController.swift */; };
		130CB19C246D92F800ADE602 /* ENAUITestsOnboarding.swift in Sources */ = {isa = PBXBuildFile; fileRef = 130CB19B246D92F800ADE602 /* ENAUITestsOnboarding.swift */; };
		134F0DBC247578FF00D88934 /* ENAUITestsHome.swift in Sources */ = {isa = PBXBuildFile; fileRef = 134F0DB9247578FF00D88934 /* ENAUITestsHome.swift */; };
		134F0DBD247578FF00D88934 /* ENAUITests-Extensions.swift in Sources */ = {isa = PBXBuildFile; fileRef = 134F0DBA247578FF00D88934 /* ENAUITests-Extensions.swift */; };
		134F0F2C2475793400D88934 /* SnapshotHelper.swift in Sources */ = {isa = PBXBuildFile; fileRef = 134F0F2B2475793400D88934 /* SnapshotHelper.swift */; };
		134F0F2D2475794900D88934 /* Accessibility.swift in Sources */ = {isa = PBXBuildFile; fileRef = 134FFA0F247466BD00D82D14 /* Accessibility.swift */; };
		134FFA11247466BD00D82D14 /* Accessibility.swift in Sources */ = {isa = PBXBuildFile; fileRef = 134FFA0F247466BD00D82D14 /* Accessibility.swift */; };
		13722044247AEEAD00152764 /* LocalNotificationManager.swift in Sources */ = {isa = PBXBuildFile; fileRef = 13722043247AEEAD00152764 /* LocalNotificationManager.swift */; };
		138910C5247A909000D739F6 /* ENATaskScheduler.swift in Sources */ = {isa = PBXBuildFile; fileRef = 138910C4247A909000D739F6 /* ENATaskScheduler.swift */; };
		13BAE9B12472FB1E00CEE58A /* CellConfiguratorIndexPosition.swift in Sources */ = {isa = PBXBuildFile; fileRef = 13BAE9B02472FB1E00CEE58A /* CellConfiguratorIndexPosition.swift */; };
		13FD1DE62473EE6C00A7C7AB /* AppInformation.storyboard in Resources */ = {isa = PBXBuildFile; fileRef = EE8599922462EFFD002E7AE2 /* AppInformation.storyboard */; };
		26374AF4248138EF00C10110 /* exposure-submission.xcassets in Resources */ = {isa = PBXBuildFile; fileRef = 26374AF3248138EF00C10110 /* exposure-submission.xcassets */; };
		2F3218CE24800F6500A7AC0A /* DynamicTableViewStepCell.swift in Sources */ = {isa = PBXBuildFile; fileRef = 2F3218CD24800F6500A7AC0A /* DynamicTableViewStepCell.swift */; };
		2F3218D0248063E300A7AC0A /* UIView+Convenience.swift in Sources */ = {isa = PBXBuildFile; fileRef = 2F3218CF248063E300A7AC0A /* UIView+Convenience.swift */; };
		2F785751248506BD00323A9C /* ExposureSubmissionCell.xib in Resources */ = {isa = PBXBuildFile; fileRef = 2F78574E248506BD00323A9C /* ExposureSubmissionCell.xib */; };
		2F785752248506BD00323A9C /* HomeTestResultCell.xib in Resources */ = {isa = PBXBuildFile; fileRef = 2F78574F248506BD00323A9C /* HomeTestResultCell.xib */; };
		2F785753248506BD00323A9C /* HomeTestResultCell.swift in Sources */ = {isa = PBXBuildFile; fileRef = 2F785750248506BD00323A9C /* HomeTestResultCell.swift */; };
		2F80CFD9247ED988000F06AF /* ExposureSubmissionIntroViewController.swift in Sources */ = {isa = PBXBuildFile; fileRef = 2F80CFD8247ED988000F06AF /* ExposureSubmissionIntroViewController.swift */; };
		2F80CFDB247EDDB3000F06AF /* ExposureSubmissionHotlineViewController.swift in Sources */ = {isa = PBXBuildFile; fileRef = 2F80CFDA247EDDB3000F06AF /* ExposureSubmissionHotlineViewController.swift */; };
		2F80CFDD247EEB88000F06AF /* DynamicTableViewImageCardCell.swift in Sources */ = {isa = PBXBuildFile; fileRef = 2F80CFDC247EEB88000F06AF /* DynamicTableViewImageCardCell.swift */; };
<<<<<<< HEAD
		51486D9F2484FC0200FCE216 /* HomeRiskLevelCellConfigurator.swift in Sources */ = {isa = PBXBuildFile; fileRef = 51486D9E2484FC0200FCE216 /* HomeRiskLevelCellConfigurator.swift */; };
		51486DA22485101500FCE216 /* RiskInactiveCollectionViewCell.swift in Sources */ = {isa = PBXBuildFile; fileRef = 51486DA02485101500FCE216 /* RiskInactiveCollectionViewCell.swift */; };
		51486DA32485101500FCE216 /* RiskInactiveCollectionViewCell.xib in Resources */ = {isa = PBXBuildFile; fileRef = 51486DA12485101500FCE216 /* RiskInactiveCollectionViewCell.xib */; };
		51486DA62485237200FCE216 /* RiskThankYouCollectionViewCell.swift in Sources */ = {isa = PBXBuildFile; fileRef = 51486DA42485237200FCE216 /* RiskThankYouCollectionViewCell.swift */; };
		51486DA72485237200FCE216 /* RiskThankYouCollectionViewCell.xib in Resources */ = {isa = PBXBuildFile; fileRef = 51486DA52485237200FCE216 /* RiskThankYouCollectionViewCell.xib */; };
=======
		2FF1D62E2487850200381FFB /* NSMutableAttributedString+Generation.swift in Sources */ = {isa = PBXBuildFile; fileRef = 2FF1D62D2487850200381FFB /* NSMutableAttributedString+Generation.swift */; };
>>>>>>> 188fb0dc
		514C0A0624772F3400F235F6 /* HomeRiskViewConfigurator.swift in Sources */ = {isa = PBXBuildFile; fileRef = 514C0A0524772F3400F235F6 /* HomeRiskViewConfigurator.swift */; };
		514C0A0824772F5E00F235F6 /* RiskItemView.swift in Sources */ = {isa = PBXBuildFile; fileRef = 514C0A0724772F5E00F235F6 /* RiskItemView.swift */; };
		514C0A0B247AF9F700F235F6 /* RiskTextItemView.xib in Resources */ = {isa = PBXBuildFile; fileRef = 514C0A0A247AF9F700F235F6 /* RiskTextItemView.xib */; };
		514C0A0D247AFB0200F235F6 /* RiskTextItemView.swift in Sources */ = {isa = PBXBuildFile; fileRef = 514C0A0C247AFB0200F235F6 /* RiskTextItemView.swift */; };
		514C0A0F247AFEC500F235F6 /* HomeRiskTextItemViewConfigurator.swift in Sources */ = {isa = PBXBuildFile; fileRef = 514C0A0E247AFEC500F235F6 /* HomeRiskTextItemViewConfigurator.swift */; };
		514C0A11247C15EC00F235F6 /* HomeUnknownRiskCellConfigurator.swift in Sources */ = {isa = PBXBuildFile; fileRef = 514C0A10247C15EC00F235F6 /* HomeUnknownRiskCellConfigurator.swift */; };
		514C0A14247C163800F235F6 /* HomeLowRiskCellConfigurator.swift in Sources */ = {isa = PBXBuildFile; fileRef = 514C0A13247C163800F235F6 /* HomeLowRiskCellConfigurator.swift */; };
		514C0A16247C164700F235F6 /* HomeHighRiskCellConfigurator.swift in Sources */ = {isa = PBXBuildFile; fileRef = 514C0A15247C164700F235F6 /* HomeHighRiskCellConfigurator.swift */; };
		514C0A1A247C16D600F235F6 /* HomeInactiveRiskCellConfigurator.swift in Sources */ = {isa = PBXBuildFile; fileRef = 514C0A19247C16D600F235F6 /* HomeInactiveRiskCellConfigurator.swift */; };
		514E813024618E3D00636861 /* ExposureDetection.storyboard in Resources */ = {isa = PBXBuildFile; fileRef = 514E812F24618E3D00636861 /* ExposureDetection.storyboard */; };
		514E81342461B97800636861 /* ExposureManager.swift in Sources */ = {isa = PBXBuildFile; fileRef = 514E81332461B97700636861 /* ExposureManager.swift */; };
		514EE999246D4C2E00DE4884 /* UITableViewCell+Identifier.swift in Sources */ = {isa = PBXBuildFile; fileRef = 514EE998246D4C2E00DE4884 /* UITableViewCell+Identifier.swift */; };
		514EE99B246D4C4C00DE4884 /* UITableView+Dequeue.swift in Sources */ = {isa = PBXBuildFile; fileRef = 514EE99A246D4C4C00DE4884 /* UITableView+Dequeue.swift */; };
		514EE99D246D4CFB00DE4884 /* TableViewCellConfigurator.swift in Sources */ = {isa = PBXBuildFile; fileRef = 514EE99C246D4CFB00DE4884 /* TableViewCellConfigurator.swift */; };
		515BBDEB2484F8E500CDB674 /* HomeThankYouRiskCellConfigurator.swift in Sources */ = {isa = PBXBuildFile; fileRef = 515BBDEA2484F8E500CDB674 /* HomeThankYouRiskCellConfigurator.swift */; };
		51895EDC245E16CD0085DA38 /* UIColor+ColorStyle.swift in Sources */ = {isa = PBXBuildFile; fileRef = 51895EDB245E16CD0085DA38 /* UIColor+ColorStyle.swift */; };
		518A69FB24687D5800444E66 /* RiskLevel.swift in Sources */ = {isa = PBXBuildFile; fileRef = 518A69FA24687D5800444E66 /* RiskLevel.swift */; };
		51B5B414246DF07300DC5D3E /* RiskImageItemView.xib in Resources */ = {isa = PBXBuildFile; fileRef = 51B5B413246DF07300DC5D3E /* RiskImageItemView.xib */; };
		51B5B41C246EC8B800DC5D3E /* HomeCardCollectionViewCell.swift in Sources */ = {isa = PBXBuildFile; fileRef = 51B5B41B246EC8B800DC5D3E /* HomeCardCollectionViewCell.swift */; };
		51C737BD245B349700286105 /* OnboardingInfoViewController.swift in Sources */ = {isa = PBXBuildFile; fileRef = 51C737BC245B349700286105 /* OnboardingInfoViewController.swift */; };
		51C737BF245B3B5D00286105 /* OnboardingInfo.swift in Sources */ = {isa = PBXBuildFile; fileRef = 51C737BE245B3B5D00286105 /* OnboardingInfo.swift */; };
		51C7790C24867F16004582F8 /* RiskListItemView.xib in Resources */ = {isa = PBXBuildFile; fileRef = 51C7790B24867F16004582F8 /* RiskListItemView.xib */; };
		51C7790E24867F22004582F8 /* RiskListItemView.swift in Sources */ = {isa = PBXBuildFile; fileRef = 51C7790D24867F22004582F8 /* RiskListItemView.swift */; };
		51C77910248684F5004582F8 /* HomeRiskListItemViewConfigurator.swift in Sources */ = {isa = PBXBuildFile; fileRef = 51C7790F248684F5004582F8 /* HomeRiskListItemViewConfigurator.swift */; };
		51C779122486E549004582F8 /* HomeFindingPositiveRiskCellConfigurator.swift in Sources */ = {isa = PBXBuildFile; fileRef = 51C779112486E549004582F8 /* HomeFindingPositiveRiskCellConfigurator.swift */; };
		51C779142486E5AB004582F8 /* RiskFindingPositiveCollectionViewCell.xib in Resources */ = {isa = PBXBuildFile; fileRef = 51C779132486E5AB004582F8 /* RiskFindingPositiveCollectionViewCell.xib */; };
		51C779162486E5BA004582F8 /* RiskFindingPositiveCollectionViewCell.swift in Sources */ = {isa = PBXBuildFile; fileRef = 51C779152486E5BA004582F8 /* RiskFindingPositiveCollectionViewCell.swift */; };
		51CE1B4A246016B0002CF42A /* UICollectionViewCell+Identifier.swift in Sources */ = {isa = PBXBuildFile; fileRef = 51CE1B49246016B0002CF42A /* UICollectionViewCell+Identifier.swift */; };
		51CE1B4C246016D1002CF42A /* UICollectionReusableView+Identifier.swift in Sources */ = {isa = PBXBuildFile; fileRef = 51CE1B4B246016D1002CF42A /* UICollectionReusableView+Identifier.swift */; };
		51CE1B5524604DD2002CF42A /* HomeLayout.swift in Sources */ = {isa = PBXBuildFile; fileRef = 51CE1B5424604DD2002CF42A /* HomeLayout.swift */; };
		51CE1B85246078B6002CF42A /* ActivateCollectionViewCell.xib in Resources */ = {isa = PBXBuildFile; fileRef = 51CE1B76246078B6002CF42A /* ActivateCollectionViewCell.xib */; };
		51CE1B86246078B6002CF42A /* SubmitCollectionViewCell.swift in Sources */ = {isa = PBXBuildFile; fileRef = 51CE1B77246078B6002CF42A /* SubmitCollectionViewCell.swift */; };
		51CE1B87246078B6002CF42A /* ActivateCollectionViewCell.swift in Sources */ = {isa = PBXBuildFile; fileRef = 51CE1B78246078B6002CF42A /* ActivateCollectionViewCell.swift */; };
		51CE1B88246078B6002CF42A /* RiskLevelCollectionViewCell.xib in Resources */ = {isa = PBXBuildFile; fileRef = 51CE1B79246078B6002CF42A /* RiskLevelCollectionViewCell.xib */; };
		51CE1B89246078B6002CF42A /* RiskLevelCollectionViewCell.swift in Sources */ = {isa = PBXBuildFile; fileRef = 51CE1B7A246078B6002CF42A /* RiskLevelCollectionViewCell.swift */; };
		51CE1B8A246078B6002CF42A /* InfoCollectionViewCell.xib in Resources */ = {isa = PBXBuildFile; fileRef = 51CE1B7B246078B6002CF42A /* InfoCollectionViewCell.xib */; };
		51CE1B8B246078B6002CF42A /* InfoCollectionViewCell.swift in Sources */ = {isa = PBXBuildFile; fileRef = 51CE1B7C246078B6002CF42A /* InfoCollectionViewCell.swift */; };
		51CE1B8D246078B6002CF42A /* SubmitCollectionViewCell.xib in Resources */ = {isa = PBXBuildFile; fileRef = 51CE1B7E246078B6002CF42A /* SubmitCollectionViewCell.xib */; };
		51CE1B8F246078B6002CF42A /* HomeFooterSupplementaryView.xib in Resources */ = {isa = PBXBuildFile; fileRef = 51CE1B81246078B6002CF42A /* HomeFooterSupplementaryView.xib */; };
		51CE1B90246078B6002CF42A /* HomeFooterSupplementaryView.swift in Sources */ = {isa = PBXBuildFile; fileRef = 51CE1B82246078B6002CF42A /* HomeFooterSupplementaryView.swift */; };
		51CE1B91246078B6002CF42A /* SectionSystemBackgroundDecorationView.swift in Sources */ = {isa = PBXBuildFile; fileRef = 51CE1B84246078B6002CF42A /* SectionSystemBackgroundDecorationView.swift */; };
		51CE1BB52460AC83002CF42A /* UICollectionView+Dequeue.swift in Sources */ = {isa = PBXBuildFile; fileRef = 51CE1BB42460AC82002CF42A /* UICollectionView+Dequeue.swift */; };
		51CE1BBA2460AFD8002CF42A /* HomeActivateCellConfigurator.swift in Sources */ = {isa = PBXBuildFile; fileRef = 51CE1BB92460AFD8002CF42A /* HomeActivateCellConfigurator.swift */; };
		51CE1BBD2460B1CB002CF42A /* CollectionViewCellConfigurator.swift in Sources */ = {isa = PBXBuildFile; fileRef = 51CE1BBC2460B1CB002CF42A /* CollectionViewCellConfigurator.swift */; };
		51CE1BBF2460B222002CF42A /* HomeRiskCellConfigurator.swift in Sources */ = {isa = PBXBuildFile; fileRef = 51CE1BBE2460B222002CF42A /* HomeRiskCellConfigurator.swift */; };
		51CE1BC12460B256002CF42A /* HomeSubmitCellConfigurator.swift in Sources */ = {isa = PBXBuildFile; fileRef = 51CE1BC02460B256002CF42A /* HomeSubmitCellConfigurator.swift */; };
		51CE1BC32460B28D002CF42A /* HomeInfoCellConfigurator.swift in Sources */ = {isa = PBXBuildFile; fileRef = 51CE1BC22460B28D002CF42A /* HomeInfoCellConfigurator.swift */; };
		51D420B12458397300AD70CA /* Onboarding.storyboard in Resources */ = {isa = PBXBuildFile; fileRef = 51D420B02458397300AD70CA /* Onboarding.storyboard */; };
		51D420B424583ABB00AD70CA /* AppStoryboard.swift in Sources */ = {isa = PBXBuildFile; fileRef = 51D420B324583ABB00AD70CA /* AppStoryboard.swift */; };
		51D420B724583B7200AD70CA /* NSObject+Identifier.swift in Sources */ = {isa = PBXBuildFile; fileRef = 51D420B624583B7200AD70CA /* NSObject+Identifier.swift */; };
		51D420B924583B8300AD70CA /* UIViewController+AppStoryboard.swift in Sources */ = {isa = PBXBuildFile; fileRef = 51D420B824583B8300AD70CA /* UIViewController+AppStoryboard.swift */; };
		51D420C424583E3300AD70CA /* SettingsViewController.swift in Sources */ = {isa = PBXBuildFile; fileRef = 51D420C324583E3300AD70CA /* SettingsViewController.swift */; };
		51D420CE245869C800AD70CA /* Home.storyboard in Resources */ = {isa = PBXBuildFile; fileRef = 51D420CD245869C800AD70CA /* Home.storyboard */; };
		51D420D024586AB300AD70CA /* Settings.storyboard in Resources */ = {isa = PBXBuildFile; fileRef = 51D420CF24586AB300AD70CA /* Settings.storyboard */; };
		51FE277B2475340300BB8144 /* HomeRiskLoadingItemViewConfigurator.swift in Sources */ = {isa = PBXBuildFile; fileRef = 51FE277A2475340300BB8144 /* HomeRiskLoadingItemViewConfigurator.swift */; };
		51FE277D247535C400BB8144 /* RiskLoadingItemView.xib in Resources */ = {isa = PBXBuildFile; fileRef = 51FE277C247535C400BB8144 /* RiskLoadingItemView.xib */; };
		51FE277F247535E300BB8144 /* RiskLoadingItemView.swift in Sources */ = {isa = PBXBuildFile; fileRef = 51FE277E247535E300BB8144 /* RiskLoadingItemView.swift */; };
		710ABB1F2475115500948792 /* UITableViewController+Enum.swift in Sources */ = {isa = PBXBuildFile; fileRef = 710ABB1E2475115500948792 /* UITableViewController+Enum.swift */; };
		710ABB23247513E300948792 /* DynamicTypeTableViewCell.swift in Sources */ = {isa = PBXBuildFile; fileRef = 710ABB22247513E300948792 /* DynamicTypeTableViewCell.swift */; };
		710ABB25247514BD00948792 /* UIViewController+Segue.swift in Sources */ = {isa = PBXBuildFile; fileRef = 710ABB24247514BD00948792 /* UIViewController+Segue.swift */; };
		710ABB27247533FA00948792 /* DynamicTableViewController.swift in Sources */ = {isa = PBXBuildFile; fileRef = 710ABB26247533FA00948792 /* DynamicTableViewController.swift */; };
		710ABB292475353900948792 /* DynamicTableViewModel.swift in Sources */ = {isa = PBXBuildFile; fileRef = 710ABB282475353900948792 /* DynamicTableViewModel.swift */; };
		710ABB2C2475531700948792 /* app-information-assets.xcassets in Resources */ = {isa = PBXBuildFile; fileRef = 71CC3E7C246D308000217F2C /* app-information-assets.xcassets */; };
		7132F2822477F9C700628648 /* exposure-detection.xcassets in Resources */ = {isa = PBXBuildFile; fileRef = 7132F2812477F9C700628648 /* exposure-detection.xcassets */; };
		71330E3F248109F000EB10F6 /* DynamicTableViewIcon.swift in Sources */ = {isa = PBXBuildFile; fileRef = 71330E3E248109F000EB10F6 /* DynamicTableViewIcon.swift */; };
		71330E41248109F600EB10F6 /* DynamicTableViewSection.swift in Sources */ = {isa = PBXBuildFile; fileRef = 71330E40248109F600EB10F6 /* DynamicTableViewSection.swift */; };
		71330E43248109FD00EB10F6 /* DynamicTableViewCell.swift in Sources */ = {isa = PBXBuildFile; fileRef = 71330E42248109FD00EB10F6 /* DynamicTableViewCell.swift */; };
		71330E4524810A0500EB10F6 /* DynamicTableViewHeader.swift in Sources */ = {isa = PBXBuildFile; fileRef = 71330E4424810A0500EB10F6 /* DynamicTableViewHeader.swift */; };
		71330E4724810A0C00EB10F6 /* DynamicTableViewFooter.swift in Sources */ = {isa = PBXBuildFile; fileRef = 71330E4624810A0C00EB10F6 /* DynamicTableViewFooter.swift */; };
		713EA25B247818B000AB7EE8 /* DynamicTypeButton.swift in Sources */ = {isa = PBXBuildFile; fileRef = 713EA25A247818B000AB7EE8 /* DynamicTypeButton.swift */; };
		713EA25D24798A7000AB7EE8 /* ExposureDetectionRoundedView.swift in Sources */ = {isa = PBXBuildFile; fileRef = 713EA25C24798A7000AB7EE8 /* ExposureDetectionRoundedView.swift */; };
		713EA25F24798A9100AB7EE8 /* ExposureDetectionRiskCell.swift in Sources */ = {isa = PBXBuildFile; fileRef = 713EA25E24798A9100AB7EE8 /* ExposureDetectionRiskCell.swift */; };
		713EA26124798AD100AB7EE8 /* InsetTableViewCell.swift in Sources */ = {isa = PBXBuildFile; fileRef = 713EA26024798AD100AB7EE8 /* InsetTableViewCell.swift */; };
		713EA26324798F8500AB7EE8 /* ExposureDetectionHeaderCell.swift in Sources */ = {isa = PBXBuildFile; fileRef = 713EA26224798F8500AB7EE8 /* ExposureDetectionHeaderCell.swift */; };
		713FD5672482811A00C1F6DD /* colors.xcassets in Resources */ = {isa = PBXBuildFile; fileRef = 713FD5662482811900C1F6DD /* colors.xcassets */; };
		714194EA247A65C60072A090 /* DynamicTableViewHeaderSeparatorView.swift in Sources */ = {isa = PBXBuildFile; fileRef = 714194E9247A65C60072A090 /* DynamicTableViewHeaderSeparatorView.swift */; };
		714CD8672472885900F56450 /* ExposureDetectionViewController+DynamicTableViewModel.swift in Sources */ = {isa = PBXBuildFile; fileRef = 714CD8662472885900F56450 /* ExposureDetectionViewController+DynamicTableViewModel.swift */; };
		714CD869247297F800F56450 /* NibLoadable.swift in Sources */ = {isa = PBXBuildFile; fileRef = 714CD868247297F800F56450 /* NibLoadable.swift */; };
		7154EB4A247D21E200A467FF /* ExposureDetectionLongGuideCell.swift in Sources */ = {isa = PBXBuildFile; fileRef = 7154EB49247D21E200A467FF /* ExposureDetectionLongGuideCell.swift */; };
		7154EB4C247E862100A467FF /* ExposureDetectionLoadingCell.swift in Sources */ = {isa = PBXBuildFile; fileRef = 7154EB4B247E862100A467FF /* ExposureDetectionLoadingCell.swift */; };
		7187A5582481231C00FCC755 /* DynamicTableViewAction.swift in Sources */ = {isa = PBXBuildFile; fileRef = 71330E4824810A5A00EB10F6 /* DynamicTableViewAction.swift */; };
		71B8044524828A6C00D53506 /* .swiftformat in Resources */ = {isa = PBXBuildFile; fileRef = 71B8044424828A6C00D53506 /* .swiftformat */; };
		71B804472484CC0800D53506 /* ENALabel.swift in Sources */ = {isa = PBXBuildFile; fileRef = 71B804462484CC0800D53506 /* ENALabel.swift */; };
		71B804492484D37300D53506 /* RiskLegendViewController.swift in Sources */ = {isa = PBXBuildFile; fileRef = 71B804482484D37300D53506 /* RiskLegendViewController.swift */; };
		71B8044B2485190800D53506 /* risk-legend.xcassets in Resources */ = {isa = PBXBuildFile; fileRef = 71B8044A2485190800D53506 /* risk-legend.xcassets */; };
		71B8044D248525CD00D53506 /* RiskLegendViewController+DynamicTableViewModel.swift in Sources */ = {isa = PBXBuildFile; fileRef = 71B8044C248525CD00D53506 /* RiskLegendViewController+DynamicTableViewModel.swift */; };
		71B8044F248526B600D53506 /* DynamicTableViewSpaceCell.swift in Sources */ = {isa = PBXBuildFile; fileRef = 71B8044E248526B600D53506 /* DynamicTableViewSpaceCell.swift */; };
		71B804522485272F00D53506 /* RiskLegendNumberedTitleCell.swift in Sources */ = {isa = PBXBuildFile; fileRef = 71B804512485272F00D53506 /* RiskLegendNumberedTitleCell.swift */; };
		71B804542485273C00D53506 /* RiskLegendDotBodyCell.swift in Sources */ = {isa = PBXBuildFile; fileRef = 71B804532485273C00D53506 /* RiskLegendDotBodyCell.swift */; };
		71FD8862246EB27F00E804D0 /* ExposureDetectionViewController.swift in Sources */ = {isa = PBXBuildFile; fileRef = 71FD8861246EB27F00E804D0 /* ExposureDetectionViewController.swift */; };
		71FE1C69247A8FE100851FEB /* DynamicTableViewHeaderFooterView.swift in Sources */ = {isa = PBXBuildFile; fileRef = 71FE1C68247A8FE100851FEB /* DynamicTableViewHeaderFooterView.swift */; };
		71FE1C6B247AA3F100851FEB /* ExposureDetectionViewController+State.swift in Sources */ = {isa = PBXBuildFile; fileRef = 71FE1C6A247AA3F100851FEB /* ExposureDetectionViewController+State.swift */; };
		71FE1C6D247AA43400851FEB /* ExposureDetectionViewController+Summary.swift in Sources */ = {isa = PBXBuildFile; fileRef = 71FE1C6C247AA43400851FEB /* ExposureDetectionViewController+Summary.swift */; };
		71FE1C71247AA7B700851FEB /* DynamicTableViewHeaderImageView.swift in Sources */ = {isa = PBXBuildFile; fileRef = 71FE1C70247AA7B700851FEB /* DynamicTableViewHeaderImageView.swift */; };
		71FE1C7A247AC2B500851FEB /* ExposureSubmissionSuccessViewController.swift in Sources */ = {isa = PBXBuildFile; fileRef = 71FE1C73247AC2B500851FEB /* ExposureSubmissionSuccessViewController.swift */; };
		71FE1C7B247AC2B500851FEB /* ExposureSubmissionQRScannerViewController.swift in Sources */ = {isa = PBXBuildFile; fileRef = 71FE1C74247AC2B500851FEB /* ExposureSubmissionQRScannerViewController.swift */; };
		71FE1C7C247AC2B500851FEB /* ExposureSubmissionOverviewViewController.swift in Sources */ = {isa = PBXBuildFile; fileRef = 71FE1C75247AC2B500851FEB /* ExposureSubmissionOverviewViewController.swift */; };
		71FE1C7D247AC2B500851FEB /* ExposureSubmissionTanInputViewController.swift in Sources */ = {isa = PBXBuildFile; fileRef = 71FE1C76247AC2B500851FEB /* ExposureSubmissionTanInputViewController.swift */; };
		71FE1C7F247AC2B500851FEB /* ExposureSubmissionTestResultViewController.swift in Sources */ = {isa = PBXBuildFile; fileRef = 71FE1C78247AC2B500851FEB /* ExposureSubmissionTestResultViewController.swift */; };
		71FE1C80247AC2B500851FEB /* ExposureSubmissionNavigationController.swift in Sources */ = {isa = PBXBuildFile; fileRef = 71FE1C79247AC2B500851FEB /* ExposureSubmissionNavigationController.swift */; };
		71FE1C82247AC30300851FEB /* ENATanInput.swift in Sources */ = {isa = PBXBuildFile; fileRef = 71FE1C81247AC30300851FEB /* ENATanInput.swift */; };
		71FE1C86247AC33D00851FEB /* ExposureSubmissionTestResultHeaderView.swift in Sources */ = {isa = PBXBuildFile; fileRef = 71FE1C84247AC33D00851FEB /* ExposureSubmissionTestResultHeaderView.swift */; };
		71FE1C87247AC33D00851FEB /* ExposureSubmissionTestResultHeaderView.xib in Resources */ = {isa = PBXBuildFile; fileRef = 71FE1C85247AC33D00851FEB /* ExposureSubmissionTestResultHeaderView.xib */; };
		71FE1C8C247AC79D00851FEB /* DynamicTableViewIconCell.swift in Sources */ = {isa = PBXBuildFile; fileRef = 71FE1C8A247AC79D00851FEB /* DynamicTableViewIconCell.swift */; };
		71FE1C8D247AC79D00851FEB /* DynamicTableViewIconCell.xib in Resources */ = {isa = PBXBuildFile; fileRef = 71FE1C8B247AC79D00851FEB /* DynamicTableViewIconCell.xib */; };
		85142501245DA0B3009D2791 /* UIViewController+Alert.swift in Sources */ = {isa = PBXBuildFile; fileRef = 85142500245DA0B3009D2791 /* UIViewController+Alert.swift */; };
		8539874F2467094E00D28B62 /* AppIcon.xcassets in Resources */ = {isa = PBXBuildFile; fileRef = 8539874E2467094E00D28B62 /* AppIcon.xcassets */; };
		853D987A24694A8700490DBA /* ENAButton.swift in Sources */ = {isa = PBXBuildFile; fileRef = 853D987924694A8700490DBA /* ENAButton.swift */; };
		853D98832469DC5000490DBA /* ExposureNotificationSetting.storyboard in Resources */ = {isa = PBXBuildFile; fileRef = 853D98822469DC5000490DBA /* ExposureNotificationSetting.storyboard */; };
		858F6F6E245A103C009FFD33 /* ExposureNotification.framework in Frameworks */ = {isa = PBXBuildFile; fileRef = 858F6F6D245A103C009FFD33 /* ExposureNotification.framework */; };
		8595BF5F246032D90056EA27 /* ENASwitch.swift in Sources */ = {isa = PBXBuildFile; fileRef = 8595BF5E246032D90056EA27 /* ENASwitch.swift */; };
		859DD512248549790073D59F /* MockDiagnosisKeysRetrieval.swift in Sources */ = {isa = PBXBuildFile; fileRef = 859DD511248549790073D59F /* MockDiagnosisKeysRetrieval.swift */; };
		85D7593F2457048F008175F0 /* AppDelegate.swift in Sources */ = {isa = PBXBuildFile; fileRef = 85D7593E2457048F008175F0 /* AppDelegate.swift */; };
		85D759412457048F008175F0 /* SceneDelegate.swift in Sources */ = {isa = PBXBuildFile; fileRef = 85D759402457048F008175F0 /* SceneDelegate.swift */; };
		85D7594B24570491008175F0 /* Assets.xcassets in Resources */ = {isa = PBXBuildFile; fileRef = 85D7594A24570491008175F0 /* Assets.xcassets */; };
		85D7594E24570491008175F0 /* LaunchScreen.storyboard in Resources */ = {isa = PBXBuildFile; fileRef = 85D7594C24570491008175F0 /* LaunchScreen.storyboard */; };
		85D7596424570491008175F0 /* ENAUITests.swift in Sources */ = {isa = PBXBuildFile; fileRef = 85D7596324570491008175F0 /* ENAUITests.swift */; };
		85E33444247EB357006E74EC /* CircularProgressView.swift in Sources */ = {isa = PBXBuildFile; fileRef = 85E33443247EB357006E74EC /* CircularProgressView.swift */; };
		A173665324844F41006BE209 /* SQLiteKeyValueStoreTests.swift in Sources */ = {isa = PBXBuildFile; fileRef = A173665124844F29006BE209 /* SQLiteKeyValueStoreTests.swift */; };
		A17366552484978A006BE209 /* OnboardingInfoViewControllerUtils.swift in Sources */ = {isa = PBXBuildFile; fileRef = A17366542484978A006BE209 /* OnboardingInfoViewControllerUtils.swift */; };
		A17DA5E32486D8EF006F310F /* RiskLevelTests.swift in Sources */ = {isa = PBXBuildFile; fileRef = A17DA5E12486D8E7006F310F /* RiskLevelTests.swift */; };
		A36D07AD2483B43800E46F96 /* (null) in Resources */ = {isa = PBXBuildFile; };
		A36D07AF2483F6CF00E46F96 /* (null) in Sources */ = {isa = PBXBuildFile; };
		A36D07B12483F78500E46F96 /* (null) in Resources */ = {isa = PBXBuildFile; };
		A36D07B32485649F00E46F96 /* HomeExposureSubmissionStateCellConfigurator.swift in Sources */ = {isa = PBXBuildFile; fileRef = A36D07B22485649F00E46F96 /* HomeExposureSubmissionStateCellConfigurator.swift */; };
		A36D07B52485652500E46F96 /* ExposureSubmissionCell.swift in Sources */ = {isa = PBXBuildFile; fileRef = A36D07B42485652500E46F96 /* ExposureSubmissionCell.swift */; };
		A3C4F96024812CD20047F23E /* ExposureSubmissionWarnOthersViewController.swift in Sources */ = {isa = PBXBuildFile; fileRef = A3C4F95F24812CD20047F23E /* ExposureSubmissionWarnOthersViewController.swift */; };
		A3E5E71A247D4FFB00237116 /* ExposureSubmissionViewUtils.swift in Sources */ = {isa = PBXBuildFile; fileRef = A3E5E719247D4FFB00237116 /* ExposureSubmissionViewUtils.swift */; };
		A3E5E71E247E6F7A00237116 /* SpinnerInjectable.swift in Sources */ = {isa = PBXBuildFile; fileRef = A3E5E71D247E6F7A00237116 /* SpinnerInjectable.swift */; };
		A3FF84EC247BFAF00053E947 /* Hasher.swift in Sources */ = {isa = PBXBuildFile; fileRef = A3FF84EB247BFAF00053E947 /* Hasher.swift */; };
		B10FB030246036F3004CA11E /* SwiftProtobuf in Frameworks */ = {isa = PBXBuildFile; productRef = B10FB02F246036F3004CA11E /* SwiftProtobuf */; };
		B10FD5EC246EAAD900E9D7F2 /* AppInformationViewController.swift in Sources */ = {isa = PBXBuildFile; fileRef = 71CC3E97246D358E00217F2C /* AppInformationViewController.swift */; };
		B10FD5ED246EAADC00E9D7F2 /* AppInformationDetailViewController.swift in Sources */ = {isa = PBXBuildFile; fileRef = 71CC3E9E246D6B6800217F2C /* AppInformationDetailViewController.swift */; };
		B10FD5EE246EAADF00E9D7F2 /* AppInformationHelpViewController.swift in Sources */ = {isa = PBXBuildFile; fileRef = 71CC3EA4246D74E800217F2C /* AppInformationHelpViewController.swift */; };
		B10FD5EF246EAB0100E9D7F2 /* AppInformationHelpModel.swift in Sources */ = {isa = PBXBuildFile; fileRef = 71FD885D246D7E1500E804D0 /* AppInformationHelpModel.swift */; };
		B10FD5F0246EAB0400E9D7F2 /* AppInformationHelpModelData.swift in Sources */ = {isa = PBXBuildFile; fileRef = 71FD885F246D7E3100E804D0 /* AppInformationHelpModelData.swift */; };
		B10FD5F1246EAB1000E9D7F2 /* AppInformationDetailModelData.swift in Sources */ = {isa = PBXBuildFile; fileRef = 71CC3E9C246D5D8000217F2C /* AppInformationDetailModelData.swift */; };
		B10FD5F2246EAB1600E9D7F2 /* AppInformationDetailModel.swift in Sources */ = {isa = PBXBuildFile; fileRef = 71CC3E9A246D5D6C00217F2C /* AppInformationDetailModel.swift */; };
		B10FD5F4246EAC1700E9D7F2 /* AppleFilesWriter.swift in Sources */ = {isa = PBXBuildFile; fileRef = B10FD5F3246EAC1700E9D7F2 /* AppleFilesWriter.swift */; };
		B111EE2C2465D9F7001AEBB4 /* String+Localization.swift in Sources */ = {isa = PBXBuildFile; fileRef = B111EE2B2465D9F7001AEBB4 /* String+Localization.swift */; };
		B112545A246F2C6500AB5036 /* ENTemporaryExposureKey+Convert.swift in Sources */ = {isa = PBXBuildFile; fileRef = B1125459246F2C6500AB5036 /* ENTemporaryExposureKey+Convert.swift */; };
		B11E619B246EE4B0004A056A /* DynamicTypeLabel.swift in Sources */ = {isa = PBXBuildFile; fileRef = 71CC3EA0246D6BBF00217F2C /* DynamicTypeLabel.swift */; };
		B11E619C246EE4E9004A056A /* UIFont+DynamicType.swift in Sources */ = {isa = PBXBuildFile; fileRef = 71CC3EA2246D6C4000217F2C /* UIFont+DynamicType.swift */; };
		B13FF409247EC67F00535F37 /* HomeViewController+State.swift in Sources */ = {isa = PBXBuildFile; fileRef = B13FF408247EC67F00535F37 /* HomeViewController+State.swift */; };
		B143DBDF2477F292000A29E8 /* ExposureNotificationSettingViewController.swift in Sources */ = {isa = PBXBuildFile; fileRef = 853D98842469DC8100490DBA /* ExposureNotificationSettingViewController.swift */; };
		B14D0CD9246E946E00D5BEBC /* ExposureDetection.swift in Sources */ = {isa = PBXBuildFile; fileRef = B1A9E70D246D73180024CC12 /* ExposureDetection.swift */; };
		B14D0CDB246E968C00D5BEBC /* String+Today.swift in Sources */ = {isa = PBXBuildFile; fileRef = B14D0CDA246E968C00D5BEBC /* String+Today.swift */; };
		B14D0CDD246E972400D5BEBC /* ExposureDetectionDelegate.swift in Sources */ = {isa = PBXBuildFile; fileRef = B14D0CDC246E972400D5BEBC /* ExposureDetectionDelegate.swift */; };
		B14D0CDF246E976400D5BEBC /* ExposureDetectionTransaction+DidEndPrematurelyReason.swift in Sources */ = {isa = PBXBuildFile; fileRef = B14D0CDE246E976400D5BEBC /* ExposureDetectionTransaction+DidEndPrematurelyReason.swift */; };
		B153096A24706F1000A4A1BD /* URLSession+Default.swift in Sources */ = {isa = PBXBuildFile; fileRef = B153096924706F1000A4A1BD /* URLSession+Default.swift */; };
		B153096C24706F2400A4A1BD /* URLSessionConfiguration+Default.swift in Sources */ = {isa = PBXBuildFile; fileRef = B153096B24706F2400A4A1BD /* URLSessionConfiguration+Default.swift */; };
		B15382E5248273F30010F007 /* MockTestStore.swift in Sources */ = {isa = PBXBuildFile; fileRef = B15382E3248273DC0010F007 /* MockTestStore.swift */; };
		B15382E7248290BB0010F007 /* AppleFilesWriterTests.swift in Sources */ = {isa = PBXBuildFile; fileRef = B15382E6248290BB0010F007 /* AppleFilesWriterTests.swift */; };
		B15382FE248424F00010F007 /* ExposureDetectionTests.swift in Sources */ = {isa = PBXBuildFile; fileRef = B15382FD248424F00010F007 /* ExposureDetectionTests.swift */; };
		B154F59B246DD5CF003E891E /* Client+Convenience.swift in Sources */ = {isa = PBXBuildFile; fileRef = B154F59A246DD5CF003E891E /* Client+Convenience.swift */; };
		B16177E824802F9B006E435A /* DownloadedPackagesSQLLiteStoreTests.swift in Sources */ = {isa = PBXBuildFile; fileRef = B16177E724802F9B006E435A /* DownloadedPackagesSQLLiteStoreTests.swift */; };
		B161782524804AC3006E435A /* DownloadedPackagesSQLLiteStore.swift in Sources */ = {isa = PBXBuildFile; fileRef = B161782424804AC3006E435A /* DownloadedPackagesSQLLiteStore.swift */; };
		B161782724804AF3006E435A /* DownloadedPackagesInMemoryStore.swift in Sources */ = {isa = PBXBuildFile; fileRef = B161782624804AF3006E435A /* DownloadedPackagesInMemoryStore.swift */; };
		B161782D248062CE006E435A /* DeltaCalculationResultTests.swift in Sources */ = {isa = PBXBuildFile; fileRef = B161782C248062CE006E435A /* DeltaCalculationResultTests.swift */; };
		B161782E2480658F006E435A /* DeltaCalculationResult.swift in Sources */ = {isa = PBXBuildFile; fileRef = B161782924805784006E435A /* DeltaCalculationResult.swift */; };
		B1741B492462C207006275D9 /* Client.swift in Sources */ = {isa = PBXBuildFile; fileRef = B1741B482462C207006275D9 /* Client.swift */; };
		B1741B4B2462C21C006275D9 /* DMQRCodeScanViewController.swift in Sources */ = {isa = PBXBuildFile; fileRef = B1741B402461A511006275D9 /* DMQRCodeScanViewController.swift */; };
		B1741B4C2462C21F006275D9 /* DMDeveloperMenu.swift in Sources */ = {isa = PBXBuildFile; fileRef = B1741B432461C257006275D9 /* DMDeveloperMenu.swift */; };
		B1741B4D2462C21F006275D9 /* DMQRCodeViewController.swift in Sources */ = {isa = PBXBuildFile; fileRef = B1741B3D24619179006275D9 /* DMQRCodeViewController.swift */; };
		B1741B4E2462C21F006275D9 /* DMViewController.swift in Sources */ = {isa = PBXBuildFile; fileRef = B1569DDE245D70990079FCD7 /* DMViewController.swift */; };
		B1741B582462EBDB006275D9 /* HomeViewController.swift in Sources */ = {isa = PBXBuildFile; fileRef = 51CE1B2E245F5CFC002CF42A /* HomeViewController.swift */; };
		B17A44A22464906A00CB195E /* KeyTests.swift in Sources */ = {isa = PBXBuildFile; fileRef = B17A44A12464906A00CB195E /* KeyTests.swift */; };
		B180E609247C1F6100240CED /* FMDB in Frameworks */ = {isa = PBXBuildFile; productRef = B180E608247C1F6100240CED /* FMDB */; };
		B18C411D246DB30000B8D8CB /* URL+Helper.swift in Sources */ = {isa = PBXBuildFile; fileRef = B18C411C246DB30000B8D8CB /* URL+Helper.swift */; };
		B1A76E9F24714AC700EA5208 /* HTTPClient+Configuration.swift in Sources */ = {isa = PBXBuildFile; fileRef = B1A76E9E24714AC700EA5208 /* HTTPClient+Configuration.swift */; };
		B1A76EA224714F7900EA5208 /* ClientModeTests.swift in Sources */ = {isa = PBXBuildFile; fileRef = B1CF8D0F246C1F4100DBE135 /* ClientModeTests.swift */; };
		B1A89F372481814E00DA1CEC /* PersistedAndPublished.swift in Sources */ = {isa = PBXBuildFile; fileRef = 0D5611B7247FD36F00B5B094 /* PersistedAndPublished.swift */; };
		B1A89F3824819C2B00DA1CEC /* HomeInteractor.swift in Sources */ = {isa = PBXBuildFile; fileRef = 5111E7622460BB1500ED6498 /* HomeInteractor.swift */; };
		B1A89F3924819CC200DA1CEC /* ExposureStateUpdating.swift in Sources */ = {isa = PBXBuildFile; fileRef = B18CADAD24782FA4006F53F0 /* ExposureStateUpdating.swift */; };
		B1A89F3A24819CD300DA1CEC /* HomeRiskImageItemViewConfigurator.swift in Sources */ = {isa = PBXBuildFile; fileRef = 514EE99F246D4DF800DE4884 /* HomeRiskImageItemViewConfigurator.swift */; };
		B1A89F3B24819CE800DA1CEC /* LabelTableViewCell.swift in Sources */ = {isa = PBXBuildFile; fileRef = CDD87C5C247559E3007CE6CA /* LabelTableViewCell.swift */; };
		B1B381432472EF8B0056BEEE /* HTTPClient+Configuration.swift in Sources */ = {isa = PBXBuildFile; fileRef = B12995E8246C344100854AD0 /* HTTPClient+Configuration.swift */; };
		B1B9CF1F246ED2E8008F04F5 /* Sap_FilebucketTests.swift in Sources */ = {isa = PBXBuildFile; fileRef = B1B9CF1E246ED2E8008F04F5 /* Sap_FilebucketTests.swift */; };
		B1C6ECFF247F089E0066138F /* RiskImageItemView.swift in Sources */ = {isa = PBXBuildFile; fileRef = 51B5B415246DF13D00DC5D3E /* RiskImageItemView.swift */; };
		B1C6ED00247F23730066138F /* NotificationName.swift in Sources */ = {isa = PBXBuildFile; fileRef = 51D420D324586DCA00AD70CA /* NotificationName.swift */; };
		B1D431C8246C69F300E728AD /* HTTPClient+ConfigurationTests.swift in Sources */ = {isa = PBXBuildFile; fileRef = B1D431C7246C69F300E728AD /* HTTPClient+ConfigurationTests.swift */; };
		B1D431CB246C84A400E728AD /* DownloadedPackagesStore.swift in Sources */ = {isa = PBXBuildFile; fileRef = B1D431CA246C84A400E728AD /* DownloadedPackagesStore.swift */; };
		B1D431CE246C84F200E728AD /* KeyPackagesStoreTests.swift in Sources */ = {isa = PBXBuildFile; fileRef = B1D431CC246C84ED00E728AD /* KeyPackagesStoreTests.swift */; };
		B1D6B002247DA0320079DDD3 /* ExposureDetectionViewControllerDelegate.swift in Sources */ = {isa = PBXBuildFile; fileRef = B1D6B001247DA0320079DDD3 /* ExposureDetectionViewControllerDelegate.swift */; };
		B1D6B004247DA4920079DDD3 /* UIApplication+CoronaWarn.swift in Sources */ = {isa = PBXBuildFile; fileRef = B1D6B003247DA4920079DDD3 /* UIApplication+CoronaWarn.swift */; };
		B1D7D68C24766D2100E4DA5D /* risk_score_parameters.pb.swift in Sources */ = {isa = PBXBuildFile; fileRef = B1D7D68424766D2100E4DA5D /* risk_score_parameters.pb.swift */; };
		B1D7D68E24766D2100E4DA5D /* submission_payload.pb.swift in Sources */ = {isa = PBXBuildFile; fileRef = B1D7D68624766D2100E4DA5D /* submission_payload.pb.swift */; };
		B1D7D69124766D2100E4DA5D /* risk_level.pb.swift in Sources */ = {isa = PBXBuildFile; fileRef = B1D7D68924766D2100E4DA5D /* risk_level.pb.swift */; };
		B1D7D69224766D2100E4DA5D /* apple_export.pb.swift in Sources */ = {isa = PBXBuildFile; fileRef = B1D7D68A24766D2100E4DA5D /* apple_export.pb.swift */; };
		B1DDDABC247137B000A07175 /* HTTPClientConfigurationEndpointTests.swift in Sources */ = {isa = PBXBuildFile; fileRef = B1DDDABB247137B000A07175 /* HTTPClientConfigurationEndpointTests.swift */; };
		B1DDDABE24713BAD00A07175 /* SAPDownloadedPackage.swift in Sources */ = {isa = PBXBuildFile; fileRef = B1A9E710246D782F0024CC12 /* SAPDownloadedPackage.swift */; };
		B1E8C99D2479D4E7006DC678 /* DMSubmissionStateViewController.swift in Sources */ = {isa = PBXBuildFile; fileRef = B1E8C99C2479D4E7006DC678 /* DMSubmissionStateViewController.swift */; };
		B1E8C9A5247AB869006DC678 /* ZIPFoundation in Frameworks */ = {isa = PBXBuildFile; productRef = B1E8C9A4247AB869006DC678 /* ZIPFoundation */; };
		B1EAEC8B24711884003BE9A2 /* URLSession+Convenience.swift in Sources */ = {isa = PBXBuildFile; fileRef = B1EAEC8A24711884003BE9A2 /* URLSession+Convenience.swift */; };
		B1EAEC8F247118D1003BE9A2 /* URLSession+ConvenienceTests.swift in Sources */ = {isa = PBXBuildFile; fileRef = B1EAEC8D247118CB003BE9A2 /* URLSession+ConvenienceTests.swift */; };
		B1EAEC91247128ED003BE9A2 /* ClientMode.swift in Sources */ = {isa = PBXBuildFile; fileRef = B1EAEC90247128ED003BE9A2 /* ClientMode.swift */; };
		B1F82DF224718C7300E2E56A /* DMConfigurationViewController.swift in Sources */ = {isa = PBXBuildFile; fileRef = B1F82DF124718C7300E2E56A /* DMConfigurationViewController.swift */; };
		B1F8AE482479B4C30093A588 /* api-response-day-2020-05-16 in Resources */ = {isa = PBXBuildFile; fileRef = B1F8AE472479B4C30093A588 /* api-response-day-2020-05-16 */; };
		B1F8AE4C2479C1C20093A588 /* de-config in Resources */ = {isa = PBXBuildFile; fileRef = B1F8AE4B2479C1C20093A588 /* de-config */; };
		CD2EC329247D82EE00C6B3F9 /* NotificationSettingsViewController.swift in Sources */ = {isa = PBXBuildFile; fileRef = CD2EC328247D82EE00C6B3F9 /* NotificationSettingsViewController.swift */; };
		CD678F6D246C43EE00B6A0F8 /* MockTestClient.swift in Sources */ = {isa = PBXBuildFile; fileRef = CD678F6C246C43EE00B6A0F8 /* MockTestClient.swift */; };
		CD678F6F246C43FC00B6A0F8 /* MockURLSession.swift in Sources */ = {isa = PBXBuildFile; fileRef = CD678F6E246C43FC00B6A0F8 /* MockURLSession.swift */; };
		CD8638532477EBD400A5A07C /* SettingsViewModel.swift in Sources */ = {isa = PBXBuildFile; fileRef = CD8638522477EBD400A5A07C /* SettingsViewModel.swift */; };
		CD99A3A9245C272400BF12AF /* ExposureSubmissionService.swift in Sources */ = {isa = PBXBuildFile; fileRef = CD99A3A8245C272400BF12AF /* ExposureSubmissionService.swift */; };
		CD99A3C7246155C300BF12AF /* Logger.swift in Sources */ = {isa = PBXBuildFile; fileRef = CD99A3C6246155C300BF12AF /* Logger.swift */; };
		CD99A3CA2461A47C00BF12AF /* AppStrings.swift in Sources */ = {isa = PBXBuildFile; fileRef = CD99A3C92461A47C00BF12AF /* AppStrings.swift */; };
		CDCE11D6247D644100F30825 /* NotificationSettingsViewModel.swift in Sources */ = {isa = PBXBuildFile; fileRef = CDCE11D5247D644100F30825 /* NotificationSettingsViewModel.swift */; };
		CDCE11D9247D64C600F30825 /* NotificationSettingsOnTableViewCell.swift in Sources */ = {isa = PBXBuildFile; fileRef = CDCE11D8247D64C600F30825 /* NotificationSettingsOnTableViewCell.swift */; };
		CDCE11DB247D64D600F30825 /* NotificationSettingsOffTableViewCell.swift in Sources */ = {isa = PBXBuildFile; fileRef = CDCE11DA247D64D600F30825 /* NotificationSettingsOffTableViewCell.swift */; };
		CDD87C56247556DE007CE6CA /* MainSettingsTableViewCell.swift in Sources */ = {isa = PBXBuildFile; fileRef = CDD87C54247556DE007CE6CA /* MainSettingsTableViewCell.swift */; };
		CDF27BD3246ADBA70044D32B /* ExposureSubmissionServiceTests.swift in Sources */ = {isa = PBXBuildFile; fileRef = CDF27BD2246ADBA70044D32B /* ExposureSubmissionServiceTests.swift */; };
		CDF27BD5246ADBF30044D32B /* HTTPClientTests.swift in Sources */ = {isa = PBXBuildFile; fileRef = CDF27BD4246ADBF30044D32B /* HTTPClientTests.swift */; };
		EE20EA072469883900770683 /* RiskLegend.storyboard in Resources */ = {isa = PBXBuildFile; fileRef = EE20EA062469883900770683 /* RiskLegend.storyboard */; };
		EE22DB81247FB40A001B0A71 /* ENStateHandler.swift in Sources */ = {isa = PBXBuildFile; fileRef = EE22DB7F247FB409001B0A71 /* ENStateHandler.swift */; };
		EE22DB82247FB40A001B0A71 /* ENSettingModel.swift in Sources */ = {isa = PBXBuildFile; fileRef = EE22DB80247FB409001B0A71 /* ENSettingModel.swift */; };
		EE22DB89247FB43A001B0A71 /* TracingHistoryTableViewCell.swift in Sources */ = {isa = PBXBuildFile; fileRef = EE22DB84247FB43A001B0A71 /* TracingHistoryTableViewCell.swift */; };
		EE22DB8A247FB43A001B0A71 /* ImageTableViewCell.swift in Sources */ = {isa = PBXBuildFile; fileRef = EE22DB85247FB43A001B0A71 /* ImageTableViewCell.swift */; };
		EE22DB8B247FB43A001B0A71 /* ActionDetailTableViewCell.swift in Sources */ = {isa = PBXBuildFile; fileRef = EE22DB86247FB43A001B0A71 /* ActionDetailTableViewCell.swift */; };
		EE22DB8C247FB43A001B0A71 /* DescriptionTableViewCell.swift in Sources */ = {isa = PBXBuildFile; fileRef = EE22DB87247FB43A001B0A71 /* DescriptionTableViewCell.swift */; };
		EE22DB8D247FB43A001B0A71 /* ActionTableViewCell.swift in Sources */ = {isa = PBXBuildFile; fileRef = EE22DB88247FB43A001B0A71 /* ActionTableViewCell.swift */; };
		EE22DB8F247FB46C001B0A71 /* ENStateTests.swift in Sources */ = {isa = PBXBuildFile; fileRef = EE22DB8E247FB46C001B0A71 /* ENStateTests.swift */; };
		EE22DB91247FB479001B0A71 /* MockStateHandlerObserverDelegate.swift in Sources */ = {isa = PBXBuildFile; fileRef = EE22DB90247FB479001B0A71 /* MockStateHandlerObserverDelegate.swift */; };
		EE22DB93247FB4BB001B0A71 /* Reachability+ObserverDelegate.swift in Sources */ = {isa = PBXBuildFile; fileRef = EE22DB92247FB4BB001B0A71 /* Reachability+ObserverDelegate.swift */; };
		EE278B2D245F2BBB008B06F9 /* InviteFriends.storyboard in Resources */ = {isa = PBXBuildFile; fileRef = EE278B2C245F2BBB008B06F9 /* InviteFriends.storyboard */; };
		EE278B30245F2C8A008B06F9 /* FriendsInviteController.swift in Sources */ = {isa = PBXBuildFile; fileRef = EE278B2F245F2C8A008B06F9 /* FriendsInviteController.swift */; };
		EE2A20EA247E3D1800E6079C /* Reachability in Frameworks */ = {isa = PBXBuildFile; productRef = EE2A20E9247E3D1800E6079C /* Reachability */; };
		EE46E5D82466AEA50057627F /* UIView.swift in Sources */ = {isa = PBXBuildFile; fileRef = EE46E5D72466AEA50057627F /* UIView.swift */; };
		EE70C23D245B09EA00AC9B2F /* Localizable.strings in Resources */ = {isa = PBXBuildFile; fileRef = EE70C23A245B09E900AC9B2F /* Localizable.strings */; };
		EE92A33E245D96DA006B97B0 /* Localizable.stringsdict in Resources */ = {isa = PBXBuildFile; fileRef = EE92A340245D96DA006B97B0 /* Localizable.stringsdict */; };
		EEF1067A246EBF8B009DFB4E /* ResetViewController.swift in Sources */ = {isa = PBXBuildFile; fileRef = EEF10679246EBF8B009DFB4E /* ResetViewController.swift */; };
		F247572B24838AC8003E1FC5 /* DynamicTableViewControllerTests.swift in Sources */ = {isa = PBXBuildFile; fileRef = F247572A24838AC8003E1FC5 /* DynamicTableViewControllerTests.swift */; };
		F252472F2483955B00C5556B /* DynamicTableViewControllerFake.storyboard in Resources */ = {isa = PBXBuildFile; fileRef = F252472E2483955B00C5556B /* DynamicTableViewControllerFake.storyboard */; };
		F25247312484456800C5556B /* DynamicTableViewModelTests.swift in Sources */ = {isa = PBXBuildFile; fileRef = F25247302484456800C5556B /* DynamicTableViewModelTests.swift */; };
/* End PBXBuildFile section */

/* Begin PBXContainerItemProxy section */
		85D7595524570491008175F0 /* PBXContainerItemProxy */ = {
			isa = PBXContainerItemProxy;
			containerPortal = 85D759332457048F008175F0 /* Project object */;
			proxyType = 1;
			remoteGlobalIDString = 85D7593A2457048F008175F0;
			remoteInfo = ENA;
		};
		85D7596024570491008175F0 /* PBXContainerItemProxy */ = {
			isa = PBXContainerItemProxy;
			containerPortal = 85D759332457048F008175F0 /* Project object */;
			proxyType = 1;
			remoteGlobalIDString = 85D7593A2457048F008175F0;
			remoteInfo = ENA;
		};
/* End PBXContainerItemProxy section */

/* Begin PBXCopyFilesBuildPhase section */
		B102BDB924603FD600CD55A2 /* Embed Frameworks */ = {
			isa = PBXCopyFilesBuildPhase;
			buildActionMask = 2147483647;
			dstPath = "";
			dstSubfolderSpec = 10;
			files = (
			);
			name = "Embed Frameworks";
			runOnlyForDeploymentPostprocessing = 0;
		};
/* End PBXCopyFilesBuildPhase section */

/* Begin PBXFileReference section */
		011E13AD24680A4000973467 /* HTTPClient.swift */ = {isa = PBXFileReference; lastKnownFileType = sourcecode.swift; path = HTTPClient.swift; sourceTree = "<group>"; };
		011E4B002483A35A002E6412 /* ENACommunity.entitlements */ = {isa = PBXFileReference; fileEncoding = 4; lastKnownFileType = text.plist.entitlements; path = ENACommunity.entitlements; sourceTree = "<group>"; };
		013DC101245DAC4E00EE58B0 /* Store.swift */ = {isa = PBXFileReference; lastKnownFileType = sourcecode.swift; path = Store.swift; sourceTree = "<group>"; };
		0159E6BF247829BA00894A89 /* temporary_exposure_key_export.pb.swift */ = {isa = PBXFileReference; fileEncoding = 4; lastKnownFileType = sourcecode.swift; name = temporary_exposure_key_export.pb.swift; path = ../../../gen/output/temporary_exposure_key_export.pb.swift; sourceTree = "<group>"; };
		0159E6C0247829BA00894A89 /* temporary_exposure_key_signature_list.pb.swift */ = {isa = PBXFileReference; fileEncoding = 4; lastKnownFileType = sourcecode.swift; name = temporary_exposure_key_signature_list.pb.swift; path = ../../../gen/output/temporary_exposure_key_signature_list.pb.swift; sourceTree = "<group>"; };
		0D5611B3247F852C00B5B094 /* SQLiteKeyValueStore.swift */ = {isa = PBXFileReference; lastKnownFileType = sourcecode.swift; path = SQLiteKeyValueStore.swift; sourceTree = "<group>"; };
		0D5611B7247FD36F00B5B094 /* PersistedAndPublished.swift */ = {isa = PBXFileReference; fileEncoding = 4; lastKnownFileType = sourcecode.swift; path = PersistedAndPublished.swift; sourceTree = "<group>"; };
		0DFCC2692484D7A700E2811D /* ENA-Bridging-Header.h */ = {isa = PBXFileReference; lastKnownFileType = sourcecode.c.h; path = "ENA-Bridging-Header.h"; sourceTree = "<group>"; };
		0DFCC26F2484DC8200E2811D /* ENATests-Bridging-Header.h */ = {isa = PBXFileReference; lastKnownFileType = sourcecode.c.h; path = "ENATests-Bridging-Header.h"; sourceTree = "<group>"; };
		0DFCC2702484DC8400E2811D /* sqlite3.c */ = {isa = PBXFileReference; fileEncoding = 4; lastKnownFileType = sourcecode.c.c; path = sqlite3.c; sourceTree = "<group>"; };
		0DFCC2712484DC8400E2811D /* sqlite3.h */ = {isa = PBXFileReference; fileEncoding = 4; lastKnownFileType = sourcecode.c.h; path = sqlite3.h; sourceTree = "<group>"; };
		1309194E247972C40066E329 /* PrivacyProtectionViewController.swift */ = {isa = PBXFileReference; lastKnownFileType = sourcecode.swift; path = PrivacyProtectionViewController.swift; sourceTree = "<group>"; };
		130CB19B246D92F800ADE602 /* ENAUITestsOnboarding.swift */ = {isa = PBXFileReference; fileEncoding = 4; lastKnownFileType = sourcecode.swift; path = ENAUITestsOnboarding.swift; sourceTree = "<group>"; };
		134F0DB9247578FF00D88934 /* ENAUITestsHome.swift */ = {isa = PBXFileReference; fileEncoding = 4; lastKnownFileType = sourcecode.swift; path = ENAUITestsHome.swift; sourceTree = "<group>"; };
		134F0DBA247578FF00D88934 /* ENAUITests-Extensions.swift */ = {isa = PBXFileReference; fileEncoding = 4; lastKnownFileType = sourcecode.swift; path = "ENAUITests-Extensions.swift"; sourceTree = "<group>"; };
		134F0F2B2475793400D88934 /* SnapshotHelper.swift */ = {isa = PBXFileReference; fileEncoding = 4; lastKnownFileType = sourcecode.swift; name = SnapshotHelper.swift; path = ../../fastlane/SnapshotHelper.swift; sourceTree = "<group>"; };
		134FFA0F247466BD00D82D14 /* Accessibility.swift */ = {isa = PBXFileReference; fileEncoding = 4; lastKnownFileType = sourcecode.swift; path = Accessibility.swift; sourceTree = "<group>"; };
		13722043247AEEAD00152764 /* LocalNotificationManager.swift */ = {isa = PBXFileReference; lastKnownFileType = sourcecode.swift; path = LocalNotificationManager.swift; sourceTree = "<group>"; };
		138910C4247A909000D739F6 /* ENATaskScheduler.swift */ = {isa = PBXFileReference; lastKnownFileType = sourcecode.swift; path = ENATaskScheduler.swift; sourceTree = "<group>"; };
		13BAE9B02472FB1E00CEE58A /* CellConfiguratorIndexPosition.swift */ = {isa = PBXFileReference; lastKnownFileType = sourcecode.swift; path = CellConfiguratorIndexPosition.swift; sourceTree = "<group>"; };
		26374AF3248138EF00C10110 /* exposure-submission.xcassets */ = {isa = PBXFileReference; lastKnownFileType = folder.assetcatalog; path = "exposure-submission.xcassets"; sourceTree = "<group>"; };
		2F3218CD24800F6500A7AC0A /* DynamicTableViewStepCell.swift */ = {isa = PBXFileReference; lastKnownFileType = sourcecode.swift; path = DynamicTableViewStepCell.swift; sourceTree = "<group>"; };
		2F3218CF248063E300A7AC0A /* UIView+Convenience.swift */ = {isa = PBXFileReference; lastKnownFileType = sourcecode.swift; path = "UIView+Convenience.swift"; sourceTree = "<group>"; };
		2F78574E248506BD00323A9C /* ExposureSubmissionCell.xib */ = {isa = PBXFileReference; fileEncoding = 4; lastKnownFileType = file.xib; path = ExposureSubmissionCell.xib; sourceTree = "<group>"; };
		2F78574F248506BD00323A9C /* HomeTestResultCell.xib */ = {isa = PBXFileReference; fileEncoding = 4; lastKnownFileType = file.xib; path = HomeTestResultCell.xib; sourceTree = "<group>"; };
		2F785750248506BD00323A9C /* HomeTestResultCell.swift */ = {isa = PBXFileReference; fileEncoding = 4; lastKnownFileType = sourcecode.swift; path = HomeTestResultCell.swift; sourceTree = "<group>"; };
		2F80CFD8247ED988000F06AF /* ExposureSubmissionIntroViewController.swift */ = {isa = PBXFileReference; lastKnownFileType = sourcecode.swift; path = ExposureSubmissionIntroViewController.swift; sourceTree = "<group>"; };
		2F80CFDA247EDDB3000F06AF /* ExposureSubmissionHotlineViewController.swift */ = {isa = PBXFileReference; lastKnownFileType = sourcecode.swift; path = ExposureSubmissionHotlineViewController.swift; sourceTree = "<group>"; };
		2F80CFDC247EEB88000F06AF /* DynamicTableViewImageCardCell.swift */ = {isa = PBXFileReference; lastKnownFileType = sourcecode.swift; path = DynamicTableViewImageCardCell.swift; sourceTree = "<group>"; };
		2FF1D62D2487850200381FFB /* NSMutableAttributedString+Generation.swift */ = {isa = PBXFileReference; lastKnownFileType = sourcecode.swift; path = "NSMutableAttributedString+Generation.swift"; sourceTree = "<group>"; };
		5111E7622460BB1500ED6498 /* HomeInteractor.swift */ = {isa = PBXFileReference; lastKnownFileType = sourcecode.swift; path = HomeInteractor.swift; sourceTree = "<group>"; };
		51486D9E2484FC0200FCE216 /* HomeRiskLevelCellConfigurator.swift */ = {isa = PBXFileReference; lastKnownFileType = sourcecode.swift; path = HomeRiskLevelCellConfigurator.swift; sourceTree = "<group>"; };
		51486DA02485101500FCE216 /* RiskInactiveCollectionViewCell.swift */ = {isa = PBXFileReference; lastKnownFileType = sourcecode.swift; path = RiskInactiveCollectionViewCell.swift; sourceTree = "<group>"; };
		51486DA12485101500FCE216 /* RiskInactiveCollectionViewCell.xib */ = {isa = PBXFileReference; lastKnownFileType = file.xib; path = RiskInactiveCollectionViewCell.xib; sourceTree = "<group>"; };
		51486DA42485237200FCE216 /* RiskThankYouCollectionViewCell.swift */ = {isa = PBXFileReference; lastKnownFileType = sourcecode.swift; path = RiskThankYouCollectionViewCell.swift; sourceTree = "<group>"; };
		51486DA52485237200FCE216 /* RiskThankYouCollectionViewCell.xib */ = {isa = PBXFileReference; lastKnownFileType = file.xib; path = RiskThankYouCollectionViewCell.xib; sourceTree = "<group>"; };
		514C0A0524772F3400F235F6 /* HomeRiskViewConfigurator.swift */ = {isa = PBXFileReference; lastKnownFileType = sourcecode.swift; path = HomeRiskViewConfigurator.swift; sourceTree = "<group>"; };
		514C0A0724772F5E00F235F6 /* RiskItemView.swift */ = {isa = PBXFileReference; lastKnownFileType = sourcecode.swift; path = RiskItemView.swift; sourceTree = "<group>"; };
		514C0A09247AEEE200F235F6 /* en */ = {isa = PBXFileReference; lastKnownFileType = text.plist.stringsdict; name = en; path = en.lproj/Localizable.stringsdict; sourceTree = "<group>"; };
		514C0A0A247AF9F700F235F6 /* RiskTextItemView.xib */ = {isa = PBXFileReference; lastKnownFileType = file.xib; path = RiskTextItemView.xib; sourceTree = "<group>"; };
		514C0A0C247AFB0200F235F6 /* RiskTextItemView.swift */ = {isa = PBXFileReference; lastKnownFileType = sourcecode.swift; path = RiskTextItemView.swift; sourceTree = "<group>"; };
		514C0A0E247AFEC500F235F6 /* HomeRiskTextItemViewConfigurator.swift */ = {isa = PBXFileReference; lastKnownFileType = sourcecode.swift; path = HomeRiskTextItemViewConfigurator.swift; sourceTree = "<group>"; };
		514C0A10247C15EC00F235F6 /* HomeUnknownRiskCellConfigurator.swift */ = {isa = PBXFileReference; lastKnownFileType = sourcecode.swift; path = HomeUnknownRiskCellConfigurator.swift; sourceTree = "<group>"; };
		514C0A13247C163800F235F6 /* HomeLowRiskCellConfigurator.swift */ = {isa = PBXFileReference; lastKnownFileType = sourcecode.swift; path = HomeLowRiskCellConfigurator.swift; sourceTree = "<group>"; };
		514C0A15247C164700F235F6 /* HomeHighRiskCellConfigurator.swift */ = {isa = PBXFileReference; lastKnownFileType = sourcecode.swift; path = HomeHighRiskCellConfigurator.swift; sourceTree = "<group>"; };
		514C0A19247C16D600F235F6 /* HomeInactiveRiskCellConfigurator.swift */ = {isa = PBXFileReference; lastKnownFileType = sourcecode.swift; path = HomeInactiveRiskCellConfigurator.swift; sourceTree = "<group>"; };
		514E812F24618E3D00636861 /* ExposureDetection.storyboard */ = {isa = PBXFileReference; lastKnownFileType = file.storyboard; path = ExposureDetection.storyboard; sourceTree = "<group>"; };
		514E81332461B97700636861 /* ExposureManager.swift */ = {isa = PBXFileReference; fileEncoding = 4; lastKnownFileType = sourcecode.swift; path = ExposureManager.swift; sourceTree = "<group>"; };
		514EE998246D4C2E00DE4884 /* UITableViewCell+Identifier.swift */ = {isa = PBXFileReference; lastKnownFileType = sourcecode.swift; path = "UITableViewCell+Identifier.swift"; sourceTree = "<group>"; };
		514EE99A246D4C4C00DE4884 /* UITableView+Dequeue.swift */ = {isa = PBXFileReference; lastKnownFileType = sourcecode.swift; path = "UITableView+Dequeue.swift"; sourceTree = "<group>"; };
		514EE99C246D4CFB00DE4884 /* TableViewCellConfigurator.swift */ = {isa = PBXFileReference; lastKnownFileType = sourcecode.swift; path = TableViewCellConfigurator.swift; sourceTree = "<group>"; };
		514EE99F246D4DF800DE4884 /* HomeRiskImageItemViewConfigurator.swift */ = {isa = PBXFileReference; lastKnownFileType = sourcecode.swift; path = HomeRiskImageItemViewConfigurator.swift; sourceTree = "<group>"; };
		515BBDEA2484F8E500CDB674 /* HomeThankYouRiskCellConfigurator.swift */ = {isa = PBXFileReference; lastKnownFileType = sourcecode.swift; path = HomeThankYouRiskCellConfigurator.swift; sourceTree = "<group>"; };
		51895EDB245E16CD0085DA38 /* UIColor+ColorStyle.swift */ = {isa = PBXFileReference; lastKnownFileType = sourcecode.swift; path = "UIColor+ColorStyle.swift"; sourceTree = "<group>"; };
		518A69FA24687D5800444E66 /* RiskLevel.swift */ = {isa = PBXFileReference; lastKnownFileType = sourcecode.swift; path = RiskLevel.swift; sourceTree = "<group>"; };
		51B5B413246DF07300DC5D3E /* RiskImageItemView.xib */ = {isa = PBXFileReference; lastKnownFileType = file.xib; path = RiskImageItemView.xib; sourceTree = "<group>"; };
		51B5B415246DF13D00DC5D3E /* RiskImageItemView.swift */ = {isa = PBXFileReference; lastKnownFileType = sourcecode.swift; path = RiskImageItemView.swift; sourceTree = "<group>"; };
		51B5B41B246EC8B800DC5D3E /* HomeCardCollectionViewCell.swift */ = {isa = PBXFileReference; lastKnownFileType = sourcecode.swift; path = HomeCardCollectionViewCell.swift; sourceTree = "<group>"; };
		51C737BC245B349700286105 /* OnboardingInfoViewController.swift */ = {isa = PBXFileReference; lastKnownFileType = sourcecode.swift; path = OnboardingInfoViewController.swift; sourceTree = "<group>"; };
		51C737BE245B3B5D00286105 /* OnboardingInfo.swift */ = {isa = PBXFileReference; lastKnownFileType = sourcecode.swift; path = OnboardingInfo.swift; sourceTree = "<group>"; };
		51C7790B24867F16004582F8 /* RiskListItemView.xib */ = {isa = PBXFileReference; lastKnownFileType = file.xib; path = RiskListItemView.xib; sourceTree = "<group>"; };
		51C7790D24867F22004582F8 /* RiskListItemView.swift */ = {isa = PBXFileReference; lastKnownFileType = sourcecode.swift; path = RiskListItemView.swift; sourceTree = "<group>"; };
		51C7790F248684F5004582F8 /* HomeRiskListItemViewConfigurator.swift */ = {isa = PBXFileReference; lastKnownFileType = sourcecode.swift; path = HomeRiskListItemViewConfigurator.swift; sourceTree = "<group>"; };
		51C779112486E549004582F8 /* HomeFindingPositiveRiskCellConfigurator.swift */ = {isa = PBXFileReference; lastKnownFileType = sourcecode.swift; path = HomeFindingPositiveRiskCellConfigurator.swift; sourceTree = "<group>"; };
		51C779132486E5AB004582F8 /* RiskFindingPositiveCollectionViewCell.xib */ = {isa = PBXFileReference; lastKnownFileType = file.xib; path = RiskFindingPositiveCollectionViewCell.xib; sourceTree = "<group>"; };
		51C779152486E5BA004582F8 /* RiskFindingPositiveCollectionViewCell.swift */ = {isa = PBXFileReference; lastKnownFileType = sourcecode.swift; path = RiskFindingPositiveCollectionViewCell.swift; sourceTree = "<group>"; };
		51CE1B2E245F5CFC002CF42A /* HomeViewController.swift */ = {isa = PBXFileReference; lastKnownFileType = sourcecode.swift; path = HomeViewController.swift; sourceTree = "<group>"; };
		51CE1B49246016B0002CF42A /* UICollectionViewCell+Identifier.swift */ = {isa = PBXFileReference; lastKnownFileType = sourcecode.swift; path = "UICollectionViewCell+Identifier.swift"; sourceTree = "<group>"; };
		51CE1B4B246016D1002CF42A /* UICollectionReusableView+Identifier.swift */ = {isa = PBXFileReference; lastKnownFileType = sourcecode.swift; path = "UICollectionReusableView+Identifier.swift"; sourceTree = "<group>"; };
		51CE1B5424604DD2002CF42A /* HomeLayout.swift */ = {isa = PBXFileReference; lastKnownFileType = sourcecode.swift; path = HomeLayout.swift; sourceTree = "<group>"; };
		51CE1B76246078B6002CF42A /* ActivateCollectionViewCell.xib */ = {isa = PBXFileReference; fileEncoding = 4; lastKnownFileType = file.xib; path = ActivateCollectionViewCell.xib; sourceTree = "<group>"; };
		51CE1B77246078B6002CF42A /* SubmitCollectionViewCell.swift */ = {isa = PBXFileReference; fileEncoding = 4; lastKnownFileType = sourcecode.swift; path = SubmitCollectionViewCell.swift; sourceTree = "<group>"; };
		51CE1B78246078B6002CF42A /* ActivateCollectionViewCell.swift */ = {isa = PBXFileReference; fileEncoding = 4; lastKnownFileType = sourcecode.swift; path = ActivateCollectionViewCell.swift; sourceTree = "<group>"; };
		51CE1B79246078B6002CF42A /* RiskLevelCollectionViewCell.xib */ = {isa = PBXFileReference; fileEncoding = 4; lastKnownFileType = file.xib; path = RiskLevelCollectionViewCell.xib; sourceTree = "<group>"; };
		51CE1B7A246078B6002CF42A /* RiskLevelCollectionViewCell.swift */ = {isa = PBXFileReference; fileEncoding = 4; lastKnownFileType = sourcecode.swift; path = RiskLevelCollectionViewCell.swift; sourceTree = "<group>"; };
		51CE1B7B246078B6002CF42A /* InfoCollectionViewCell.xib */ = {isa = PBXFileReference; fileEncoding = 4; lastKnownFileType = file.xib; path = InfoCollectionViewCell.xib; sourceTree = "<group>"; };
		51CE1B7C246078B6002CF42A /* InfoCollectionViewCell.swift */ = {isa = PBXFileReference; fileEncoding = 4; lastKnownFileType = sourcecode.swift; path = InfoCollectionViewCell.swift; sourceTree = "<group>"; };
		51CE1B7E246078B6002CF42A /* SubmitCollectionViewCell.xib */ = {isa = PBXFileReference; fileEncoding = 4; lastKnownFileType = file.xib; path = SubmitCollectionViewCell.xib; sourceTree = "<group>"; };
		51CE1B81246078B6002CF42A /* HomeFooterSupplementaryView.xib */ = {isa = PBXFileReference; fileEncoding = 4; lastKnownFileType = file.xib; path = HomeFooterSupplementaryView.xib; sourceTree = "<group>"; };
		51CE1B82246078B6002CF42A /* HomeFooterSupplementaryView.swift */ = {isa = PBXFileReference; fileEncoding = 4; lastKnownFileType = sourcecode.swift; path = HomeFooterSupplementaryView.swift; sourceTree = "<group>"; };
		51CE1B84246078B6002CF42A /* SectionSystemBackgroundDecorationView.swift */ = {isa = PBXFileReference; fileEncoding = 4; lastKnownFileType = sourcecode.swift; path = SectionSystemBackgroundDecorationView.swift; sourceTree = "<group>"; };
		51CE1BB42460AC82002CF42A /* UICollectionView+Dequeue.swift */ = {isa = PBXFileReference; lastKnownFileType = sourcecode.swift; path = "UICollectionView+Dequeue.swift"; sourceTree = "<group>"; };
		51CE1BB92460AFD8002CF42A /* HomeActivateCellConfigurator.swift */ = {isa = PBXFileReference; lastKnownFileType = sourcecode.swift; path = HomeActivateCellConfigurator.swift; sourceTree = "<group>"; };
		51CE1BBC2460B1CB002CF42A /* CollectionViewCellConfigurator.swift */ = {isa = PBXFileReference; fileEncoding = 4; lastKnownFileType = sourcecode.swift; path = CollectionViewCellConfigurator.swift; sourceTree = "<group>"; };
		51CE1BBE2460B222002CF42A /* HomeRiskCellConfigurator.swift */ = {isa = PBXFileReference; lastKnownFileType = sourcecode.swift; path = HomeRiskCellConfigurator.swift; sourceTree = "<group>"; };
		51CE1BC02460B256002CF42A /* HomeSubmitCellConfigurator.swift */ = {isa = PBXFileReference; lastKnownFileType = sourcecode.swift; path = HomeSubmitCellConfigurator.swift; sourceTree = "<group>"; };
		51CE1BC22460B28D002CF42A /* HomeInfoCellConfigurator.swift */ = {isa = PBXFileReference; lastKnownFileType = sourcecode.swift; path = HomeInfoCellConfigurator.swift; sourceTree = "<group>"; };
		51D420B02458397300AD70CA /* Onboarding.storyboard */ = {isa = PBXFileReference; lastKnownFileType = file.storyboard; path = Onboarding.storyboard; sourceTree = "<group>"; };
		51D420B324583ABB00AD70CA /* AppStoryboard.swift */ = {isa = PBXFileReference; lastKnownFileType = sourcecode.swift; path = AppStoryboard.swift; sourceTree = "<group>"; };
		51D420B624583B7200AD70CA /* NSObject+Identifier.swift */ = {isa = PBXFileReference; lastKnownFileType = sourcecode.swift; path = "NSObject+Identifier.swift"; sourceTree = "<group>"; };
		51D420B824583B8300AD70CA /* UIViewController+AppStoryboard.swift */ = {isa = PBXFileReference; lastKnownFileType = sourcecode.swift; path = "UIViewController+AppStoryboard.swift"; sourceTree = "<group>"; };
		51D420C324583E3300AD70CA /* SettingsViewController.swift */ = {isa = PBXFileReference; lastKnownFileType = sourcecode.swift; path = SettingsViewController.swift; sourceTree = "<group>"; };
		51D420CD245869C800AD70CA /* Home.storyboard */ = {isa = PBXFileReference; lastKnownFileType = file.storyboard; path = Home.storyboard; sourceTree = "<group>"; };
		51D420CF24586AB300AD70CA /* Settings.storyboard */ = {isa = PBXFileReference; lastKnownFileType = file.storyboard; path = Settings.storyboard; sourceTree = "<group>"; };
		51D420D324586DCA00AD70CA /* NotificationName.swift */ = {isa = PBXFileReference; lastKnownFileType = sourcecode.swift; path = NotificationName.swift; sourceTree = "<group>"; };
		51FE277A2475340300BB8144 /* HomeRiskLoadingItemViewConfigurator.swift */ = {isa = PBXFileReference; lastKnownFileType = sourcecode.swift; path = HomeRiskLoadingItemViewConfigurator.swift; sourceTree = "<group>"; };
		51FE277C247535C400BB8144 /* RiskLoadingItemView.xib */ = {isa = PBXFileReference; lastKnownFileType = file.xib; path = RiskLoadingItemView.xib; sourceTree = "<group>"; };
		51FE277E247535E300BB8144 /* RiskLoadingItemView.swift */ = {isa = PBXFileReference; lastKnownFileType = sourcecode.swift; path = RiskLoadingItemView.swift; sourceTree = "<group>"; };
		710ABB1E2475115500948792 /* UITableViewController+Enum.swift */ = {isa = PBXFileReference; lastKnownFileType = sourcecode.swift; path = "UITableViewController+Enum.swift"; sourceTree = "<group>"; };
		710ABB22247513E300948792 /* DynamicTypeTableViewCell.swift */ = {isa = PBXFileReference; lastKnownFileType = sourcecode.swift; path = DynamicTypeTableViewCell.swift; sourceTree = "<group>"; };
		710ABB24247514BD00948792 /* UIViewController+Segue.swift */ = {isa = PBXFileReference; lastKnownFileType = sourcecode.swift; path = "UIViewController+Segue.swift"; sourceTree = "<group>"; };
		710ABB26247533FA00948792 /* DynamicTableViewController.swift */ = {isa = PBXFileReference; lastKnownFileType = sourcecode.swift; path = DynamicTableViewController.swift; sourceTree = "<group>"; };
		710ABB282475353900948792 /* DynamicTableViewModel.swift */ = {isa = PBXFileReference; lastKnownFileType = sourcecode.swift; path = DynamicTableViewModel.swift; sourceTree = "<group>"; };
		7132F2812477F9C700628648 /* exposure-detection.xcassets */ = {isa = PBXFileReference; lastKnownFileType = folder.assetcatalog; path = "exposure-detection.xcassets"; sourceTree = "<group>"; };
		71330E3E248109F000EB10F6 /* DynamicTableViewIcon.swift */ = {isa = PBXFileReference; lastKnownFileType = sourcecode.swift; path = DynamicTableViewIcon.swift; sourceTree = "<group>"; };
		71330E40248109F600EB10F6 /* DynamicTableViewSection.swift */ = {isa = PBXFileReference; lastKnownFileType = sourcecode.swift; path = DynamicTableViewSection.swift; sourceTree = "<group>"; };
		71330E42248109FD00EB10F6 /* DynamicTableViewCell.swift */ = {isa = PBXFileReference; lastKnownFileType = sourcecode.swift; path = DynamicTableViewCell.swift; sourceTree = "<group>"; };
		71330E4424810A0500EB10F6 /* DynamicTableViewHeader.swift */ = {isa = PBXFileReference; lastKnownFileType = sourcecode.swift; path = DynamicTableViewHeader.swift; sourceTree = "<group>"; };
		71330E4624810A0C00EB10F6 /* DynamicTableViewFooter.swift */ = {isa = PBXFileReference; lastKnownFileType = sourcecode.swift; path = DynamicTableViewFooter.swift; sourceTree = "<group>"; };
		71330E4824810A5A00EB10F6 /* DynamicTableViewAction.swift */ = {isa = PBXFileReference; lastKnownFileType = sourcecode.swift; path = DynamicTableViewAction.swift; sourceTree = "<group>"; };
		713EA25A247818B000AB7EE8 /* DynamicTypeButton.swift */ = {isa = PBXFileReference; lastKnownFileType = sourcecode.swift; path = DynamicTypeButton.swift; sourceTree = "<group>"; };
		713EA25C24798A7000AB7EE8 /* ExposureDetectionRoundedView.swift */ = {isa = PBXFileReference; lastKnownFileType = sourcecode.swift; path = ExposureDetectionRoundedView.swift; sourceTree = "<group>"; };
		713EA25E24798A9100AB7EE8 /* ExposureDetectionRiskCell.swift */ = {isa = PBXFileReference; lastKnownFileType = sourcecode.swift; path = ExposureDetectionRiskCell.swift; sourceTree = "<group>"; };
		713EA26024798AD100AB7EE8 /* InsetTableViewCell.swift */ = {isa = PBXFileReference; lastKnownFileType = sourcecode.swift; path = InsetTableViewCell.swift; sourceTree = "<group>"; };
		713EA26224798F8500AB7EE8 /* ExposureDetectionHeaderCell.swift */ = {isa = PBXFileReference; lastKnownFileType = sourcecode.swift; path = ExposureDetectionHeaderCell.swift; sourceTree = "<group>"; };
		713FD5662482811900C1F6DD /* colors.xcassets */ = {isa = PBXFileReference; lastKnownFileType = folder.assetcatalog; path = colors.xcassets; sourceTree = "<group>"; };
		714194E9247A65C60072A090 /* DynamicTableViewHeaderSeparatorView.swift */ = {isa = PBXFileReference; lastKnownFileType = sourcecode.swift; path = DynamicTableViewHeaderSeparatorView.swift; sourceTree = "<group>"; };
		714CD8662472885900F56450 /* ExposureDetectionViewController+DynamicTableViewModel.swift */ = {isa = PBXFileReference; lastKnownFileType = sourcecode.swift; path = "ExposureDetectionViewController+DynamicTableViewModel.swift"; sourceTree = "<group>"; };
		714CD868247297F800F56450 /* NibLoadable.swift */ = {isa = PBXFileReference; lastKnownFileType = sourcecode.swift; path = NibLoadable.swift; sourceTree = "<group>"; };
		7154EB49247D21E200A467FF /* ExposureDetectionLongGuideCell.swift */ = {isa = PBXFileReference; lastKnownFileType = sourcecode.swift; path = ExposureDetectionLongGuideCell.swift; sourceTree = "<group>"; };
		7154EB4B247E862100A467FF /* ExposureDetectionLoadingCell.swift */ = {isa = PBXFileReference; lastKnownFileType = sourcecode.swift; path = ExposureDetectionLoadingCell.swift; sourceTree = "<group>"; };
		71AFBD922464251000F91006 /* .swiftlint.yml */ = {isa = PBXFileReference; lastKnownFileType = text.yaml; path = .swiftlint.yml; sourceTree = "<group>"; };
		71B8044424828A6C00D53506 /* .swiftformat */ = {isa = PBXFileReference; lastKnownFileType = text; path = .swiftformat; sourceTree = "<group>"; };
		71B804462484CC0800D53506 /* ENALabel.swift */ = {isa = PBXFileReference; lastKnownFileType = sourcecode.swift; path = ENALabel.swift; sourceTree = "<group>"; };
		71B804482484D37300D53506 /* RiskLegendViewController.swift */ = {isa = PBXFileReference; lastKnownFileType = sourcecode.swift; path = RiskLegendViewController.swift; sourceTree = "<group>"; };
		71B8044A2485190800D53506 /* risk-legend.xcassets */ = {isa = PBXFileReference; lastKnownFileType = folder.assetcatalog; path = "risk-legend.xcassets"; sourceTree = "<group>"; };
		71B8044C248525CD00D53506 /* RiskLegendViewController+DynamicTableViewModel.swift */ = {isa = PBXFileReference; lastKnownFileType = sourcecode.swift; path = "RiskLegendViewController+DynamicTableViewModel.swift"; sourceTree = "<group>"; };
		71B8044E248526B600D53506 /* DynamicTableViewSpaceCell.swift */ = {isa = PBXFileReference; lastKnownFileType = sourcecode.swift; path = DynamicTableViewSpaceCell.swift; sourceTree = "<group>"; };
		71B804512485272F00D53506 /* RiskLegendNumberedTitleCell.swift */ = {isa = PBXFileReference; lastKnownFileType = sourcecode.swift; path = RiskLegendNumberedTitleCell.swift; sourceTree = "<group>"; };
		71B804532485273C00D53506 /* RiskLegendDotBodyCell.swift */ = {isa = PBXFileReference; lastKnownFileType = sourcecode.swift; path = RiskLegendDotBodyCell.swift; sourceTree = "<group>"; };
		71CC3E7C246D308000217F2C /* app-information-assets.xcassets */ = {isa = PBXFileReference; lastKnownFileType = folder.assetcatalog; path = "app-information-assets.xcassets"; sourceTree = "<group>"; };
		71CC3E97246D358E00217F2C /* AppInformationViewController.swift */ = {isa = PBXFileReference; lastKnownFileType = sourcecode.swift; path = AppInformationViewController.swift; sourceTree = "<group>"; };
		71CC3E9A246D5D6C00217F2C /* AppInformationDetailModel.swift */ = {isa = PBXFileReference; lastKnownFileType = sourcecode.swift; path = AppInformationDetailModel.swift; sourceTree = "<group>"; };
		71CC3E9C246D5D8000217F2C /* AppInformationDetailModelData.swift */ = {isa = PBXFileReference; lastKnownFileType = sourcecode.swift; path = AppInformationDetailModelData.swift; sourceTree = "<group>"; };
		71CC3E9E246D6B6800217F2C /* AppInformationDetailViewController.swift */ = {isa = PBXFileReference; lastKnownFileType = sourcecode.swift; path = AppInformationDetailViewController.swift; sourceTree = "<group>"; };
		71CC3EA0246D6BBF00217F2C /* DynamicTypeLabel.swift */ = {isa = PBXFileReference; lastKnownFileType = sourcecode.swift; path = DynamicTypeLabel.swift; sourceTree = "<group>"; };
		71CC3EA2246D6C4000217F2C /* UIFont+DynamicType.swift */ = {isa = PBXFileReference; lastKnownFileType = sourcecode.swift; path = "UIFont+DynamicType.swift"; sourceTree = "<group>"; };
		71CC3EA4246D74E800217F2C /* AppInformationHelpViewController.swift */ = {isa = PBXFileReference; lastKnownFileType = sourcecode.swift; path = AppInformationHelpViewController.swift; sourceTree = "<group>"; };
		71FD885D246D7E1500E804D0 /* AppInformationHelpModel.swift */ = {isa = PBXFileReference; lastKnownFileType = sourcecode.swift; path = AppInformationHelpModel.swift; sourceTree = "<group>"; };
		71FD885F246D7E3100E804D0 /* AppInformationHelpModelData.swift */ = {isa = PBXFileReference; lastKnownFileType = sourcecode.swift; path = AppInformationHelpModelData.swift; sourceTree = "<group>"; };
		71FD8861246EB27F00E804D0 /* ExposureDetectionViewController.swift */ = {isa = PBXFileReference; lastKnownFileType = sourcecode.swift; path = ExposureDetectionViewController.swift; sourceTree = "<group>"; };
		71FE1C68247A8FE100851FEB /* DynamicTableViewHeaderFooterView.swift */ = {isa = PBXFileReference; lastKnownFileType = sourcecode.swift; path = DynamicTableViewHeaderFooterView.swift; sourceTree = "<group>"; };
		71FE1C6A247AA3F100851FEB /* ExposureDetectionViewController+State.swift */ = {isa = PBXFileReference; lastKnownFileType = sourcecode.swift; path = "ExposureDetectionViewController+State.swift"; sourceTree = "<group>"; };
		71FE1C6C247AA43400851FEB /* ExposureDetectionViewController+Summary.swift */ = {isa = PBXFileReference; lastKnownFileType = sourcecode.swift; path = "ExposureDetectionViewController+Summary.swift"; sourceTree = "<group>"; };
		71FE1C70247AA7B700851FEB /* DynamicTableViewHeaderImageView.swift */ = {isa = PBXFileReference; fileEncoding = 4; lastKnownFileType = sourcecode.swift; path = DynamicTableViewHeaderImageView.swift; sourceTree = "<group>"; };
		71FE1C73247AC2B500851FEB /* ExposureSubmissionSuccessViewController.swift */ = {isa = PBXFileReference; fileEncoding = 4; lastKnownFileType = sourcecode.swift; path = ExposureSubmissionSuccessViewController.swift; sourceTree = "<group>"; };
		71FE1C74247AC2B500851FEB /* ExposureSubmissionQRScannerViewController.swift */ = {isa = PBXFileReference; fileEncoding = 4; lastKnownFileType = sourcecode.swift; path = ExposureSubmissionQRScannerViewController.swift; sourceTree = "<group>"; };
		71FE1C75247AC2B500851FEB /* ExposureSubmissionOverviewViewController.swift */ = {isa = PBXFileReference; fileEncoding = 4; lastKnownFileType = sourcecode.swift; path = ExposureSubmissionOverviewViewController.swift; sourceTree = "<group>"; };
		71FE1C76247AC2B500851FEB /* ExposureSubmissionTanInputViewController.swift */ = {isa = PBXFileReference; fileEncoding = 4; lastKnownFileType = sourcecode.swift; path = ExposureSubmissionTanInputViewController.swift; sourceTree = "<group>"; };
		71FE1C78247AC2B500851FEB /* ExposureSubmissionTestResultViewController.swift */ = {isa = PBXFileReference; fileEncoding = 4; lastKnownFileType = sourcecode.swift; path = ExposureSubmissionTestResultViewController.swift; sourceTree = "<group>"; };
		71FE1C79247AC2B500851FEB /* ExposureSubmissionNavigationController.swift */ = {isa = PBXFileReference; fileEncoding = 4; lastKnownFileType = sourcecode.swift; path = ExposureSubmissionNavigationController.swift; sourceTree = "<group>"; };
		71FE1C81247AC30300851FEB /* ENATanInput.swift */ = {isa = PBXFileReference; fileEncoding = 4; lastKnownFileType = sourcecode.swift; path = ENATanInput.swift; sourceTree = "<group>"; };
		71FE1C84247AC33D00851FEB /* ExposureSubmissionTestResultHeaderView.swift */ = {isa = PBXFileReference; fileEncoding = 4; lastKnownFileType = sourcecode.swift; path = ExposureSubmissionTestResultHeaderView.swift; sourceTree = "<group>"; };
		71FE1C85247AC33D00851FEB /* ExposureSubmissionTestResultHeaderView.xib */ = {isa = PBXFileReference; fileEncoding = 4; lastKnownFileType = file.xib; path = ExposureSubmissionTestResultHeaderView.xib; sourceTree = "<group>"; };
		71FE1C8A247AC79D00851FEB /* DynamicTableViewIconCell.swift */ = {isa = PBXFileReference; fileEncoding = 4; lastKnownFileType = sourcecode.swift; path = DynamicTableViewIconCell.swift; sourceTree = "<group>"; };
		71FE1C8B247AC79D00851FEB /* DynamicTableViewIconCell.xib */ = {isa = PBXFileReference; fileEncoding = 4; lastKnownFileType = file.xib; path = DynamicTableViewIconCell.xib; sourceTree = "<group>"; };
		85142500245DA0B3009D2791 /* UIViewController+Alert.swift */ = {isa = PBXFileReference; lastKnownFileType = sourcecode.swift; path = "UIViewController+Alert.swift"; sourceTree = "<group>"; };
		8539874E2467094E00D28B62 /* AppIcon.xcassets */ = {isa = PBXFileReference; lastKnownFileType = folder.assetcatalog; path = AppIcon.xcassets; sourceTree = "<group>"; };
		853D987924694A8700490DBA /* ENAButton.swift */ = {isa = PBXFileReference; lastKnownFileType = sourcecode.swift; path = ENAButton.swift; sourceTree = "<group>"; };
		853D98822469DC5000490DBA /* ExposureNotificationSetting.storyboard */ = {isa = PBXFileReference; lastKnownFileType = file.storyboard; path = ExposureNotificationSetting.storyboard; sourceTree = "<group>"; };
		853D98842469DC8100490DBA /* ExposureNotificationSettingViewController.swift */ = {isa = PBXFileReference; lastKnownFileType = sourcecode.swift; path = ExposureNotificationSettingViewController.swift; sourceTree = "<group>"; };
		85790F2E245C6B72003D47E1 /* ENA.entitlements */ = {isa = PBXFileReference; fileEncoding = 4; lastKnownFileType = text.plist.entitlements; path = ENA.entitlements; sourceTree = "<group>"; };
		858F6F6D245A103C009FFD33 /* ExposureNotification.framework */ = {isa = PBXFileReference; lastKnownFileType = wrapper.framework; name = ExposureNotification.framework; path = System/Library/Frameworks/ExposureNotification.framework; sourceTree = SDKROOT; };
		8595BF5E246032D90056EA27 /* ENASwitch.swift */ = {isa = PBXFileReference; lastKnownFileType = sourcecode.swift; path = ENASwitch.swift; sourceTree = "<group>"; };
		859DD511248549790073D59F /* MockDiagnosisKeysRetrieval.swift */ = {isa = PBXFileReference; lastKnownFileType = sourcecode.swift; path = MockDiagnosisKeysRetrieval.swift; sourceTree = "<group>"; };
		85D7593B2457048F008175F0 /* ENA.app */ = {isa = PBXFileReference; explicitFileType = wrapper.application; includeInIndex = 0; path = ENA.app; sourceTree = BUILT_PRODUCTS_DIR; };
		85D7593E2457048F008175F0 /* AppDelegate.swift */ = {isa = PBXFileReference; lastKnownFileType = sourcecode.swift; path = AppDelegate.swift; sourceTree = "<group>"; };
		85D759402457048F008175F0 /* SceneDelegate.swift */ = {isa = PBXFileReference; lastKnownFileType = sourcecode.swift; path = SceneDelegate.swift; sourceTree = "<group>"; };
		85D7594A24570491008175F0 /* Assets.xcassets */ = {isa = PBXFileReference; lastKnownFileType = folder.assetcatalog; path = Assets.xcassets; sourceTree = "<group>"; };
		85D7594D24570491008175F0 /* Base */ = {isa = PBXFileReference; lastKnownFileType = file.storyboard; name = Base; path = Base.lproj/LaunchScreen.storyboard; sourceTree = "<group>"; };
		85D7594F24570491008175F0 /* Info.plist */ = {isa = PBXFileReference; lastKnownFileType = text.plist.xml; path = Info.plist; sourceTree = "<group>"; };
		85D7595424570491008175F0 /* ENATests.xctest */ = {isa = PBXFileReference; explicitFileType = wrapper.cfbundle; includeInIndex = 0; path = ENATests.xctest; sourceTree = BUILT_PRODUCTS_DIR; };
		85D7595A24570491008175F0 /* Info.plist */ = {isa = PBXFileReference; lastKnownFileType = text.plist.xml; path = Info.plist; sourceTree = "<group>"; };
		85D7595F24570491008175F0 /* ENAUITests.xctest */ = {isa = PBXFileReference; explicitFileType = wrapper.cfbundle; includeInIndex = 0; path = ENAUITests.xctest; sourceTree = BUILT_PRODUCTS_DIR; };
		85D7596324570491008175F0 /* ENAUITests.swift */ = {isa = PBXFileReference; lastKnownFileType = sourcecode.swift; path = ENAUITests.swift; sourceTree = "<group>"; };
		85D7596524570491008175F0 /* Info.plist */ = {isa = PBXFileReference; lastKnownFileType = text.plist.xml; path = Info.plist; sourceTree = "<group>"; };
		85E33443247EB357006E74EC /* CircularProgressView.swift */ = {isa = PBXFileReference; lastKnownFileType = sourcecode.swift; path = CircularProgressView.swift; sourceTree = "<group>"; };
		A173665124844F29006BE209 /* SQLiteKeyValueStoreTests.swift */ = {isa = PBXFileReference; fileEncoding = 4; lastKnownFileType = sourcecode.swift; path = SQLiteKeyValueStoreTests.swift; sourceTree = "<group>"; };
		A17366542484978A006BE209 /* OnboardingInfoViewControllerUtils.swift */ = {isa = PBXFileReference; lastKnownFileType = sourcecode.swift; path = OnboardingInfoViewControllerUtils.swift; sourceTree = "<group>"; };
		A17DA5E12486D8E7006F310F /* RiskLevelTests.swift */ = {isa = PBXFileReference; lastKnownFileType = sourcecode.swift; path = RiskLevelTests.swift; sourceTree = "<group>"; };
		A36D07B22485649F00E46F96 /* HomeExposureSubmissionStateCellConfigurator.swift */ = {isa = PBXFileReference; lastKnownFileType = sourcecode.swift; path = HomeExposureSubmissionStateCellConfigurator.swift; sourceTree = "<group>"; };
		A36D07B42485652500E46F96 /* ExposureSubmissionCell.swift */ = {isa = PBXFileReference; lastKnownFileType = sourcecode.swift; path = ExposureSubmissionCell.swift; sourceTree = "<group>"; };
		A3C4F95F24812CD20047F23E /* ExposureSubmissionWarnOthersViewController.swift */ = {isa = PBXFileReference; lastKnownFileType = sourcecode.swift; path = ExposureSubmissionWarnOthersViewController.swift; sourceTree = "<group>"; };
		A3E5E719247D4FFB00237116 /* ExposureSubmissionViewUtils.swift */ = {isa = PBXFileReference; lastKnownFileType = sourcecode.swift; path = ExposureSubmissionViewUtils.swift; sourceTree = "<group>"; };
		A3E5E71D247E6F7A00237116 /* SpinnerInjectable.swift */ = {isa = PBXFileReference; lastKnownFileType = sourcecode.swift; path = SpinnerInjectable.swift; sourceTree = "<group>"; };
		A3FF84EB247BFAF00053E947 /* Hasher.swift */ = {isa = PBXFileReference; lastKnownFileType = sourcecode.swift; path = Hasher.swift; sourceTree = "<group>"; };
		B102BDC22460410600CD55A2 /* README.md */ = {isa = PBXFileReference; lastKnownFileType = net.daringfireball.markdown; path = README.md; sourceTree = "<group>"; };
		B10FD5F3246EAC1700E9D7F2 /* AppleFilesWriter.swift */ = {isa = PBXFileReference; lastKnownFileType = sourcecode.swift; path = AppleFilesWriter.swift; sourceTree = "<group>"; };
		B111EE2B2465D9F7001AEBB4 /* String+Localization.swift */ = {isa = PBXFileReference; lastKnownFileType = sourcecode.swift; path = "String+Localization.swift"; sourceTree = "<group>"; };
		B1125459246F2C6500AB5036 /* ENTemporaryExposureKey+Convert.swift */ = {isa = PBXFileReference; lastKnownFileType = sourcecode.swift; path = "ENTemporaryExposureKey+Convert.swift"; sourceTree = "<group>"; };
		B12995E8246C344100854AD0 /* HTTPClient+Configuration.swift */ = {isa = PBXFileReference; lastKnownFileType = sourcecode.swift; path = "HTTPClient+Configuration.swift"; sourceTree = "<group>"; };
		B13FF408247EC67F00535F37 /* HomeViewController+State.swift */ = {isa = PBXFileReference; lastKnownFileType = sourcecode.swift; path = "HomeViewController+State.swift"; sourceTree = "<group>"; };
		B14D0CDA246E968C00D5BEBC /* String+Today.swift */ = {isa = PBXFileReference; lastKnownFileType = sourcecode.swift; path = "String+Today.swift"; sourceTree = "<group>"; };
		B14D0CDC246E972400D5BEBC /* ExposureDetectionDelegate.swift */ = {isa = PBXFileReference; lastKnownFileType = sourcecode.swift; path = ExposureDetectionDelegate.swift; sourceTree = "<group>"; };
		B14D0CDE246E976400D5BEBC /* ExposureDetectionTransaction+DidEndPrematurelyReason.swift */ = {isa = PBXFileReference; lastKnownFileType = sourcecode.swift; path = "ExposureDetectionTransaction+DidEndPrematurelyReason.swift"; sourceTree = "<group>"; };
		B153096924706F1000A4A1BD /* URLSession+Default.swift */ = {isa = PBXFileReference; lastKnownFileType = sourcecode.swift; path = "URLSession+Default.swift"; sourceTree = "<group>"; };
		B153096B24706F2400A4A1BD /* URLSessionConfiguration+Default.swift */ = {isa = PBXFileReference; lastKnownFileType = sourcecode.swift; path = "URLSessionConfiguration+Default.swift"; sourceTree = "<group>"; };
		B15382E3248273DC0010F007 /* MockTestStore.swift */ = {isa = PBXFileReference; lastKnownFileType = sourcecode.swift; path = MockTestStore.swift; sourceTree = "<group>"; };
		B15382E6248290BB0010F007 /* AppleFilesWriterTests.swift */ = {isa = PBXFileReference; lastKnownFileType = sourcecode.swift; path = AppleFilesWriterTests.swift; sourceTree = "<group>"; };
		B15382FD248424F00010F007 /* ExposureDetectionTests.swift */ = {isa = PBXFileReference; lastKnownFileType = sourcecode.swift; path = ExposureDetectionTests.swift; sourceTree = "<group>"; };
		B154F59A246DD5CF003E891E /* Client+Convenience.swift */ = {isa = PBXFileReference; lastKnownFileType = sourcecode.swift; path = "Client+Convenience.swift"; sourceTree = "<group>"; };
		B1569DDE245D70990079FCD7 /* DMViewController.swift */ = {isa = PBXFileReference; lastKnownFileType = sourcecode.swift; path = DMViewController.swift; sourceTree = "<group>"; };
		B16177E724802F9B006E435A /* DownloadedPackagesSQLLiteStoreTests.swift */ = {isa = PBXFileReference; lastKnownFileType = sourcecode.swift; path = DownloadedPackagesSQLLiteStoreTests.swift; sourceTree = "<group>"; };
		B161782424804AC3006E435A /* DownloadedPackagesSQLLiteStore.swift */ = {isa = PBXFileReference; lastKnownFileType = sourcecode.swift; path = DownloadedPackagesSQLLiteStore.swift; sourceTree = "<group>"; };
		B161782624804AF3006E435A /* DownloadedPackagesInMemoryStore.swift */ = {isa = PBXFileReference; lastKnownFileType = sourcecode.swift; path = DownloadedPackagesInMemoryStore.swift; sourceTree = "<group>"; };
		B161782924805784006E435A /* DeltaCalculationResult.swift */ = {isa = PBXFileReference; lastKnownFileType = sourcecode.swift; path = DeltaCalculationResult.swift; sourceTree = "<group>"; };
		B161782C248062CE006E435A /* DeltaCalculationResultTests.swift */ = {isa = PBXFileReference; lastKnownFileType = sourcecode.swift; path = DeltaCalculationResultTests.swift; sourceTree = "<group>"; };
		B1741B3D24619179006275D9 /* DMQRCodeViewController.swift */ = {isa = PBXFileReference; lastKnownFileType = sourcecode.swift; path = DMQRCodeViewController.swift; sourceTree = "<group>"; };
		B1741B402461A511006275D9 /* DMQRCodeScanViewController.swift */ = {isa = PBXFileReference; lastKnownFileType = sourcecode.swift; path = DMQRCodeScanViewController.swift; sourceTree = "<group>"; };
		B1741B422461C105006275D9 /* README.md */ = {isa = PBXFileReference; lastKnownFileType = net.daringfireball.markdown; path = README.md; sourceTree = "<group>"; };
		B1741B432461C257006275D9 /* DMDeveloperMenu.swift */ = {isa = PBXFileReference; lastKnownFileType = sourcecode.swift; path = DMDeveloperMenu.swift; sourceTree = "<group>"; };
		B1741B482462C207006275D9 /* Client.swift */ = {isa = PBXFileReference; fileEncoding = 4; lastKnownFileType = sourcecode.swift; path = Client.swift; sourceTree = "<group>"; };
		B17A44A12464906A00CB195E /* KeyTests.swift */ = {isa = PBXFileReference; lastKnownFileType = sourcecode.swift; path = KeyTests.swift; sourceTree = "<group>"; };
		B18C411C246DB30000B8D8CB /* URL+Helper.swift */ = {isa = PBXFileReference; lastKnownFileType = sourcecode.swift; path = "URL+Helper.swift"; sourceTree = "<group>"; };
		B18CADAD24782FA4006F53F0 /* ExposureStateUpdating.swift */ = {isa = PBXFileReference; lastKnownFileType = sourcecode.swift; path = ExposureStateUpdating.swift; sourceTree = "<group>"; };
		B1A76E9E24714AC700EA5208 /* HTTPClient+Configuration.swift */ = {isa = PBXFileReference; lastKnownFileType = sourcecode.swift; path = "HTTPClient+Configuration.swift"; sourceTree = "<group>"; };
		B1A9E70D246D73180024CC12 /* ExposureDetection.swift */ = {isa = PBXFileReference; lastKnownFileType = sourcecode.swift; path = ExposureDetection.swift; sourceTree = "<group>"; };
		B1A9E710246D782F0024CC12 /* SAPDownloadedPackage.swift */ = {isa = PBXFileReference; lastKnownFileType = sourcecode.swift; path = SAPDownloadedPackage.swift; sourceTree = "<group>"; };
		B1B9CF1E246ED2E8008F04F5 /* Sap_FilebucketTests.swift */ = {isa = PBXFileReference; lastKnownFileType = sourcecode.swift; path = Sap_FilebucketTests.swift; sourceTree = "<group>"; };
		B1CF8D0F246C1F4100DBE135 /* ClientModeTests.swift */ = {isa = PBXFileReference; lastKnownFileType = sourcecode.swift; path = ClientModeTests.swift; sourceTree = "<group>"; };
		B1D431C7246C69F300E728AD /* HTTPClient+ConfigurationTests.swift */ = {isa = PBXFileReference; lastKnownFileType = sourcecode.swift; path = "HTTPClient+ConfigurationTests.swift"; sourceTree = "<group>"; };
		B1D431CA246C84A400E728AD /* DownloadedPackagesStore.swift */ = {isa = PBXFileReference; lastKnownFileType = sourcecode.swift; path = DownloadedPackagesStore.swift; sourceTree = "<group>"; };
		B1D431CC246C84ED00E728AD /* KeyPackagesStoreTests.swift */ = {isa = PBXFileReference; lastKnownFileType = sourcecode.swift; path = KeyPackagesStoreTests.swift; sourceTree = "<group>"; };
		B1D6B001247DA0320079DDD3 /* ExposureDetectionViewControllerDelegate.swift */ = {isa = PBXFileReference; lastKnownFileType = sourcecode.swift; path = ExposureDetectionViewControllerDelegate.swift; sourceTree = "<group>"; };
		B1D6B003247DA4920079DDD3 /* UIApplication+CoronaWarn.swift */ = {isa = PBXFileReference; lastKnownFileType = sourcecode.swift; path = "UIApplication+CoronaWarn.swift"; sourceTree = "<group>"; };
		B1D7D68424766D2100E4DA5D /* risk_score_parameters.pb.swift */ = {isa = PBXFileReference; fileEncoding = 4; lastKnownFileType = sourcecode.swift; name = risk_score_parameters.pb.swift; path = ../../../gen/output/risk_score_parameters.pb.swift; sourceTree = "<group>"; };
		B1D7D68624766D2100E4DA5D /* submission_payload.pb.swift */ = {isa = PBXFileReference; fileEncoding = 4; lastKnownFileType = sourcecode.swift; name = submission_payload.pb.swift; path = ../../../gen/output/submission_payload.pb.swift; sourceTree = "<group>"; };
		B1D7D68924766D2100E4DA5D /* risk_level.pb.swift */ = {isa = PBXFileReference; fileEncoding = 4; lastKnownFileType = sourcecode.swift; name = risk_level.pb.swift; path = ../../../gen/output/risk_level.pb.swift; sourceTree = "<group>"; };
		B1D7D68A24766D2100E4DA5D /* apple_export.pb.swift */ = {isa = PBXFileReference; fileEncoding = 4; lastKnownFileType = sourcecode.swift; name = apple_export.pb.swift; path = ../../../gen/output/apple_export.pb.swift; sourceTree = "<group>"; };
		B1DDDABB247137B000A07175 /* HTTPClientConfigurationEndpointTests.swift */ = {isa = PBXFileReference; lastKnownFileType = sourcecode.swift; path = HTTPClientConfigurationEndpointTests.swift; sourceTree = "<group>"; };
		B1E8C99A2479D239006DC678 /* Info_AppStore.plist */ = {isa = PBXFileReference; fileEncoding = 4; lastKnownFileType = text.plist.xml; path = Info_AppStore.plist; sourceTree = "<group>"; };
		B1E8C99C2479D4E7006DC678 /* DMSubmissionStateViewController.swift */ = {isa = PBXFileReference; fileEncoding = 4; lastKnownFileType = sourcecode.swift; path = DMSubmissionStateViewController.swift; sourceTree = "<group>"; };
		B1EAEC8A24711884003BE9A2 /* URLSession+Convenience.swift */ = {isa = PBXFileReference; lastKnownFileType = sourcecode.swift; path = "URLSession+Convenience.swift"; sourceTree = "<group>"; };
		B1EAEC8D247118CB003BE9A2 /* URLSession+ConvenienceTests.swift */ = {isa = PBXFileReference; lastKnownFileType = sourcecode.swift; path = "URLSession+ConvenienceTests.swift"; sourceTree = "<group>"; };
		B1EAEC90247128ED003BE9A2 /* ClientMode.swift */ = {isa = PBXFileReference; lastKnownFileType = sourcecode.swift; path = ClientMode.swift; sourceTree = "<group>"; };
		B1F82DF124718C7300E2E56A /* DMConfigurationViewController.swift */ = {isa = PBXFileReference; lastKnownFileType = sourcecode.swift; path = DMConfigurationViewController.swift; sourceTree = "<group>"; };
		B1F8AE472479B4C30093A588 /* api-response-day-2020-05-16 */ = {isa = PBXFileReference; lastKnownFileType = file; path = "api-response-day-2020-05-16"; sourceTree = "<group>"; };
		B1F8AE4B2479C1C20093A588 /* de-config */ = {isa = PBXFileReference; lastKnownFileType = file; path = "de-config"; sourceTree = "<group>"; };
		CD2EC328247D82EE00C6B3F9 /* NotificationSettingsViewController.swift */ = {isa = PBXFileReference; lastKnownFileType = sourcecode.swift; path = NotificationSettingsViewController.swift; sourceTree = "<group>"; };
		CD678F6A246C43E200B6A0F8 /* MockExposureManager.swift */ = {isa = PBXFileReference; lastKnownFileType = sourcecode.swift; path = MockExposureManager.swift; sourceTree = "<group>"; };
		CD678F6C246C43EE00B6A0F8 /* MockTestClient.swift */ = {isa = PBXFileReference; lastKnownFileType = sourcecode.swift; path = MockTestClient.swift; sourceTree = "<group>"; };
		CD678F6E246C43FC00B6A0F8 /* MockURLSession.swift */ = {isa = PBXFileReference; lastKnownFileType = sourcecode.swift; path = MockURLSession.swift; sourceTree = "<group>"; };
		CD7F5C732466F6D400D3D03C /* ENATest.entitlements */ = {isa = PBXFileReference; lastKnownFileType = text.plist.entitlements; path = ENATest.entitlements; sourceTree = "<group>"; };
		CD8638522477EBD400A5A07C /* SettingsViewModel.swift */ = {isa = PBXFileReference; lastKnownFileType = sourcecode.swift; path = SettingsViewModel.swift; sourceTree = "<group>"; };
		CD99A39C245B22EE00BF12AF /* ExposureSubmission.storyboard */ = {isa = PBXFileReference; fileEncoding = 4; lastKnownFileType = file.storyboard; path = ExposureSubmission.storyboard; sourceTree = "<group>"; };
		CD99A3A8245C272400BF12AF /* ExposureSubmissionService.swift */ = {isa = PBXFileReference; lastKnownFileType = sourcecode.swift; path = ExposureSubmissionService.swift; sourceTree = "<group>"; };
		CD99A3C6246155C300BF12AF /* Logger.swift */ = {isa = PBXFileReference; fileEncoding = 4; lastKnownFileType = sourcecode.swift; path = Logger.swift; sourceTree = "<group>"; };
		CD99A3C92461A47C00BF12AF /* AppStrings.swift */ = {isa = PBXFileReference; lastKnownFileType = sourcecode.swift; path = AppStrings.swift; sourceTree = "<group>"; };
		CDCE11D5247D644100F30825 /* NotificationSettingsViewModel.swift */ = {isa = PBXFileReference; lastKnownFileType = sourcecode.swift; path = NotificationSettingsViewModel.swift; sourceTree = "<group>"; };
		CDCE11D8247D64C600F30825 /* NotificationSettingsOnTableViewCell.swift */ = {isa = PBXFileReference; lastKnownFileType = sourcecode.swift; path = NotificationSettingsOnTableViewCell.swift; sourceTree = "<group>"; };
		CDCE11DA247D64D600F30825 /* NotificationSettingsOffTableViewCell.swift */ = {isa = PBXFileReference; lastKnownFileType = sourcecode.swift; path = NotificationSettingsOffTableViewCell.swift; sourceTree = "<group>"; };
		CDD87C54247556DE007CE6CA /* MainSettingsTableViewCell.swift */ = {isa = PBXFileReference; lastKnownFileType = sourcecode.swift; path = MainSettingsTableViewCell.swift; sourceTree = "<group>"; };
		CDD87C5C247559E3007CE6CA /* LabelTableViewCell.swift */ = {isa = PBXFileReference; lastKnownFileType = sourcecode.swift; path = LabelTableViewCell.swift; sourceTree = "<group>"; };
		CDF27BD2246ADBA70044D32B /* ExposureSubmissionServiceTests.swift */ = {isa = PBXFileReference; lastKnownFileType = sourcecode.swift; path = ExposureSubmissionServiceTests.swift; sourceTree = "<group>"; };
		CDF27BD4246ADBF30044D32B /* HTTPClientTests.swift */ = {isa = PBXFileReference; lastKnownFileType = sourcecode.swift; path = HTTPClientTests.swift; sourceTree = "<group>"; };
		EE20EA062469883900770683 /* RiskLegend.storyboard */ = {isa = PBXFileReference; lastKnownFileType = file.storyboard; path = RiskLegend.storyboard; sourceTree = "<group>"; };
		EE22DB7F247FB409001B0A71 /* ENStateHandler.swift */ = {isa = PBXFileReference; fileEncoding = 4; lastKnownFileType = sourcecode.swift; path = ENStateHandler.swift; sourceTree = "<group>"; };
		EE22DB80247FB409001B0A71 /* ENSettingModel.swift */ = {isa = PBXFileReference; fileEncoding = 4; lastKnownFileType = sourcecode.swift; path = ENSettingModel.swift; sourceTree = "<group>"; };
		EE22DB84247FB43A001B0A71 /* TracingHistoryTableViewCell.swift */ = {isa = PBXFileReference; fileEncoding = 4; lastKnownFileType = sourcecode.swift; path = TracingHistoryTableViewCell.swift; sourceTree = "<group>"; };
		EE22DB85247FB43A001B0A71 /* ImageTableViewCell.swift */ = {isa = PBXFileReference; fileEncoding = 4; lastKnownFileType = sourcecode.swift; path = ImageTableViewCell.swift; sourceTree = "<group>"; };
		EE22DB86247FB43A001B0A71 /* ActionDetailTableViewCell.swift */ = {isa = PBXFileReference; fileEncoding = 4; lastKnownFileType = sourcecode.swift; path = ActionDetailTableViewCell.swift; sourceTree = "<group>"; };
		EE22DB87247FB43A001B0A71 /* DescriptionTableViewCell.swift */ = {isa = PBXFileReference; fileEncoding = 4; lastKnownFileType = sourcecode.swift; path = DescriptionTableViewCell.swift; sourceTree = "<group>"; };
		EE22DB88247FB43A001B0A71 /* ActionTableViewCell.swift */ = {isa = PBXFileReference; fileEncoding = 4; lastKnownFileType = sourcecode.swift; path = ActionTableViewCell.swift; sourceTree = "<group>"; };
		EE22DB8E247FB46C001B0A71 /* ENStateTests.swift */ = {isa = PBXFileReference; fileEncoding = 4; lastKnownFileType = sourcecode.swift; path = ENStateTests.swift; sourceTree = "<group>"; };
		EE22DB90247FB479001B0A71 /* MockStateHandlerObserverDelegate.swift */ = {isa = PBXFileReference; fileEncoding = 4; lastKnownFileType = sourcecode.swift; path = MockStateHandlerObserverDelegate.swift; sourceTree = "<group>"; };
		EE22DB92247FB4BB001B0A71 /* Reachability+ObserverDelegate.swift */ = {isa = PBXFileReference; fileEncoding = 4; lastKnownFileType = sourcecode.swift; path = "Reachability+ObserverDelegate.swift"; sourceTree = "<group>"; };
		EE278B2C245F2BBB008B06F9 /* InviteFriends.storyboard */ = {isa = PBXFileReference; lastKnownFileType = file.storyboard; path = InviteFriends.storyboard; sourceTree = "<group>"; };
		EE278B2F245F2C8A008B06F9 /* FriendsInviteController.swift */ = {isa = PBXFileReference; lastKnownFileType = sourcecode.swift; path = FriendsInviteController.swift; sourceTree = "<group>"; };
		EE46E5D72466AEA50057627F /* UIView.swift */ = {isa = PBXFileReference; fileEncoding = 4; lastKnownFileType = sourcecode.swift; path = UIView.swift; sourceTree = "<group>"; };
		EE70C23B245B09E900AC9B2F /* de */ = {isa = PBXFileReference; lastKnownFileType = text.plist.strings; name = de; path = de.lproj/Localizable.strings; sourceTree = "<group>"; };
		EE70C23C245B09E900AC9B2F /* en */ = {isa = PBXFileReference; lastKnownFileType = text.plist.strings; name = en; path = en.lproj/Localizable.strings; sourceTree = "<group>"; };
		EE8599922462EFFD002E7AE2 /* AppInformation.storyboard */ = {isa = PBXFileReference; fileEncoding = 4; lastKnownFileType = file.storyboard; path = AppInformation.storyboard; sourceTree = "<group>"; };
		EE92A33F245D96DA006B97B0 /* de */ = {isa = PBXFileReference; lastKnownFileType = text.plist.stringsdict; name = de; path = de.lproj/Localizable.stringsdict; sourceTree = "<group>"; };
		EEF10679246EBF8B009DFB4E /* ResetViewController.swift */ = {isa = PBXFileReference; fileEncoding = 4; lastKnownFileType = sourcecode.swift; path = ResetViewController.swift; sourceTree = "<group>"; };
		F247572A24838AC8003E1FC5 /* DynamicTableViewControllerTests.swift */ = {isa = PBXFileReference; lastKnownFileType = sourcecode.swift; path = DynamicTableViewControllerTests.swift; sourceTree = "<group>"; };
		F252472E2483955B00C5556B /* DynamicTableViewControllerFake.storyboard */ = {isa = PBXFileReference; lastKnownFileType = file.storyboard; path = DynamicTableViewControllerFake.storyboard; sourceTree = "<group>"; };
		F25247302484456800C5556B /* DynamicTableViewModelTests.swift */ = {isa = PBXFileReference; lastKnownFileType = sourcecode.swift; path = DynamicTableViewModelTests.swift; sourceTree = "<group>"; };
/* End PBXFileReference section */

/* Begin PBXFrameworksBuildPhase section */
		85D759382457048F008175F0 /* Frameworks */ = {
			isa = PBXFrameworksBuildPhase;
			buildActionMask = 2147483647;
			files = (
				B180E609247C1F6100240CED /* FMDB in Frameworks */,
				EE2A20EA247E3D1800E6079C /* Reachability in Frameworks */,
				858F6F6E245A103C009FFD33 /* ExposureNotification.framework in Frameworks */,
				01990E12247A8DAB00096D25 /* FMDB in Frameworks */,
				B10FB030246036F3004CA11E /* SwiftProtobuf in Frameworks */,
				B1E8C9A5247AB869006DC678 /* ZIPFoundation in Frameworks */,
			);
			runOnlyForDeploymentPostprocessing = 0;
		};
		85D7595124570491008175F0 /* Frameworks */ = {
			isa = PBXFrameworksBuildPhase;
			buildActionMask = 2147483647;
			files = (
			);
			runOnlyForDeploymentPostprocessing = 0;
		};
		85D7595C24570491008175F0 /* Frameworks */ = {
			isa = PBXFrameworksBuildPhase;
			buildActionMask = 2147483647;
			files = (
			);
			runOnlyForDeploymentPostprocessing = 0;
		};
/* End PBXFrameworksBuildPhase section */

/* Begin PBXGroup section */
		13091950247972CF0066E329 /* PrivacyProtectionViewController */ = {
			isa = PBXGroup;
			children = (
				1309194E247972C40066E329 /* PrivacyProtectionViewController.swift */,
			);
			path = PrivacyProtectionViewController;
			sourceTree = "<group>";
		};
		130CB19A246D92F800ADE602 /* Onboarding */ = {
			isa = PBXGroup;
			children = (
				130CB19B246D92F800ADE602 /* ENAUITestsOnboarding.swift */,
			);
			path = Onboarding;
			sourceTree = "<group>";
		};
		134F0DB8247578FF00D88934 /* Home */ = {
			isa = PBXGroup;
			children = (
				134F0DB9247578FF00D88934 /* ENAUITestsHome.swift */,
			);
			path = Home;
			sourceTree = "<group>";
		};
		138910C3247A907500D739F6 /* Task Scheduling */ = {
			isa = PBXGroup;
			children = (
				138910C4247A909000D739F6 /* ENATaskScheduler.swift */,
				13722043247AEEAD00152764 /* LocalNotificationManager.swift */,
			);
			path = "Task Scheduling";
			sourceTree = "<group>";
		};
		5107E3D72459B2D60042FC9B /* Frameworks */ = {
			isa = PBXGroup;
			children = (
				858F6F6D245A103C009FFD33 /* ExposureNotification.framework */,
			);
			name = Frameworks;
			sourceTree = "<group>";
		};
		514C0A12247C15F000F235F6 /* HomeRiskCellConfigurators */ = {
			isa = PBXGroup;
			children = (
				51CE1BBE2460B222002CF42A /* HomeRiskCellConfigurator.swift */,
				51486D9E2484FC0200FCE216 /* HomeRiskLevelCellConfigurator.swift */,
				514C0A10247C15EC00F235F6 /* HomeUnknownRiskCellConfigurator.swift */,
				514C0A13247C163800F235F6 /* HomeLowRiskCellConfigurator.swift */,
				514C0A15247C164700F235F6 /* HomeHighRiskCellConfigurator.swift */,
				514C0A19247C16D600F235F6 /* HomeInactiveRiskCellConfigurator.swift */,
				515BBDEA2484F8E500CDB674 /* HomeThankYouRiskCellConfigurator.swift */,
				51C779112486E549004582F8 /* HomeFindingPositiveRiskCellConfigurator.swift */,
			);
			path = HomeRiskCellConfigurators;
			sourceTree = "<group>";
		};
		514E81312461946E00636861 /* ExposureDetection */ = {
			isa = PBXGroup;
			children = (
				71FE1C6A247AA3F100851FEB /* ExposureDetectionViewController+State.swift */,
				71FE1C6C247AA43400851FEB /* ExposureDetectionViewController+Summary.swift */,
				71FD8861246EB27F00E804D0 /* ExposureDetectionViewController.swift */,
				B1D6B001247DA0320079DDD3 /* ExposureDetectionViewControllerDelegate.swift */,
				714CD8662472885900F56450 /* ExposureDetectionViewController+DynamicTableViewModel.swift */,
			);
			path = ExposureDetection;
			sourceTree = "<group>";
		};
		514E81322461B97700636861 /* Exposure */ = {
			isa = PBXGroup;
			children = (
				B15382DD2482707A0010F007 /* __tests__ */,
				514E81332461B97700636861 /* ExposureManager.swift */,
				CD678F6A246C43E200B6A0F8 /* MockExposureManager.swift */,
				518A69FA24687D5800444E66 /* RiskLevel.swift */,
			);
			path = Exposure;
			sourceTree = "<group>";
		};
		514EE991246D4A1600DE4884 /* Risk Items */ = {
			isa = PBXGroup;
			children = (
				514C0A0724772F5E00F235F6 /* RiskItemView.swift */,
				51B5B415246DF13D00DC5D3E /* RiskImageItemView.swift */,
				51B5B413246DF07300DC5D3E /* RiskImageItemView.xib */,
				51FE277E247535E300BB8144 /* RiskLoadingItemView.swift */,
				51FE277C247535C400BB8144 /* RiskLoadingItemView.xib */,
				514C0A0C247AFB0200F235F6 /* RiskTextItemView.swift */,
				514C0A0A247AF9F700F235F6 /* RiskTextItemView.xib */,
				51C7790D24867F22004582F8 /* RiskListItemView.swift */,
				51C7790B24867F16004582F8 /* RiskListItemView.xib */,
			);
			path = "Risk Items";
			sourceTree = "<group>";
		};
		514EE996246D4BDD00DE4884 /* UICollectionView */ = {
			isa = PBXGroup;
			children = (
				51CE1B49246016B0002CF42A /* UICollectionViewCell+Identifier.swift */,
				51CE1B4B246016D1002CF42A /* UICollectionReusableView+Identifier.swift */,
				51CE1BB42460AC82002CF42A /* UICollectionView+Dequeue.swift */,
			);
			path = UICollectionView;
			sourceTree = "<group>";
		};
		514EE997246D4BEB00DE4884 /* UITableView */ = {
			isa = PBXGroup;
			children = (
				710ABB24247514BD00948792 /* UIViewController+Segue.swift */,
				710ABB1E2475115500948792 /* UITableViewController+Enum.swift */,
				514EE998246D4C2E00DE4884 /* UITableViewCell+Identifier.swift */,
				514EE99A246D4C4C00DE4884 /* UITableView+Dequeue.swift */,
			);
			path = UITableView;
			sourceTree = "<group>";
		};
		515BBDE92484F77300CDB674 /* HomeRiskViewConfigurators */ = {
			isa = PBXGroup;
			children = (
				514C0A0524772F3400F235F6 /* HomeRiskViewConfigurator.swift */,
				514EE99F246D4DF800DE4884 /* HomeRiskImageItemViewConfigurator.swift */,
				514C0A0E247AFEC500F235F6 /* HomeRiskTextItemViewConfigurator.swift */,
				51C7790F248684F5004582F8 /* HomeRiskListItemViewConfigurator.swift */,
				51FE277A2475340300BB8144 /* HomeRiskLoadingItemViewConfigurator.swift */,
			);
			path = HomeRiskViewConfigurators;
			sourceTree = "<group>";
		};
		518A6A1C246A9F6600444E66 /* HomeRiskCellConfigurator */ = {
			isa = PBXGroup;
			children = (
				515BBDE92484F77300CDB674 /* HomeRiskViewConfigurators */,
				514C0A12247C15F000F235F6 /* HomeRiskCellConfigurators */,
			);
			path = HomeRiskCellConfigurator;
			sourceTree = "<group>";
		};
		51B5B419246E058100DC5D3E /* Risk */ = {
			isa = PBXGroup;
			children = (
				51CE1B7A246078B6002CF42A /* RiskLevelCollectionViewCell.swift */,
				51CE1B79246078B6002CF42A /* RiskLevelCollectionViewCell.xib */,
				51486DA02485101500FCE216 /* RiskInactiveCollectionViewCell.swift */,
				51486DA12485101500FCE216 /* RiskInactiveCollectionViewCell.xib */,
				51486DA42485237200FCE216 /* RiskThankYouCollectionViewCell.swift */,
				51486DA52485237200FCE216 /* RiskThankYouCollectionViewCell.xib */,
				51C779152486E5BA004582F8 /* RiskFindingPositiveCollectionViewCell.swift */,
				51C779132486E5AB004582F8 /* RiskFindingPositiveCollectionViewCell.xib */,
				514EE991246D4A1600DE4884 /* Risk Items */,
			);
			path = Risk;
			sourceTree = "<group>";
		};
		51B5B41A246E059700DC5D3E /* Common */ = {
			isa = PBXGroup;
			children = (
				713EA26024798AD100AB7EE8 /* InsetTableViewCell.swift */,
			);
			path = Common;
			sourceTree = "<group>";
		};
		51CE1B74246078B6002CF42A /* Home Screen */ = {
			isa = PBXGroup;
			children = (
				51CE1B75246078B6002CF42A /* Cells */,
				51CE1B80246078B6002CF42A /* Footers */,
				51CE1B83246078B6002CF42A /* Decorations */,
			);
			path = "Home Screen";
			sourceTree = "<group>";
		};
		51CE1B75246078B6002CF42A /* Cells */ = {
			isa = PBXGroup;
			children = (
				2F78574E248506BD00323A9C /* ExposureSubmissionCell.xib */,
				A36D07B42485652500E46F96 /* ExposureSubmissionCell.swift */,
				2F785750248506BD00323A9C /* HomeTestResultCell.swift */,
				2F78574F248506BD00323A9C /* HomeTestResultCell.xib */,
				51B5B41B246EC8B800DC5D3E /* HomeCardCollectionViewCell.swift */,
				51CE1B78246078B6002CF42A /* ActivateCollectionViewCell.swift */,
				51CE1B76246078B6002CF42A /* ActivateCollectionViewCell.xib */,
				51B5B419246E058100DC5D3E /* Risk */,
				51CE1B77246078B6002CF42A /* SubmitCollectionViewCell.swift */,
				51CE1B7E246078B6002CF42A /* SubmitCollectionViewCell.xib */,
				51CE1B7C246078B6002CF42A /* InfoCollectionViewCell.swift */,
				51CE1B7B246078B6002CF42A /* InfoCollectionViewCell.xib */,
			);
			path = Cells;
			sourceTree = "<group>";
		};
		51CE1B80246078B6002CF42A /* Footers */ = {
			isa = PBXGroup;
			children = (
				51CE1B81246078B6002CF42A /* HomeFooterSupplementaryView.xib */,
				51CE1B82246078B6002CF42A /* HomeFooterSupplementaryView.swift */,
			);
			path = Footers;
			sourceTree = "<group>";
		};
		51CE1B83246078B6002CF42A /* Decorations */ = {
			isa = PBXGroup;
			children = (
				51CE1B84246078B6002CF42A /* SectionSystemBackgroundDecorationView.swift */,
			);
			path = Decorations;
			sourceTree = "<group>";
		};
		51CE1BB82460AE69002CF42A /* Home */ = {
			isa = PBXGroup;
			children = (
				51CE1BB92460AFD8002CF42A /* HomeActivateCellConfigurator.swift */,
				518A6A1C246A9F6600444E66 /* HomeRiskCellConfigurator */,
				51CE1BC02460B256002CF42A /* HomeSubmitCellConfigurator.swift */,
				51CE1BC22460B28D002CF42A /* HomeInfoCellConfigurator.swift */,
				13BAE9B02472FB1E00CEE58A /* CellConfiguratorIndexPosition.swift */,
				A36D07B22485649F00E46F96 /* HomeExposureSubmissionStateCellConfigurator.swift */,
			);
			path = Home;
			sourceTree = "<group>";
		};
		51CE1BBB2460B1BA002CF42A /* Protocols */ = {
			isa = PBXGroup;
			children = (
				B18CADAD24782FA4006F53F0 /* ExposureStateUpdating.swift */,
				51CE1BBC2460B1CB002CF42A /* CollectionViewCellConfigurator.swift */,
				514EE99C246D4CFB00DE4884 /* TableViewCellConfigurator.swift */,
				A3E5E71D247E6F7A00237116 /* SpinnerInjectable.swift */,
			);
			path = Protocols;
			sourceTree = "<group>";
		};
		51D420AF2458308400AD70CA /* Onboarding */ = {
			isa = PBXGroup;
			children = (
				51C737BC245B349700286105 /* OnboardingInfoViewController.swift */,
				A17366542484978A006BE209 /* OnboardingInfoViewControllerUtils.swift */,
			);
			path = Onboarding;
			sourceTree = "<group>";
		};
		51D420B224583AA400AD70CA /* Workers */ = {
			isa = PBXGroup;
			children = (
				A1C2B2DA24834934004A3BD5 /* __tests__ */,
				0D5611B7247FD36F00B5B094 /* PersistedAndPublished.swift */,
				CD99A3C6246155C300BF12AF /* Logger.swift */,
				013DC101245DAC4E00EE58B0 /* Store.swift */,
				A3FF84EB247BFAF00053E947 /* Hasher.swift */,
				0D5611B3247F852C00B5B094 /* SQLiteKeyValueStore.swift */,
			);
			path = Workers;
			sourceTree = "<group>";
		};
		51D420B524583B5100AD70CA /* Extensions */ = {
			isa = PBXGroup;
			children = (
				514EE996246D4BDD00DE4884 /* UICollectionView */,
				514EE997246D4BEB00DE4884 /* UITableView */,
				51D420B624583B7200AD70CA /* NSObject+Identifier.swift */,
				51D420B824583B8300AD70CA /* UIViewController+AppStoryboard.swift */,
				51D420D324586DCA00AD70CA /* NotificationName.swift */,
				85142500245DA0B3009D2791 /* UIViewController+Alert.swift */,
				51895EDB245E16CD0085DA38 /* UIColor+ColorStyle.swift */,
				EE46E5D72466AEA50057627F /* UIView.swift */,
				B111EE2B2465D9F7001AEBB4 /* String+Localization.swift */,
				71CC3EA2246D6C4000217F2C /* UIFont+DynamicType.swift */,
				B14D0CDA246E968C00D5BEBC /* String+Today.swift */,
				B153096924706F1000A4A1BD /* URLSession+Default.swift */,
				B153096B24706F2400A4A1BD /* URLSessionConfiguration+Default.swift */,
				B1D6B003247DA4920079DDD3 /* UIApplication+CoronaWarn.swift */,
				EE22DB92247FB4BB001B0A71 /* Reachability+ObserverDelegate.swift */,
				2F3218CF248063E300A7AC0A /* UIView+Convenience.swift */,
				2FF1D62D2487850200381FFB /* NSMutableAttributedString+Generation.swift */,
			);
			path = Extensions;
			sourceTree = "<group>";
		};
		51D420C124583D3100AD70CA /* Home */ = {
			isa = PBXGroup;
			children = (
				51CE1B2E245F5CFC002CF42A /* HomeViewController.swift */,
				5111E7622460BB1500ED6498 /* HomeInteractor.swift */,
				51CE1B5424604DD2002CF42A /* HomeLayout.swift */,
				B13FF407247EC66500535F37 /* Model */,
			);
			path = Home;
			sourceTree = "<group>";
		};
		51D420C224583D7B00AD70CA /* Settings */ = {
			isa = PBXGroup;
			children = (
				CDD87C6024766163007CE6CA /* Cells */,
				51D420C324583E3300AD70CA /* SettingsViewController.swift */,
				EEF10679246EBF8B009DFB4E /* ResetViewController.swift */,
				CD2EC328247D82EE00C6B3F9 /* NotificationSettingsViewController.swift */,
			);
			path = Settings;
			sourceTree = "<group>";
		};
		51D420D524598AC200AD70CA /* Source */ = {
			isa = PBXGroup;
			children = (
				B111EDEC2465B1F4001AEBB4 /* Client */,
				CD99A3C82461A44B00BF12AF /* View Helpers */,
				51CE1BBB2460B1BA002CF42A /* Protocols */,
				8595BF5D246032C40056EA27 /* Views */,
				B1569DD5245D6C790079FCD7 /* Developer Menu */,
				51EE9A6A245C0F7900F2544F /* Models */,
				85D759802459A82D008175F0 /* Services */,
				85D759712457059A008175F0 /* Scenes */,
				51D420B224583AA400AD70CA /* Workers */,
				51D420B524583B5100AD70CA /* Extensions */,
				85D7593E2457048F008175F0 /* AppDelegate.swift */,
				85D759402457048F008175F0 /* SceneDelegate.swift */,
			);
			path = Source;
			sourceTree = "<group>";
		};
		51EE9A6A245C0F7900F2544F /* Models */ = {
			isa = PBXGroup;
			children = (
				138910C3247A907500D739F6 /* Task Scheduling */,
				CD8638512477EBAA00A5A07C /* Settings */,
				B1125458246F2C2100AB5036 /* Converting Keys */,
				71CC3E99246D5D5800217F2C /* AppInformation */,
				514E81322461B97700636861 /* Exposure */,
				51CE1BB82460AE69002CF42A /* Home */,
				51EE9A6C245C0FB500F2544F /* Onboarding */,
			);
			path = Models;
			sourceTree = "<group>";
		};
		51EE9A6C245C0FB500F2544F /* Onboarding */ = {
			isa = PBXGroup;
			children = (
				51C737BE245B3B5D00286105 /* OnboardingInfo.swift */,
			);
			path = Onboarding;
			sourceTree = "<group>";
		};
		71B804502485272200D53506 /* RiskLegend */ = {
			isa = PBXGroup;
			children = (
				71B804512485272F00D53506 /* RiskLegendNumberedTitleCell.swift */,
				71B804532485273C00D53506 /* RiskLegendDotBodyCell.swift */,
			);
			path = RiskLegend;
			sourceTree = "<group>";
		};
		71CC3E99246D5D5800217F2C /* AppInformation */ = {
			isa = PBXGroup;
			children = (
				71CC3E9A246D5D6C00217F2C /* AppInformationDetailModel.swift */,
				71CC3E9C246D5D8000217F2C /* AppInformationDetailModelData.swift */,
				71FD885D246D7E1500E804D0 /* AppInformationHelpModel.swift */,
				71FD885F246D7E3100E804D0 /* AppInformationHelpModelData.swift */,
			);
			path = AppInformation;
			sourceTree = "<group>";
		};
		71F76D0E24767AF100515A01 /* DynamicTableViewController */ = {
			isa = PBXGroup;
			children = (
				F247572E2483934B003E1FC5 /* __tests__ */,
				71F76D0F24767B2500515A01 /* Views */,
				710ABB26247533FA00948792 /* DynamicTableViewController.swift */,
				710ABB282475353900948792 /* DynamicTableViewModel.swift */,
				71330E40248109F600EB10F6 /* DynamicTableViewSection.swift */,
				71330E4424810A0500EB10F6 /* DynamicTableViewHeader.swift */,
				71330E4624810A0C00EB10F6 /* DynamicTableViewFooter.swift */,
				71330E42248109FD00EB10F6 /* DynamicTableViewCell.swift */,
				71330E4824810A5A00EB10F6 /* DynamicTableViewAction.swift */,
				71330E3E248109F000EB10F6 /* DynamicTableViewIcon.swift */,
			);
			path = DynamicTableViewController;
			sourceTree = "<group>";
		};
		71F76D0F24767B2500515A01 /* Views */ = {
			isa = PBXGroup;
			children = (
				71FE1C68247A8FE100851FEB /* DynamicTableViewHeaderFooterView.swift */,
				71FE1C70247AA7B700851FEB /* DynamicTableViewHeaderImageView.swift */,
				714194E9247A65C60072A090 /* DynamicTableViewHeaderSeparatorView.swift */,
				710ABB22247513E300948792 /* DynamicTypeTableViewCell.swift */,
				71FE1C8A247AC79D00851FEB /* DynamicTableViewIconCell.swift */,
				71FE1C8B247AC79D00851FEB /* DynamicTableViewIconCell.xib */,
				2F80CFDC247EEB88000F06AF /* DynamicTableViewImageCardCell.swift */,
				2F3218CD24800F6500A7AC0A /* DynamicTableViewStepCell.swift */,
				71B8044E248526B600D53506 /* DynamicTableViewSpaceCell.swift */,
			);
			path = Views;
			sourceTree = "<group>";
		};
		71FE1C83247AC33D00851FEB /* ExposureSubmission */ = {
			isa = PBXGroup;
			children = (
				71FE1C84247AC33D00851FEB /* ExposureSubmissionTestResultHeaderView.swift */,
				71FE1C85247AC33D00851FEB /* ExposureSubmissionTestResultHeaderView.xib */,
			);
			path = ExposureSubmission;
			sourceTree = "<group>";
		};
		853D987824694A1E00490DBA /* BaseElements */ = {
			isa = PBXGroup;
			children = (
				853D987924694A8700490DBA /* ENAButton.swift */,
				8595BF5E246032D90056EA27 /* ENASwitch.swift */,
				71FE1C81247AC30300851FEB /* ENATanInput.swift */,
				71B804462484CC0800D53506 /* ENALabel.swift */,
			);
			path = BaseElements;
			sourceTree = "<group>";
		};
		858F6F71245AEC05009FFD33 /* ENSetting */ = {
			isa = PBXGroup;
			children = (
				EE22DB80247FB409001B0A71 /* ENSettingModel.swift */,
				EE22DB7F247FB409001B0A71 /* ENStateHandler.swift */,
				853D98842469DC8100490DBA /* ExposureNotificationSettingViewController.swift */,
			);
			path = ENSetting;
			sourceTree = "<group>";
		};
		8595BF5D246032C40056EA27 /* Views */ = {
			isa = PBXGroup;
			children = (
				EE22DB83247FB43A001B0A71 /* ENSetting */,
				51B5B41A246E059700DC5D3E /* Common */,
				853D987824694A1E00490DBA /* BaseElements */,
				EEF790092466ED410065EBD5 /* ExposureDetection */,
				71FE1C83247AC33D00851FEB /* ExposureSubmission */,
				51CE1B74246078B6002CF42A /* Home Screen */,
				71B804502485272200D53506 /* RiskLegend */,
				71CC3EA0246D6BBF00217F2C /* DynamicTypeLabel.swift */,
				713EA25A247818B000AB7EE8 /* DynamicTypeButton.swift */,
				85E33443247EB357006E74EC /* CircularProgressView.swift */,
			);
			path = Views;
			sourceTree = "<group>";
		};
		85D759322457048F008175F0 = {
			isa = PBXGroup;
			children = (
				0DFCC2702484DC8400E2811D /* sqlite3.c */,
				0DFCC2712484DC8400E2811D /* sqlite3.h */,
				71B8044424828A6C00D53506 /* .swiftformat */,
				71AFBD922464251000F91006 /* .swiftlint.yml */,
				85D7593D2457048F008175F0 /* ENA */,
				85D7595724570491008175F0 /* ENATests */,
				85D7596224570491008175F0 /* ENAUITests */,
				85D7593C2457048F008175F0 /* Products */,
				5107E3D72459B2D60042FC9B /* Frameworks */,
				B1741B572462EB26006275D9 /* Recovered References */,
				0DFCC2692484D7A700E2811D /* ENA-Bridging-Header.h */,
				0DFCC26F2484DC8200E2811D /* ENATests-Bridging-Header.h */,
			);
			sourceTree = "<group>";
			usesTabs = 1;
		};
		85D7593C2457048F008175F0 /* Products */ = {
			isa = PBXGroup;
			children = (
				85D7593B2457048F008175F0 /* ENA.app */,
				85D7595424570491008175F0 /* ENATests.xctest */,
				85D7595F24570491008175F0 /* ENAUITests.xctest */,
			);
			name = Products;
			sourceTree = "<group>";
		};
		85D7593D2457048F008175F0 /* ENA */ = {
			isa = PBXGroup;
			children = (
				B102BDC12460405F00CD55A2 /* Backend */,
				51D420D524598AC200AD70CA /* Source */,
				85D7597424570615008175F0 /* Resources */,
			);
			path = ENA;
			sourceTree = "<group>";
		};
		85D7595724570491008175F0 /* ENATests */ = {
			isa = PBXGroup;
			children = (
				B18C411A246DB2F000B8D8CB /* Helper */,
				85D7595A24570491008175F0 /* Info.plist */,
			);
			path = ENATests;
			sourceTree = "<group>";
		};
		85D7596224570491008175F0 /* ENAUITests */ = {
			isa = PBXGroup;
			children = (
				134F0DBA247578FF00D88934 /* ENAUITests-Extensions.swift */,
				134F0DB8247578FF00D88934 /* Home */,
				130CB19A246D92F800ADE602 /* Onboarding */,
				85D7596324570491008175F0 /* ENAUITests.swift */,
				134F0F2B2475793400D88934 /* SnapshotHelper.swift */,
				85D7596524570491008175F0 /* Info.plist */,
			);
			path = ENAUITests;
			sourceTree = "<group>";
		};
		85D759712457059A008175F0 /* Scenes */ = {
			isa = PBXGroup;
			children = (
				71F76D0E24767AF100515A01 /* DynamicTableViewController */,
				EE20EA0824699A3A00770683 /* RiskLegend */,
				EE85998B2462EFD4002E7AE2 /* AppInformation */,
				51D420AF2458308400AD70CA /* Onboarding */,
				51D420C124583D3100AD70CA /* Home */,
				514E81312461946E00636861 /* ExposureDetection */,
				EE278B2E245F2C58008B06F9 /* FriendsInvite */,
				CD99A398245B229F00BF12AF /* ExposureSubmission */,
				858F6F71245AEC05009FFD33 /* ENSetting */,
				51D420C224583D7B00AD70CA /* Settings */,
				13091950247972CF0066E329 /* PrivacyProtectionViewController */,
			);
			path = Scenes;
			sourceTree = "<group>";
		};
		85D7597424570615008175F0 /* Resources */ = {
			isa = PBXGroup;
			children = (
				011E4B002483A35A002E6412 /* ENACommunity.entitlements */,
				CD7F5C732466F6D400D3D03C /* ENATest.entitlements */,
				85790F2E245C6B72003D47E1 /* ENA.entitlements */,
				EE70C239245B09E900AC9B2F /* Localization */,
				85D7594F24570491008175F0 /* Info.plist */,
				B1E8C99A2479D239006DC678 /* Info_AppStore.plist */,
				85D75976245706BD008175F0 /* Assets */,
				85D75975245706B0008175F0 /* Storyboards */,
			);
			path = Resources;
			sourceTree = "<group>";
		};
		85D75975245706B0008175F0 /* Storyboards */ = {
			isa = PBXGroup;
			children = (
				EE8599922462EFFD002E7AE2 /* AppInformation.storyboard */,
				CD99A39C245B22EE00BF12AF /* ExposureSubmission.storyboard */,
				85D7594C24570491008175F0 /* LaunchScreen.storyboard */,
				51D420B02458397300AD70CA /* Onboarding.storyboard */,
				51D420CD245869C800AD70CA /* Home.storyboard */,
				514E812F24618E3D00636861 /* ExposureDetection.storyboard */,
				51D420CF24586AB300AD70CA /* Settings.storyboard */,
				EE278B2C245F2BBB008B06F9 /* InviteFriends.storyboard */,
				853D98822469DC5000490DBA /* ExposureNotificationSetting.storyboard */,
				EE20EA062469883900770683 /* RiskLegend.storyboard */,
			);
			path = Storyboards;
			sourceTree = "<group>";
		};
		85D75976245706BD008175F0 /* Assets */ = {
			isa = PBXGroup;
			children = (
				8539874E2467094E00D28B62 /* AppIcon.xcassets */,
				85D7594A24570491008175F0 /* Assets.xcassets */,
				71CC3E7C246D308000217F2C /* app-information-assets.xcassets */,
				713FD5662482811900C1F6DD /* colors.xcassets */,
				7132F2812477F9C700628648 /* exposure-detection.xcassets */,
				26374AF3248138EF00C10110 /* exposure-submission.xcassets */,
				71B8044A2485190800D53506 /* risk-legend.xcassets */,
			);
			path = Assets;
			sourceTree = "<group>";
		};
		85D759802459A82D008175F0 /* Services */ = {
			isa = PBXGroup;
			children = (
				B15382DC248270220010F007 /* __tests__ */,
				B14D0CD8246E939600D5BEBC /* Exposure Transaction */,
				B1D431C9246C848E00E728AD /* DownloadedPackagesStore */,
				CD99A3A8245C272400BF12AF /* ExposureSubmissionService.swift */,
			);
			path = Services;
			sourceTree = "<group>";
		};
		A1C2B2DA24834934004A3BD5 /* __tests__ */ = {
			isa = PBXGroup;
			children = (
				A173665124844F29006BE209 /* SQLiteKeyValueStoreTests.swift */,
			);
			path = __tests__;
			sourceTree = "<group>";
		};
		B102BDC12460405F00CD55A2 /* Backend */ = {
			isa = PBXGroup;
			children = (
				B15382DA24826F7E0010F007 /* __tests__ */,
				0159E6BF247829BA00894A89 /* temporary_exposure_key_export.pb.swift */,
				0159E6C0247829BA00894A89 /* temporary_exposure_key_signature_list.pb.swift */,
				B1D7D68A24766D2100E4DA5D /* apple_export.pb.swift */,
				B1D7D68924766D2100E4DA5D /* risk_level.pb.swift */,
				B1D7D68424766D2100E4DA5D /* risk_score_parameters.pb.swift */,
				B1D7D68624766D2100E4DA5D /* submission_payload.pb.swift */,
				B102BDC22460410600CD55A2 /* README.md */,
			);
			path = Backend;
			sourceTree = "<group>";
		};
		B111EDEC2465B1F4001AEBB4 /* Client */ = {
			isa = PBXGroup;
			children = (
				B1741B482462C207006275D9 /* Client.swift */,
				B154F59A246DD5CF003E891E /* Client+Convenience.swift */,
				B1DDDABA2471379900A07175 /* __tests__ */,
				B1125455246F293A00AB5036 /* HTTP Client */,
				B1DDDABD24713B6000A07175 /* Model */,
			);
			path = Client;
			sourceTree = "<group>";
		};
		B1125455246F293A00AB5036 /* HTTP Client */ = {
			isa = PBXGroup;
			children = (
				B1EAEC8C24711889003BE9A2 /* __tests__ */,
				011E13AD24680A4000973467 /* HTTPClient.swift */,
				B12995E8246C344100854AD0 /* HTTPClient+Configuration.swift */,
				B1EAEC8A24711884003BE9A2 /* URLSession+Convenience.swift */,
				B1A9E710246D782F0024CC12 /* SAPDownloadedPackage.swift */,
			);
			path = "HTTP Client";
			sourceTree = "<group>";
		};
		B1125458246F2C2100AB5036 /* Converting Keys */ = {
			isa = PBXGroup;
			children = (
				B1125459246F2C6500AB5036 /* ENTemporaryExposureKey+Convert.swift */,
			);
			path = "Converting Keys";
			sourceTree = "<group>";
		};
		B13FF407247EC66500535F37 /* Model */ = {
			isa = PBXGroup;
			children = (
				B13FF408247EC67F00535F37 /* HomeViewController+State.swift */,
			);
			path = Model;
			sourceTree = "<group>";
		};
		B14D0CD8246E939600D5BEBC /* Exposure Transaction */ = {
			isa = PBXGroup;
			children = (
				B161782B248062A0006E435A /* __tests__ */,
				B161782924805784006E435A /* DeltaCalculationResult.swift */,
				B1A9E70D246D73180024CC12 /* ExposureDetection.swift */,
				B10FD5F3246EAC1700E9D7F2 /* AppleFilesWriter.swift */,
				B14D0CDE246E976400D5BEBC /* ExposureDetectionTransaction+DidEndPrematurelyReason.swift */,
				B14D0CDC246E972400D5BEBC /* ExposureDetectionDelegate.swift */,
			);
			path = "Exposure Transaction";
			sourceTree = "<group>";
		};
		B15382DA24826F7E0010F007 /* __tests__ */ = {
			isa = PBXGroup;
			children = (
				B1F8AE472479B4C30093A588 /* api-response-day-2020-05-16 */,
				B1F8AE4B2479C1C20093A588 /* de-config */,
				B17A44A12464906A00CB195E /* KeyTests.swift */,
				B1B9CF1E246ED2E8008F04F5 /* Sap_FilebucketTests.swift */,
			);
			path = __tests__;
			sourceTree = "<group>";
		};
		B15382DB24826FD70010F007 /* Mocks */ = {
			isa = PBXGroup;
			children = (
				CD678F6C246C43EE00B6A0F8 /* MockTestClient.swift */,
				CD678F6E246C43FC00B6A0F8 /* MockURLSession.swift */,
			);
			path = Mocks;
			sourceTree = "<group>";
		};
		B15382DC248270220010F007 /* __tests__ */ = {
			isa = PBXGroup;
			children = (
				B15382E0248273A50010F007 /* Mocks */,
				CDF27BD2246ADBA70044D32B /* ExposureSubmissionServiceTests.swift */,
			);
			path = __tests__;
			sourceTree = "<group>";
		};
		B15382DD2482707A0010F007 /* __tests__ */ = {
			isa = PBXGroup;
			children = (
				B15382DE248270B50010F007 /* Mocks */,
				EE22DB8E247FB46C001B0A71 /* ENStateTests.swift */,
				A17DA5E12486D8E7006F310F /* RiskLevelTests.swift */,
			);
			path = __tests__;
			sourceTree = "<group>";
		};
		B15382DE248270B50010F007 /* Mocks */ = {
			isa = PBXGroup;
			children = (
				EE22DB90247FB479001B0A71 /* MockStateHandlerObserverDelegate.swift */,
			);
			path = Mocks;
			sourceTree = "<group>";
		};
		B15382DF248270E90010F007 /* Helper */ = {
			isa = PBXGroup;
			children = (
				B1A76E9E24714AC700EA5208 /* HTTPClient+Configuration.swift */,
			);
			path = Helper;
			sourceTree = "<group>";
		};
		B15382E0248273A50010F007 /* Mocks */ = {
			isa = PBXGroup;
			children = (
				B15382E3248273DC0010F007 /* MockTestStore.swift */,
				859DD511248549790073D59F /* MockDiagnosisKeysRetrieval.swift */,
			);
			path = Mocks;
			sourceTree = "<group>";
		};
		B1569DD5245D6C790079FCD7 /* Developer Menu */ = {
			isa = PBXGroup;
			children = (
				B1741B432461C257006275D9 /* DMDeveloperMenu.swift */,
				B1E8C99C2479D4E7006DC678 /* DMSubmissionStateViewController.swift */,
				B1741B402461A511006275D9 /* DMQRCodeScanViewController.swift */,
				B1741B3D24619179006275D9 /* DMQRCodeViewController.swift */,
				B1569DDE245D70990079FCD7 /* DMViewController.swift */,
				B1F82DF124718C7300E2E56A /* DMConfigurationViewController.swift */,
				B1741B422461C105006275D9 /* README.md */,
			);
			path = "Developer Menu";
			sourceTree = "<group>";
		};
		B16177E624802F85006E435A /* __tests__ */ = {
			isa = PBXGroup;
			children = (
				B16177E724802F9B006E435A /* DownloadedPackagesSQLLiteStoreTests.swift */,
			);
			path = __tests__;
			sourceTree = "<group>";
		};
		B161782B248062A0006E435A /* __tests__ */ = {
			isa = PBXGroup;
			children = (
				B161782C248062CE006E435A /* DeltaCalculationResultTests.swift */,
				B15382E6248290BB0010F007 /* AppleFilesWriterTests.swift */,
				B15382FD248424F00010F007 /* ExposureDetectionTests.swift */,
			);
			path = __tests__;
			sourceTree = "<group>";
		};
		B1741B572462EB26006275D9 /* Recovered References */ = {
			isa = PBXGroup;
			children = (
			);
			name = "Recovered References";
			sourceTree = "<group>";
		};
		B18C411A246DB2F000B8D8CB /* Helper */ = {
			isa = PBXGroup;
			children = (
				B18C411C246DB30000B8D8CB /* URL+Helper.swift */,
			);
			path = Helper;
			sourceTree = "<group>";
		};
		B1A76EA124714F2900EA5208 /* __tests__ */ = {
			isa = PBXGroup;
			children = (
				B1CF8D0F246C1F4100DBE135 /* ClientModeTests.swift */,
			);
			path = __tests__;
			sourceTree = "<group>";
		};
		B1D431C9246C848E00E728AD /* DownloadedPackagesStore */ = {
			isa = PBXGroup;
			children = (
				B1D431CA246C84A400E728AD /* DownloadedPackagesStore.swift */,
				B161782624804AF3006E435A /* DownloadedPackagesInMemoryStore.swift */,
				B161782424804AC3006E435A /* DownloadedPackagesSQLLiteStore.swift */,
				B16177E624802F85006E435A /* __tests__ */,
				B1D431CC246C84ED00E728AD /* KeyPackagesStoreTests.swift */,
			);
			path = DownloadedPackagesStore;
			sourceTree = "<group>";
		};
		B1DDDABA2471379900A07175 /* __tests__ */ = {
			isa = PBXGroup;
			children = (
				B15382DB24826FD70010F007 /* Mocks */,
				B1DDDABB247137B000A07175 /* HTTPClientConfigurationEndpointTests.swift */,
			);
			path = __tests__;
			sourceTree = "<group>";
		};
		B1DDDABD24713B6000A07175 /* Model */ = {
			isa = PBXGroup;
			children = (
				B1A76EA124714F2900EA5208 /* __tests__ */,
				B1EAEC90247128ED003BE9A2 /* ClientMode.swift */,
			);
			path = Model;
			sourceTree = "<group>";
		};
		B1EAEC8C24711889003BE9A2 /* __tests__ */ = {
			isa = PBXGroup;
			children = (
				B15382DF248270E90010F007 /* Helper */,
				B1EAEC8D247118CB003BE9A2 /* URLSession+ConvenienceTests.swift */,
				B1D431C7246C69F300E728AD /* HTTPClient+ConfigurationTests.swift */,
				CDF27BD4246ADBF30044D32B /* HTTPClientTests.swift */,
			);
			path = __tests__;
			sourceTree = "<group>";
		};
		CD8638512477EBAA00A5A07C /* Settings */ = {
			isa = PBXGroup;
			children = (
				CD8638522477EBD400A5A07C /* SettingsViewModel.swift */,
				CDCE11D5247D644100F30825 /* NotificationSettingsViewModel.swift */,
			);
			path = Settings;
			sourceTree = "<group>";
		};
		CD99A398245B229F00BF12AF /* ExposureSubmission */ = {
			isa = PBXGroup;
			children = (
				71FE1C79247AC2B500851FEB /* ExposureSubmissionNavigationController.swift */,
				71FE1C75247AC2B500851FEB /* ExposureSubmissionOverviewViewController.swift */,
				71FE1C76247AC2B500851FEB /* ExposureSubmissionTanInputViewController.swift */,
				71FE1C78247AC2B500851FEB /* ExposureSubmissionTestResultViewController.swift */,
				71FE1C73247AC2B500851FEB /* ExposureSubmissionSuccessViewController.swift */,
				71FE1C74247AC2B500851FEB /* ExposureSubmissionQRScannerViewController.swift */,
				A3E5E719247D4FFB00237116 /* ExposureSubmissionViewUtils.swift */,
				2F80CFD8247ED988000F06AF /* ExposureSubmissionIntroViewController.swift */,
				2F80CFDA247EDDB3000F06AF /* ExposureSubmissionHotlineViewController.swift */,
				A3C4F95F24812CD20047F23E /* ExposureSubmissionWarnOthersViewController.swift */,
			);
			path = ExposureSubmission;
			sourceTree = "<group>";
		};
		CD99A3C82461A44B00BF12AF /* View Helpers */ = {
			isa = PBXGroup;
			children = (
				51D420B324583ABB00AD70CA /* AppStoryboard.swift */,
				CD99A3C92461A47C00BF12AF /* AppStrings.swift */,
				134FFA0F247466BD00D82D14 /* Accessibility.swift */,
				714CD868247297F800F56450 /* NibLoadable.swift */,
			);
			path = "View Helpers";
			sourceTree = "<group>";
		};
		CDCE11D7247D645800F30825 /* Notifications */ = {
			isa = PBXGroup;
			children = (
				CDCE11D8247D64C600F30825 /* NotificationSettingsOnTableViewCell.swift */,
				CDCE11DA247D64D600F30825 /* NotificationSettingsOffTableViewCell.swift */,
			);
			path = Notifications;
			sourceTree = "<group>";
		};
		CDD87C6024766163007CE6CA /* Cells */ = {
			isa = PBXGroup;
			children = (
				CDCE11D7247D645800F30825 /* Notifications */,
				CDD87C54247556DE007CE6CA /* MainSettingsTableViewCell.swift */,
				CDD87C5C247559E3007CE6CA /* LabelTableViewCell.swift */,
			);
			path = Cells;
			sourceTree = "<group>";
		};
		EE20EA0824699A3A00770683 /* RiskLegend */ = {
			isa = PBXGroup;
			children = (
				71B804482484D37300D53506 /* RiskLegendViewController.swift */,
				71B8044C248525CD00D53506 /* RiskLegendViewController+DynamicTableViewModel.swift */,
			);
			path = RiskLegend;
			sourceTree = "<group>";
		};
		EE22DB83247FB43A001B0A71 /* ENSetting */ = {
			isa = PBXGroup;
			children = (
				EE22DB84247FB43A001B0A71 /* TracingHistoryTableViewCell.swift */,
				EE22DB85247FB43A001B0A71 /* ImageTableViewCell.swift */,
				EE22DB86247FB43A001B0A71 /* ActionDetailTableViewCell.swift */,
				EE22DB87247FB43A001B0A71 /* DescriptionTableViewCell.swift */,
				EE22DB88247FB43A001B0A71 /* ActionTableViewCell.swift */,
			);
			path = ENSetting;
			sourceTree = "<group>";
		};
		EE278B2E245F2C58008B06F9 /* FriendsInvite */ = {
			isa = PBXGroup;
			children = (
				EE278B2F245F2C8A008B06F9 /* FriendsInviteController.swift */,
			);
			path = FriendsInvite;
			sourceTree = "<group>";
		};
		EE70C239245B09E900AC9B2F /* Localization */ = {
			isa = PBXGroup;
			children = (
				EE70C23A245B09E900AC9B2F /* Localizable.strings */,
				EE92A340245D96DA006B97B0 /* Localizable.stringsdict */,
			);
			path = Localization;
			sourceTree = "<group>";
		};
		EE85998B2462EFD4002E7AE2 /* AppInformation */ = {
			isa = PBXGroup;
			children = (
				71CC3E97246D358E00217F2C /* AppInformationViewController.swift */,
				71CC3E9E246D6B6800217F2C /* AppInformationDetailViewController.swift */,
				71CC3EA4246D74E800217F2C /* AppInformationHelpViewController.swift */,
			);
			path = AppInformation;
			sourceTree = "<group>";
		};
		EEF790092466ED410065EBD5 /* ExposureDetection */ = {
			isa = PBXGroup;
			children = (
				713EA26224798F8500AB7EE8 /* ExposureDetectionHeaderCell.swift */,
				713EA25E24798A9100AB7EE8 /* ExposureDetectionRiskCell.swift */,
				713EA25C24798A7000AB7EE8 /* ExposureDetectionRoundedView.swift */,
				7154EB49247D21E200A467FF /* ExposureDetectionLongGuideCell.swift */,
				7154EB4B247E862100A467FF /* ExposureDetectionLoadingCell.swift */,
			);
			path = ExposureDetection;
			sourceTree = "<group>";
		};
		F247572E2483934B003E1FC5 /* __tests__ */ = {
			isa = PBXGroup;
			children = (
				F247572A24838AC8003E1FC5 /* DynamicTableViewControllerTests.swift */,
				F252472E2483955B00C5556B /* DynamicTableViewControllerFake.storyboard */,
				F25247302484456800C5556B /* DynamicTableViewModelTests.swift */,
			);
			path = __tests__;
			sourceTree = "<group>";
		};
/* End PBXGroup section */

/* Begin PBXNativeTarget section */
		85D7593A2457048F008175F0 /* ENA */ = {
			isa = PBXNativeTarget;
			buildConfigurationList = 85D7596824570491008175F0 /* Build configuration list for PBXNativeTarget "ENA" */;
			buildPhases = (
				71AFBD9324642AF500F91006 /* SwiftLint */,
				85D759372457048F008175F0 /* Sources */,
				85D759382457048F008175F0 /* Frameworks */,
				85D759392457048F008175F0 /* Resources */,
				B102BDB924603FD600CD55A2 /* Embed Frameworks */,
			);
			buildRules = (
			);
			dependencies = (
			);
			name = ENA;
			packageProductDependencies = (
				B10FB02F246036F3004CA11E /* SwiftProtobuf */,
				B1E8C9A4247AB869006DC678 /* ZIPFoundation */,
				B180E608247C1F6100240CED /* FMDB */,
				EE2A20E9247E3D1800E6079C /* Reachability */,
			);
			productName = ENA;
			productReference = 85D7593B2457048F008175F0 /* ENA.app */;
			productType = "com.apple.product-type.application";
		};
		85D7595324570491008175F0 /* ENATests */ = {
			isa = PBXNativeTarget;
			buildConfigurationList = 85D7596B24570491008175F0 /* Build configuration list for PBXNativeTarget "ENATests" */;
			buildPhases = (
				85D7595024570491008175F0 /* Sources */,
				85D7595124570491008175F0 /* Frameworks */,
				85D7595224570491008175F0 /* Resources */,
			);
			buildRules = (
			);
			dependencies = (
				85D7595624570491008175F0 /* PBXTargetDependency */,
			);
			name = ENATests;
			productName = ENATests;
			productReference = 85D7595424570491008175F0 /* ENATests.xctest */;
			productType = "com.apple.product-type.bundle.unit-test";
		};
		85D7595E24570491008175F0 /* ENAUITests */ = {
			isa = PBXNativeTarget;
			buildConfigurationList = 85D7596E24570491008175F0 /* Build configuration list for PBXNativeTarget "ENAUITests" */;
			buildPhases = (
				85D7595B24570491008175F0 /* Sources */,
				85D7595C24570491008175F0 /* Frameworks */,
				85D7595D24570491008175F0 /* Resources */,
			);
			buildRules = (
			);
			dependencies = (
				85D7596124570491008175F0 /* PBXTargetDependency */,
			);
			name = ENAUITests;
			productName = ENAUITests;
			productReference = 85D7595F24570491008175F0 /* ENAUITests.xctest */;
			productType = "com.apple.product-type.bundle.ui-testing";
		};
/* End PBXNativeTarget section */

/* Begin PBXProject section */
		85D759332457048F008175F0 /* Project object */ = {
			isa = PBXProject;
			attributes = {
				LastSwiftUpdateCheck = 1150;
				LastUpgradeCheck = 1150;
				ORGANIZATIONNAME = "SAP SE";
				TargetAttributes = {
					85D7593A2457048F008175F0 = {
						CreatedOnToolsVersion = 11.4.1;
						LastSwiftMigration = 1150;
					};
					85D7595324570491008175F0 = {
						CreatedOnToolsVersion = 11.4.1;
						LastSwiftMigration = 1150;
						TestTargetID = 85D7593A2457048F008175F0;
					};
					85D7595E24570491008175F0 = {
						CreatedOnToolsVersion = 11.4.1;
						TestTargetID = 85D7593A2457048F008175F0;
					};
				};
			};
			buildConfigurationList = 85D759362457048F008175F0 /* Build configuration list for PBXProject "ENA" */;
			compatibilityVersion = "Xcode 9.3";
			developmentRegion = en;
			hasScannedForEncodings = 0;
			knownRegions = (
				en,
				Base,
				de,
			);
			mainGroup = 85D759322457048F008175F0;
			packageReferences = (
				B10FB02E246036F3004CA11E /* XCRemoteSwiftPackageReference "swift-protobuf" */,
				B1E8C9A3247AB869006DC678 /* XCRemoteSwiftPackageReference "ZIPFoundation" */,
				B180E607247C1F6100240CED /* XCRemoteSwiftPackageReference "fmdb" */,
				EE2A20E8247E3D1800E6079C /* XCRemoteSwiftPackageReference "Reachability" */,
			);
			productRefGroup = 85D7593C2457048F008175F0 /* Products */;
			projectDirPath = "";
			projectRoot = "";
			targets = (
				85D7593A2457048F008175F0 /* ENA */,
				85D7595324570491008175F0 /* ENATests */,
				85D7595E24570491008175F0 /* ENAUITests */,
			);
		};
/* End PBXProject section */

/* Begin PBXResourcesBuildPhase section */
		85D759392457048F008175F0 /* Resources */ = {
			isa = PBXResourcesBuildPhase;
			buildActionMask = 2147483647;
			files = (
				A36D07AD2483B43800E46F96 /* (null) in Resources */,
				13FD1DE62473EE6C00A7C7AB /* AppInformation.storyboard in Resources */,
				514E813024618E3D00636861 /* ExposureDetection.storyboard in Resources */,
				710ABB2C2475531700948792 /* app-information-assets.xcassets in Resources */,
				71B8044524828A6C00D53506 /* .swiftformat in Resources */,
				51486DA32485101500FCE216 /* RiskInactiveCollectionViewCell.xib in Resources */,
				51486DA72485237200FCE216 /* RiskThankYouCollectionViewCell.xib in Resources */,
				2F785752248506BD00323A9C /* HomeTestResultCell.xib in Resources */,
				51CE1B8F246078B6002CF42A /* HomeFooterSupplementaryView.xib in Resources */,
				71B8044B2485190800D53506 /* risk-legend.xcassets in Resources */,
				85D7594E24570491008175F0 /* LaunchScreen.storyboard in Resources */,
				A36D07B12483F78500E46F96 /* (null) in Resources */,
				713FD5672482811A00C1F6DD /* colors.xcassets in Resources */,
				EE20EA072469883900770683 /* RiskLegend.storyboard in Resources */,
				71FE1C8D247AC79D00851FEB /* DynamicTableViewIconCell.xib in Resources */,
				51CE1B8D246078B6002CF42A /* SubmitCollectionViewCell.xib in Resources */,
				71FE1C87247AC33D00851FEB /* ExposureSubmissionTestResultHeaderView.xib in Resources */,
				51C7790C24867F16004582F8 /* RiskListItemView.xib in Resources */,
				EE92A33E245D96DA006B97B0 /* Localizable.stringsdict in Resources */,
				EE278B2D245F2BBB008B06F9 /* InviteFriends.storyboard in Resources */,
				EE70C23D245B09EA00AC9B2F /* Localizable.strings in Resources */,
				51CE1B85246078B6002CF42A /* ActivateCollectionViewCell.xib in Resources */,
				7132F2822477F9C700628648 /* exposure-detection.xcassets in Resources */,
				2F785751248506BD00323A9C /* ExposureSubmissionCell.xib in Resources */,
				51C779142486E5AB004582F8 /* RiskFindingPositiveCollectionViewCell.xib in Resources */,
				51D420CE245869C800AD70CA /* Home.storyboard in Resources */,
				8539874F2467094E00D28B62 /* AppIcon.xcassets in Resources */,
				514C0A0B247AF9F700F235F6 /* RiskTextItemView.xib in Resources */,
				51B5B414246DF07300DC5D3E /* RiskImageItemView.xib in Resources */,
				85D7594B24570491008175F0 /* Assets.xcassets in Resources */,
				51CE1B88246078B6002CF42A /* RiskLevelCollectionViewCell.xib in Resources */,
				51D420D024586AB300AD70CA /* Settings.storyboard in Resources */,
				01DC23252462DFD0001B727C /* ExposureSubmission.storyboard in Resources */,
				51CE1B8A246078B6002CF42A /* InfoCollectionViewCell.xib in Resources */,
				51FE277D247535C400BB8144 /* RiskLoadingItemView.xib in Resources */,
				853D98832469DC5000490DBA /* ExposureNotificationSetting.storyboard in Resources */,
				26374AF4248138EF00C10110 /* exposure-submission.xcassets in Resources */,
				51D420B12458397300AD70CA /* Onboarding.storyboard in Resources */,
			);
			runOnlyForDeploymentPostprocessing = 0;
		};
		85D7595224570491008175F0 /* Resources */ = {
			isa = PBXResourcesBuildPhase;
			buildActionMask = 2147483647;
			files = (
				B1F8AE482479B4C30093A588 /* api-response-day-2020-05-16 in Resources */,
				F252472F2483955B00C5556B /* DynamicTableViewControllerFake.storyboard in Resources */,
				B1F8AE4C2479C1C20093A588 /* de-config in Resources */,
			);
			runOnlyForDeploymentPostprocessing = 0;
		};
		85D7595D24570491008175F0 /* Resources */ = {
			isa = PBXResourcesBuildPhase;
			buildActionMask = 2147483647;
			files = (
			);
			runOnlyForDeploymentPostprocessing = 0;
		};
/* End PBXResourcesBuildPhase section */

/* Begin PBXShellScriptBuildPhase section */
		71AFBD9324642AF500F91006 /* SwiftLint */ = {
			isa = PBXShellScriptBuildPhase;
			buildActionMask = 2147483647;
			files = (
			);
			inputFileListPaths = (
			);
			inputPaths = (
			);
			name = SwiftLint;
			outputFileListPaths = (
			);
			outputPaths = (
			);
			runOnlyForDeploymentPostprocessing = 0;
			shellPath = /bin/sh;
			shellScript = "if which swiftlint >/dev/null; then\n  swiftlint\nelse\n  echo \"warning: SwiftLint is not available.\"\n  echo \"Use 'brew install swiftlint' to install SwiftLint or download it manually from https://github.com/realm/SwiftLint.\"\nfi\n\n";
			showEnvVarsInLog = 0;
		};
/* End PBXShellScriptBuildPhase section */

/* Begin PBXSourcesBuildPhase section */
		85D759372457048F008175F0 /* Sources */ = {
			isa = PBXSourcesBuildPhase;
			buildActionMask = 2147483647;
			files = (
				B1A89F3B24819CE800DA1CEC /* LabelTableViewCell.swift in Sources */,
				B1A89F3A24819CD300DA1CEC /* HomeRiskImageItemViewConfigurator.swift in Sources */,
				B1A89F3924819CC200DA1CEC /* ExposureStateUpdating.swift in Sources */,
				B1C6ECFF247F089E0066138F /* RiskImageItemView.swift in Sources */,
				51486DA62485237200FCE216 /* RiskThankYouCollectionViewCell.swift in Sources */,
				71330E43248109FD00EB10F6 /* DynamicTableViewCell.swift in Sources */,
				714CD8672472885900F56450 /* ExposureDetectionViewController+DynamicTableViewModel.swift in Sources */,
				B14D0CDD246E972400D5BEBC /* ExposureDetectionDelegate.swift in Sources */,
				B161782E2480658F006E435A /* DeltaCalculationResult.swift in Sources */,
				B11E619B246EE4B0004A056A /* DynamicTypeLabel.swift in Sources */,
				B1D7D69224766D2100E4DA5D /* apple_export.pb.swift in Sources */,
				7187A5582481231C00FCC755 /* DynamicTableViewAction.swift in Sources */,
				A3FF84EC247BFAF00053E947 /* Hasher.swift in Sources */,
				71330E3F248109F000EB10F6 /* DynamicTableViewIcon.swift in Sources */,
				51895EDC245E16CD0085DA38 /* UIColor+ColorStyle.swift in Sources */,
				51FE277B2475340300BB8144 /* HomeRiskLoadingItemViewConfigurator.swift in Sources */,
				0D5611B4247F852C00B5B094 /* SQLiteKeyValueStore.swift in Sources */,
				A36D07B32485649F00E46F96 /* HomeExposureSubmissionStateCellConfigurator.swift in Sources */,
				13BAE9B12472FB1E00CEE58A /* CellConfiguratorIndexPosition.swift in Sources */,
				515BBDEB2484F8E500CDB674 /* HomeThankYouRiskCellConfigurator.swift in Sources */,
				514C0A0D247AFB0200F235F6 /* RiskTextItemView.swift in Sources */,
				CD99A3A9245C272400BF12AF /* ExposureSubmissionService.swift in Sources */,
				51B5B41C246EC8B800DC5D3E /* HomeCardCollectionViewCell.swift in Sources */,
				011E13AE24680A4000973467 /* HTTPClient.swift in Sources */,
				A3E5E71A247D4FFB00237116 /* ExposureSubmissionViewUtils.swift in Sources */,
				134FFA11247466BD00D82D14 /* Accessibility.swift in Sources */,
				853D987A24694A8700490DBA /* ENAButton.swift in Sources */,
				CD8638532477EBD400A5A07C /* SettingsViewModel.swift in Sources */,
				51CE1BB52460AC83002CF42A /* UICollectionView+Dequeue.swift in Sources */,
				85E33444247EB357006E74EC /* CircularProgressView.swift in Sources */,
				71FD8862246EB27F00E804D0 /* ExposureDetectionViewController.swift in Sources */,
				514EE99D246D4CFB00DE4884 /* TableViewCellConfigurator.swift in Sources */,
				B1741B4D2462C21F006275D9 /* DMQRCodeViewController.swift in Sources */,
				B1741B4B2462C21C006275D9 /* DMQRCodeScanViewController.swift in Sources */,
				B1DDDABE24713BAD00A07175 /* SAPDownloadedPackage.swift in Sources */,
				71FE1C7C247AC2B500851FEB /* ExposureSubmissionOverviewViewController.swift in Sources */,
				011E4B032483A92A002E6412 /* MockExposureManager.swift in Sources */,
				51FE277F247535E300BB8144 /* RiskLoadingItemView.swift in Sources */,
				514C0A0824772F5E00F235F6 /* RiskItemView.swift in Sources */,
				B1A89F3824819C2B00DA1CEC /* HomeInteractor.swift in Sources */,
				B10FD5EF246EAB0100E9D7F2 /* AppInformationHelpModel.swift in Sources */,
				514C0A16247C164700F235F6 /* HomeHighRiskCellConfigurator.swift in Sources */,
				71FE1C7B247AC2B500851FEB /* ExposureSubmissionQRScannerViewController.swift in Sources */,
				71FE1C82247AC30300851FEB /* ENATanInput.swift in Sources */,
				7154EB4A247D21E200A467FF /* ExposureDetectionLongGuideCell.swift in Sources */,
				51CE1B4A246016B0002CF42A /* UICollectionViewCell+Identifier.swift in Sources */,
				71B8044F248526B600D53506 /* DynamicTableViewSpaceCell.swift in Sources */,
				B1EAEC91247128ED003BE9A2 /* ClientMode.swift in Sources */,
				B161782724804AF3006E435A /* DownloadedPackagesInMemoryStore.swift in Sources */,
				B1D7D69124766D2100E4DA5D /* risk_level.pb.swift in Sources */,
				8595BF5F246032D90056EA27 /* ENASwitch.swift in Sources */,
				71FE1C7A247AC2B500851FEB /* ExposureSubmissionSuccessViewController.swift in Sources */,
				51486DA22485101500FCE216 /* RiskInactiveCollectionViewCell.swift in Sources */,
				71B804522485272F00D53506 /* RiskLegendNumberedTitleCell.swift in Sources */,
				EE22DB8B247FB43A001B0A71 /* ActionDetailTableViewCell.swift in Sources */,
				71FE1C71247AA7B700851FEB /* DynamicTableViewHeaderImageView.swift in Sources */,
				0159E6C2247829BA00894A89 /* temporary_exposure_key_signature_list.pb.swift in Sources */,
				51D420B724583B7200AD70CA /* NSObject+Identifier.swift in Sources */,
				CDCE11D6247D644100F30825 /* NotificationSettingsViewModel.swift in Sources */,
				51CE1B86246078B6002CF42A /* SubmitCollectionViewCell.swift in Sources */,
				71330E4724810A0C00EB10F6 /* DynamicTableViewFooter.swift in Sources */,
				B1D431CB246C84A400E728AD /* DownloadedPackagesStore.swift in Sources */,
				714194EA247A65C60072A090 /* DynamicTableViewHeaderSeparatorView.swift in Sources */,
				71FE1C6D247AA43400851FEB /* ExposureDetectionViewController+Summary.swift in Sources */,
				51C779162486E5BA004582F8 /* RiskFindingPositiveCollectionViewCell.swift in Sources */,
				B10FD5F2246EAB1600E9D7F2 /* AppInformationDetailModel.swift in Sources */,
				B10FD5F4246EAC1700E9D7F2 /* AppleFilesWriter.swift in Sources */,
				514C0A14247C163800F235F6 /* HomeLowRiskCellConfigurator.swift in Sources */,
				51C779122486E549004582F8 /* HomeFindingPositiveRiskCellConfigurator.swift in Sources */,
				B1741B4E2462C21F006275D9 /* DMViewController.swift in Sources */,
				EE22DB8C247FB43A001B0A71 /* DescriptionTableViewCell.swift in Sources */,
				2F3218D0248063E300A7AC0A /* UIView+Convenience.swift in Sources */,
				B1741B4C2462C21F006275D9 /* DMDeveloperMenu.swift in Sources */,
				514C0A11247C15EC00F235F6 /* HomeUnknownRiskCellConfigurator.swift in Sources */,
				710ABB23247513E300948792 /* DynamicTypeTableViewCell.swift in Sources */,
				71FE1C7D247AC2B500851FEB /* ExposureSubmissionTanInputViewController.swift in Sources */,
				EE22DB81247FB40A001B0A71 /* ENStateHandler.swift in Sources */,
				714CD869247297F800F56450 /* NibLoadable.swift in Sources */,
				A36D07AF2483F6CF00E46F96 /* (null) in Sources */,
				2F80CFDB247EDDB3000F06AF /* ExposureSubmissionHotlineViewController.swift in Sources */,
				2F80CFD9247ED988000F06AF /* ExposureSubmissionIntroViewController.swift in Sources */,
				51CE1BC12460B256002CF42A /* HomeSubmitCellConfigurator.swift in Sources */,
				B10FD5F0246EAB0400E9D7F2 /* AppInformationHelpModelData.swift in Sources */,
				A3C4F96024812CD20047F23E /* ExposureSubmissionWarnOthersViewController.swift in Sources */,
				B1741B582462EBDB006275D9 /* HomeViewController.swift in Sources */,
				B10FD5EC246EAAD900E9D7F2 /* AppInformationViewController.swift in Sources */,
				51C737BF245B3B5D00286105 /* OnboardingInfo.swift in Sources */,
				B143DBDF2477F292000A29E8 /* ExposureNotificationSettingViewController.swift in Sources */,
				51D420B924583B8300AD70CA /* UIViewController+AppStoryboard.swift in Sources */,
				71B804542485273C00D53506 /* RiskLegendDotBodyCell.swift in Sources */,
				EE22DB8A247FB43A001B0A71 /* ImageTableViewCell.swift in Sources */,
				B11E619C246EE4E9004A056A /* UIFont+DynamicType.swift in Sources */,
				71330E4524810A0500EB10F6 /* DynamicTableViewHeader.swift in Sources */,
				B1EAEC8B24711884003BE9A2 /* URLSession+Convenience.swift in Sources */,
				7154EB4C247E862100A467FF /* ExposureDetectionLoadingCell.swift in Sources */,
				A17366552484978A006BE209 /* OnboardingInfoViewControllerUtils.swift in Sources */,
				B153096A24706F1000A4A1BD /* URLSession+Default.swift in Sources */,
				2FF1D62E2487850200381FFB /* NSMutableAttributedString+Generation.swift in Sources */,
				B13FF409247EC67F00535F37 /* HomeViewController+State.swift in Sources */,
				51CE1B4C246016D1002CF42A /* UICollectionReusableView+Identifier.swift in Sources */,
				013DC102245DAC4E00EE58B0 /* Store.swift in Sources */,
				51CE1B89246078B6002CF42A /* RiskLevelCollectionViewCell.swift in Sources */,
				B1F82DF224718C7300E2E56A /* DMConfigurationViewController.swift in Sources */,
				514C0A0F247AFEC500F235F6 /* HomeRiskTextItemViewConfigurator.swift in Sources */,
				713EA25D24798A7000AB7EE8 /* ExposureDetectionRoundedView.swift in Sources */,
				B1D7D68E24766D2100E4DA5D /* submission_payload.pb.swift in Sources */,
				A36D07B52485652500E46F96 /* ExposureSubmissionCell.swift in Sources */,
				B1B381432472EF8B0056BEEE /* HTTPClient+Configuration.swift in Sources */,
				B1A89F372481814E00DA1CEC /* PersistedAndPublished.swift in Sources */,
				51D420B424583ABB00AD70CA /* AppStoryboard.swift in Sources */,
				EE278B30245F2C8A008B06F9 /* FriendsInviteController.swift in Sources */,
				710ABB27247533FA00948792 /* DynamicTableViewController.swift in Sources */,
				713EA26124798AD100AB7EE8 /* InsetTableViewCell.swift in Sources */,
				51CE1B87246078B6002CF42A /* ActivateCollectionViewCell.swift in Sources */,
				B1C6ED00247F23730066138F /* NotificationName.swift in Sources */,
				EE22DB8D247FB43A001B0A71 /* ActionTableViewCell.swift in Sources */,
				51CE1BBD2460B1CB002CF42A /* CollectionViewCellConfigurator.swift in Sources */,
				CD2EC329247D82EE00C6B3F9 /* NotificationSettingsViewController.swift in Sources */,
				51C737BD245B349700286105 /* OnboardingInfoViewController.swift in Sources */,
				514EE999246D4C2E00DE4884 /* UITableViewCell+Identifier.swift in Sources */,
				2F785753248506BD00323A9C /* HomeTestResultCell.swift in Sources */,
				13722044247AEEAD00152764 /* LocalNotificationManager.swift in Sources */,
				B10FD5ED246EAADC00E9D7F2 /* AppInformationDetailViewController.swift in Sources */,
				CDCE11D9247D64C600F30825 /* NotificationSettingsOnTableViewCell.swift in Sources */,
				85D7593F2457048F008175F0 /* AppDelegate.swift in Sources */,
				CDD87C56247556DE007CE6CA /* MainSettingsTableViewCell.swift in Sources */,
				B153096C24706F2400A4A1BD /* URLSessionConfiguration+Default.swift in Sources */,
				0159E6C1247829BA00894A89 /* temporary_exposure_key_export.pb.swift in Sources */,
				51CE1B90246078B6002CF42A /* HomeFooterSupplementaryView.swift in Sources */,
				71FE1C80247AC2B500851FEB /* ExposureSubmissionNavigationController.swift in Sources */,
				CD99A3C7246155C300BF12AF /* Logger.swift in Sources */,
				85D759412457048F008175F0 /* SceneDelegate.swift in Sources */,
				B1D7D68C24766D2100E4DA5D /* risk_score_parameters.pb.swift in Sources */,
				71B8044D248525CD00D53506 /* RiskLegendViewController+DynamicTableViewModel.swift in Sources */,
				859DD512248549790073D59F /* MockDiagnosisKeysRetrieval.swift in Sources */,
				EE22DB89247FB43A001B0A71 /* TracingHistoryTableViewCell.swift in Sources */,
				71B804472484CC0800D53506 /* ENALabel.swift in Sources */,
				71FE1C7F247AC2B500851FEB /* ExposureSubmissionTestResultViewController.swift in Sources */,
				B1D6B002247DA0320079DDD3 /* ExposureDetectionViewControllerDelegate.swift in Sources */,
				713EA25B247818B000AB7EE8 /* DynamicTypeButton.swift in Sources */,
				2F3218CE24800F6500A7AC0A /* DynamicTableViewStepCell.swift in Sources */,
				51C77910248684F5004582F8 /* HomeRiskListItemViewConfigurator.swift in Sources */,
				B1D6B004247DA4920079DDD3 /* UIApplication+CoronaWarn.swift in Sources */,
				51CE1BC32460B28D002CF42A /* HomeInfoCellConfigurator.swift in Sources */,
				2F80CFDD247EEB88000F06AF /* DynamicTableViewImageCardCell.swift in Sources */,
				138910C5247A909000D739F6 /* ENATaskScheduler.swift in Sources */,
				71B804492484D37300D53506 /* RiskLegendViewController.swift in Sources */,
				514EE99B246D4C4C00DE4884 /* UITableView+Dequeue.swift in Sources */,
				713EA25F24798A9100AB7EE8 /* ExposureDetectionRiskCell.swift in Sources */,
				B10FD5F1246EAB1000E9D7F2 /* AppInformationDetailModelData.swift in Sources */,
				51C7790E24867F22004582F8 /* RiskListItemView.swift in Sources */,
				B14D0CDF246E976400D5BEBC /* ExposureDetectionTransaction+DidEndPrematurelyReason.swift in Sources */,
				71FE1C69247A8FE100851FEB /* DynamicTableViewHeaderFooterView.swift in Sources */,
				B10FD5EE246EAADF00E9D7F2 /* AppInformationHelpViewController.swift in Sources */,
				B111EE2C2465D9F7001AEBB4 /* String+Localization.swift in Sources */,
				EEF1067A246EBF8B009DFB4E /* ResetViewController.swift in Sources */,
				51CE1BBA2460AFD8002CF42A /* HomeActivateCellConfigurator.swift in Sources */,
				71FE1C86247AC33D00851FEB /* ExposureSubmissionTestResultHeaderView.swift in Sources */,
				1309194F247972C40066E329 /* PrivacyProtectionViewController.swift in Sources */,
				CDCE11DB247D64D600F30825 /* NotificationSettingsOffTableViewCell.swift in Sources */,
				EE46E5D82466AEA50057627F /* UIView.swift in Sources */,
				71FE1C6B247AA3F100851FEB /* ExposureDetectionViewController+State.swift in Sources */,
				51CE1B91246078B6002CF42A /* SectionSystemBackgroundDecorationView.swift in Sources */,
				B112545A246F2C6500AB5036 /* ENTemporaryExposureKey+Convert.swift in Sources */,
				51486D9F2484FC0200FCE216 /* HomeRiskLevelCellConfigurator.swift in Sources */,
				B1E8C99D2479D4E7006DC678 /* DMSubmissionStateViewController.swift in Sources */,
				71FE1C8C247AC79D00851FEB /* DynamicTableViewIconCell.swift in Sources */,
				710ABB25247514BD00948792 /* UIViewController+Segue.swift in Sources */,
				51CE1B5524604DD2002CF42A /* HomeLayout.swift in Sources */,
				51D420C424583E3300AD70CA /* SettingsViewController.swift in Sources */,
				514C0A1A247C16D600F235F6 /* HomeInactiveRiskCellConfigurator.swift in Sources */,
				71330E41248109F600EB10F6 /* DynamicTableViewSection.swift in Sources */,
				710ABB292475353900948792 /* DynamicTableViewModel.swift in Sources */,
				A3E5E71E247E6F7A00237116 /* SpinnerInjectable.swift in Sources */,
				518A69FB24687D5800444E66 /* RiskLevel.swift in Sources */,
				0DFCC2722484DC8400E2811D /* sqlite3.c in Sources */,
				EE22DB93247FB4BB001B0A71 /* Reachability+ObserverDelegate.swift in Sources */,
				B1741B492462C207006275D9 /* Client.swift in Sources */,
				514C0A0624772F3400F235F6 /* HomeRiskViewConfigurator.swift in Sources */,
				710ABB1F2475115500948792 /* UITableViewController+Enum.swift in Sources */,
				51CE1B8B246078B6002CF42A /* InfoCollectionViewCell.swift in Sources */,
				B14D0CDB246E968C00D5BEBC /* String+Today.swift in Sources */,
				85142501245DA0B3009D2791 /* UIViewController+Alert.swift in Sources */,
				CD99A3CA2461A47C00BF12AF /* AppStrings.swift in Sources */,
				514E81342461B97800636861 /* ExposureManager.swift in Sources */,
				B14D0CD9246E946E00D5BEBC /* ExposureDetection.swift in Sources */,
				B154F59B246DD5CF003E891E /* Client+Convenience.swift in Sources */,
				B161782524804AC3006E435A /* DownloadedPackagesSQLLiteStore.swift in Sources */,
				51CE1BBF2460B222002CF42A /* HomeRiskCellConfigurator.swift in Sources */,
				EE22DB82247FB40A001B0A71 /* ENSettingModel.swift in Sources */,
				713EA26324798F8500AB7EE8 /* ExposureDetectionHeaderCell.swift in Sources */,
			);
			runOnlyForDeploymentPostprocessing = 0;
		};
		85D7595024570491008175F0 /* Sources */ = {
			isa = PBXSourcesBuildPhase;
			buildActionMask = 2147483647;
			files = (
				B1EAEC8F247118D1003BE9A2 /* URLSession+ConvenienceTests.swift in Sources */,
				B1A76EA224714F7900EA5208 /* ClientModeTests.swift in Sources */,
				B16177E824802F9B006E435A /* DownloadedPackagesSQLLiteStoreTests.swift in Sources */,
				CD678F6F246C43FC00B6A0F8 /* MockURLSession.swift in Sources */,
				EE22DB91247FB479001B0A71 /* MockStateHandlerObserverDelegate.swift in Sources */,
				A173665324844F41006BE209 /* SQLiteKeyValueStoreTests.swift in Sources */,
				B15382E5248273F30010F007 /* MockTestStore.swift in Sources */,
				F25247312484456800C5556B /* DynamicTableViewModelTests.swift in Sources */,
				B15382E7248290BB0010F007 /* AppleFilesWriterTests.swift in Sources */,
				B1A76E9F24714AC700EA5208 /* HTTPClient+Configuration.swift in Sources */,
				B1D431C8246C69F300E728AD /* HTTPClient+ConfigurationTests.swift in Sources */,
				B15382FE248424F00010F007 /* ExposureDetectionTests.swift in Sources */,
				CDF27BD3246ADBA70044D32B /* ExposureSubmissionServiceTests.swift in Sources */,
				EE22DB8F247FB46C001B0A71 /* ENStateTests.swift in Sources */,
				B1DDDABC247137B000A07175 /* HTTPClientConfigurationEndpointTests.swift in Sources */,
				B1B9CF1F246ED2E8008F04F5 /* Sap_FilebucketTests.swift in Sources */,
				B17A44A22464906A00CB195E /* KeyTests.swift in Sources */,
				B161782D248062CE006E435A /* DeltaCalculationResultTests.swift in Sources */,
				B18C411D246DB30000B8D8CB /* URL+Helper.swift in Sources */,
				CDF27BD5246ADBF30044D32B /* HTTPClientTests.swift in Sources */,
				A17DA5E32486D8EF006F310F /* RiskLevelTests.swift in Sources */,
				F247572B24838AC8003E1FC5 /* DynamicTableViewControllerTests.swift in Sources */,
				CD678F6D246C43EE00B6A0F8 /* MockTestClient.swift in Sources */,
				0DFCC2732484DC8400E2811D /* sqlite3.c in Sources */,
				B1D431CE246C84F200E728AD /* KeyPackagesStoreTests.swift in Sources */,
			);
			runOnlyForDeploymentPostprocessing = 0;
		};
		85D7595B24570491008175F0 /* Sources */ = {
			isa = PBXSourcesBuildPhase;
			buildActionMask = 2147483647;
			files = (
				134F0DBC247578FF00D88934 /* ENAUITestsHome.swift in Sources */,
				134F0F2D2475794900D88934 /* Accessibility.swift in Sources */,
				134F0DBD247578FF00D88934 /* ENAUITests-Extensions.swift in Sources */,
				85D7596424570491008175F0 /* ENAUITests.swift in Sources */,
				130CB19C246D92F800ADE602 /* ENAUITestsOnboarding.swift in Sources */,
				134F0F2C2475793400D88934 /* SnapshotHelper.swift in Sources */,
			);
			runOnlyForDeploymentPostprocessing = 0;
		};
/* End PBXSourcesBuildPhase section */

/* Begin PBXTargetDependency section */
		85D7595624570491008175F0 /* PBXTargetDependency */ = {
			isa = PBXTargetDependency;
			target = 85D7593A2457048F008175F0 /* ENA */;
			targetProxy = 85D7595524570491008175F0 /* PBXContainerItemProxy */;
		};
		85D7596124570491008175F0 /* PBXTargetDependency */ = {
			isa = PBXTargetDependency;
			target = 85D7593A2457048F008175F0 /* ENA */;
			targetProxy = 85D7596024570491008175F0 /* PBXContainerItemProxy */;
		};
/* End PBXTargetDependency section */

/* Begin PBXVariantGroup section */
		85D7594C24570491008175F0 /* LaunchScreen.storyboard */ = {
			isa = PBXVariantGroup;
			children = (
				85D7594D24570491008175F0 /* Base */,
			);
			name = LaunchScreen.storyboard;
			sourceTree = "<group>";
		};
		EE70C23A245B09E900AC9B2F /* Localizable.strings */ = {
			isa = PBXVariantGroup;
			children = (
				EE70C23B245B09E900AC9B2F /* de */,
				EE70C23C245B09E900AC9B2F /* en */,
			);
			name = Localizable.strings;
			sourceTree = "<group>";
		};
		EE92A340245D96DA006B97B0 /* Localizable.stringsdict */ = {
			isa = PBXVariantGroup;
			children = (
				EE92A33F245D96DA006B97B0 /* de */,
				514C0A09247AEEE200F235F6 /* en */,
			);
			name = Localizable.stringsdict;
			sourceTree = "<group>";
		};
/* End PBXVariantGroup section */

/* Begin XCBuildConfiguration section */
		011E4AFC2483A269002E6412 /* Community */ = {
			isa = XCBuildConfiguration;
			buildSettings = {
				ALWAYS_SEARCH_USER_PATHS = NO;
				CLANG_ANALYZER_LOCALIZABILITY_NONLOCALIZED = YES;
				CLANG_ANALYZER_NONNULL = YES;
				CLANG_ANALYZER_NUMBER_OBJECT_CONVERSION = YES_AGGRESSIVE;
				CLANG_CXX_LANGUAGE_STANDARD = "gnu++14";
				CLANG_CXX_LIBRARY = "libc++";
				CLANG_ENABLE_MODULES = YES;
				CLANG_ENABLE_OBJC_ARC = YES;
				CLANG_ENABLE_OBJC_WEAK = YES;
				CLANG_WARN_BLOCK_CAPTURE_AUTORELEASING = YES;
				CLANG_WARN_BOOL_CONVERSION = YES;
				CLANG_WARN_COMMA = YES;
				CLANG_WARN_CONSTANT_CONVERSION = YES;
				CLANG_WARN_DEPRECATED_OBJC_IMPLEMENTATIONS = YES;
				CLANG_WARN_DIRECT_OBJC_ISA_USAGE = YES_ERROR;
				CLANG_WARN_DOCUMENTATION_COMMENTS = YES;
				CLANG_WARN_EMPTY_BODY = YES;
				CLANG_WARN_ENUM_CONVERSION = YES;
				CLANG_WARN_INFINITE_RECURSION = YES;
				CLANG_WARN_INT_CONVERSION = YES;
				CLANG_WARN_NON_LITERAL_NULL_CONVERSION = YES;
				CLANG_WARN_OBJC_IMPLICIT_RETAIN_SELF = YES;
				CLANG_WARN_OBJC_LITERAL_CONVERSION = YES;
				CLANG_WARN_OBJC_ROOT_CLASS = YES_ERROR;
				CLANG_WARN_RANGE_LOOP_ANALYSIS = YES;
				CLANG_WARN_STRICT_PROTOTYPES = YES;
				CLANG_WARN_SUSPICIOUS_MOVE = YES;
				CLANG_WARN_UNGUARDED_AVAILABILITY = YES_AGGRESSIVE;
				CLANG_WARN_UNREACHABLE_CODE = YES;
				CLANG_WARN__DUPLICATE_METHOD_MATCH = YES;
				COPY_PHASE_STRIP = NO;
				DEBUG_INFORMATION_FORMAT = dwarf;
				ENABLE_STRICT_OBJC_MSGSEND = YES;
				ENABLE_TESTABILITY = YES;
				GCC_C_LANGUAGE_STANDARD = gnu11;
				GCC_DYNAMIC_NO_PIC = NO;
				GCC_NO_COMMON_BLOCKS = YES;
				GCC_OPTIMIZATION_LEVEL = 0;
				GCC_PREPROCESSOR_DEFINITIONS = (
					"DEBUG=1",
					"$(inherited)",
				);
				GCC_WARN_64_TO_32_BIT_CONVERSION = YES;
				GCC_WARN_ABOUT_RETURN_TYPE = YES_ERROR;
				GCC_WARN_UNDECLARED_SELECTOR = YES;
				GCC_WARN_UNINITIALIZED_AUTOS = YES_AGGRESSIVE;
				GCC_WARN_UNUSED_FUNCTION = YES;
				GCC_WARN_UNUSED_VARIABLE = YES;
				IPHONEOS_DEPLOYMENT_TARGET = 13.5;
				MTL_ENABLE_DEBUG_INFO = INCLUDE_SOURCE;
				MTL_FAST_MATH = YES;
				ONLY_ACTIVE_ARCH = YES;
				SDKROOT = iphoneos;
				SWIFT_ACTIVE_COMPILATION_CONDITIONS = DEBUG;
				SWIFT_OPTIMIZATION_LEVEL = "-Onone";
			};
			name = Community;
		};
		011E4AFD2483A269002E6412 /* Community */ = {
			isa = XCBuildConfiguration;
			buildSettings = {
				ASSETCATALOG_COMPILER_APPICON_NAME = AppIcon;
				CLANG_ENABLE_MODULES = YES;
				CODE_SIGN_ENTITLEMENTS = "${PROJECT}/Resources/ENACommunity.entitlements";
				CODE_SIGN_IDENTITY = "Apple Development";
				CODE_SIGN_STYLE = Automatic;
				CURRENT_PROJECT_VERSION = 0;
				GCC_PREPROCESSOR_DEFINITIONS = (
					"DEBUG=1",
					"$(inherited)",
					"SQLITE_HAS_CODEC=1",
				);
				DEVELOPMENT_TEAM = $IPHONE_APP_DEV_TEAM;
				INFOPLIST_FILE = ENA/Resources/Info.plist;
				IPHONE_APP_CODE_SIGN_IDENTITY = "iPhone Developer";
				IPHONE_APP_DEV_TEAM = "";
				IPHONE_APP_DIST_PROF_SPECIFIER = "523TP53AQF/Corona-Warn-App-Dev";
				LD_RUNPATH_SEARCH_PATHS = (
					"$(inherited)",
					"@executable_path/Frameworks",
				);
				MARKETING_VERSION = 0.8.0;
				OTHER_CFLAGS = (
					"-DSQLITE_HAS_CODEC",
					"-DSQLITE_TEMP_STORE=3",
					"-DSQLCIPHER_CRYPTO_CC",
					"-DNDEBUG",
				);
				PRODUCT_BUNDLE_IDENTIFIER = "de.rki.coronawarnapp-dev";
				PRODUCT_NAME = "$(TARGET_NAME)";
				PROVISIONING_PROFILE_SPECIFIER = "";
				SWIFT_ACTIVE_COMPILATION_CONDITIONS = COMMUNITY;
				SWIFT_OBJC_BRIDGING_HEADER = "ENA-Bridging-Header.h";
				SWIFT_OPTIMIZATION_LEVEL = "-Onone";
				SWIFT_VERSION = 5.0;
				TARGETED_DEVICE_FAMILY = 1;
			};
			name = Community;
		};
		011E4AFE2483A269002E6412 /* Community */ = {
			isa = XCBuildConfiguration;
			buildSettings = {
				ALWAYS_EMBED_SWIFT_STANDARD_LIBRARIES = YES;
				BUNDLE_LOADER = "$(TEST_HOST)";
				CLANG_ENABLE_MODULES = YES;
				CODE_SIGN_STYLE = Automatic;
				DEVELOPMENT_TEAM = 523TP53AQF;
				GCC_PREPROCESSOR_DEFINITIONS = (
					"DEBUG=1",
					"$(inherited)",
					"SQLITE_HAS_CODEC=1",
				);
				INFOPLIST_FILE = ENATests/Info.plist;
				IPHONEOS_DEPLOYMENT_TARGET = 13.5;
				LD_RUNPATH_SEARCH_PATHS = (
					"$(inherited)",
					"@executable_path/Frameworks",
					"@loader_path/Frameworks",
				);
				OTHER_CFLAGS = (
					"-DSQLITE_HAS_CODEC",
					"-DSQLITE_TEMP_STORE=3",
					"-DSQLCIPHER_CRYPTO_CC",
					"-DNDEBUG",
				);
				PRODUCT_BUNDLE_IDENTIFIER = com.sap.ux.ENATests;
				PRODUCT_NAME = "$(TARGET_NAME)";
				SWIFT_OBJC_BRIDGING_HEADER = "ENATests-Bridging-Header.h";
				SWIFT_OPTIMIZATION_LEVEL = "-Onone";
				SWIFT_VERSION = 5.0;
				TARGETED_DEVICE_FAMILY = "1,2";
				TEST_HOST = "$(BUILT_PRODUCTS_DIR)/ENA.app/ENA";
			};
			name = Community;
		};
		011E4AFF2483A269002E6412 /* Community */ = {
			isa = XCBuildConfiguration;
			buildSettings = {
				ALWAYS_EMBED_SWIFT_STANDARD_LIBRARIES = YES;
				CODE_SIGN_STYLE = Automatic;
				DEVELOPMENT_TEAM = 523TP53AQF;
				INFOPLIST_FILE = ENAUITests/Info.plist;
				LD_RUNPATH_SEARCH_PATHS = (
					"$(inherited)",
					"@executable_path/Frameworks",
					"@loader_path/Frameworks",
				);
				PRODUCT_BUNDLE_IDENTIFIER = com.sap.ux.ENAUITests;
				PRODUCT_NAME = "$(TARGET_NAME)";
				PROVISIONING_PROFILE_SPECIFIER = "";
				"PROVISIONING_PROFILE_SPECIFIER[sdk=macosx*]" = "";
				SWIFT_VERSION = 5.0;
				TARGETED_DEVICE_FAMILY = "1,2";
				TEST_TARGET_NAME = ENA;
			};
			name = Community;
		};
		85D7596624570491008175F0 /* Debug */ = {
			isa = XCBuildConfiguration;
			buildSettings = {
				ALWAYS_SEARCH_USER_PATHS = NO;
				CLANG_ANALYZER_LOCALIZABILITY_NONLOCALIZED = YES;
				CLANG_ANALYZER_NONNULL = YES;
				CLANG_ANALYZER_NUMBER_OBJECT_CONVERSION = YES_AGGRESSIVE;
				CLANG_CXX_LANGUAGE_STANDARD = "gnu++14";
				CLANG_CXX_LIBRARY = "libc++";
				CLANG_ENABLE_MODULES = YES;
				CLANG_ENABLE_OBJC_ARC = YES;
				CLANG_ENABLE_OBJC_WEAK = YES;
				CLANG_WARN_BLOCK_CAPTURE_AUTORELEASING = YES;
				CLANG_WARN_BOOL_CONVERSION = YES;
				CLANG_WARN_COMMA = YES;
				CLANG_WARN_CONSTANT_CONVERSION = YES;
				CLANG_WARN_DEPRECATED_OBJC_IMPLEMENTATIONS = YES;
				CLANG_WARN_DIRECT_OBJC_ISA_USAGE = YES_ERROR;
				CLANG_WARN_DOCUMENTATION_COMMENTS = YES;
				CLANG_WARN_EMPTY_BODY = YES;
				CLANG_WARN_ENUM_CONVERSION = YES;
				CLANG_WARN_INFINITE_RECURSION = YES;
				CLANG_WARN_INT_CONVERSION = YES;
				CLANG_WARN_NON_LITERAL_NULL_CONVERSION = YES;
				CLANG_WARN_OBJC_IMPLICIT_RETAIN_SELF = YES;
				CLANG_WARN_OBJC_LITERAL_CONVERSION = YES;
				CLANG_WARN_OBJC_ROOT_CLASS = YES_ERROR;
				CLANG_WARN_RANGE_LOOP_ANALYSIS = YES;
				CLANG_WARN_STRICT_PROTOTYPES = YES;
				CLANG_WARN_SUSPICIOUS_MOVE = YES;
				CLANG_WARN_UNGUARDED_AVAILABILITY = YES_AGGRESSIVE;
				CLANG_WARN_UNREACHABLE_CODE = YES;
				CLANG_WARN__DUPLICATE_METHOD_MATCH = YES;
				COPY_PHASE_STRIP = NO;
				DEBUG_INFORMATION_FORMAT = dwarf;
				ENABLE_STRICT_OBJC_MSGSEND = YES;
				ENABLE_TESTABILITY = YES;
				GCC_C_LANGUAGE_STANDARD = gnu11;
				GCC_DYNAMIC_NO_PIC = NO;
				GCC_NO_COMMON_BLOCKS = YES;
				GCC_OPTIMIZATION_LEVEL = 0;
				GCC_PREPROCESSOR_DEFINITIONS = (
					"DEBUG=1",
					"$(inherited)",
				);
				GCC_WARN_64_TO_32_BIT_CONVERSION = YES;
				GCC_WARN_ABOUT_RETURN_TYPE = YES_ERROR;
				GCC_WARN_UNDECLARED_SELECTOR = YES;
				GCC_WARN_UNINITIALIZED_AUTOS = YES_AGGRESSIVE;
				GCC_WARN_UNUSED_FUNCTION = YES;
				GCC_WARN_UNUSED_VARIABLE = YES;
				IPHONEOS_DEPLOYMENT_TARGET = 13.5;
				MTL_ENABLE_DEBUG_INFO = INCLUDE_SOURCE;
				MTL_FAST_MATH = YES;
				ONLY_ACTIVE_ARCH = YES;
				SDKROOT = iphoneos;
				SWIFT_ACTIVE_COMPILATION_CONDITIONS = DEBUG;
				SWIFT_OPTIMIZATION_LEVEL = "-Onone";
			};
			name = Debug;
		};
		85D7596724570491008175F0 /* Release */ = {
			isa = XCBuildConfiguration;
			buildSettings = {
				ALWAYS_SEARCH_USER_PATHS = NO;
				CLANG_ANALYZER_LOCALIZABILITY_NONLOCALIZED = YES;
				CLANG_ANALYZER_NONNULL = YES;
				CLANG_ANALYZER_NUMBER_OBJECT_CONVERSION = YES_AGGRESSIVE;
				CLANG_CXX_LANGUAGE_STANDARD = "gnu++14";
				CLANG_CXX_LIBRARY = "libc++";
				CLANG_ENABLE_MODULES = YES;
				CLANG_ENABLE_OBJC_ARC = YES;
				CLANG_ENABLE_OBJC_WEAK = YES;
				CLANG_WARN_BLOCK_CAPTURE_AUTORELEASING = YES;
				CLANG_WARN_BOOL_CONVERSION = YES;
				CLANG_WARN_COMMA = YES;
				CLANG_WARN_CONSTANT_CONVERSION = YES;
				CLANG_WARN_DEPRECATED_OBJC_IMPLEMENTATIONS = YES;
				CLANG_WARN_DIRECT_OBJC_ISA_USAGE = YES_ERROR;
				CLANG_WARN_DOCUMENTATION_COMMENTS = YES;
				CLANG_WARN_EMPTY_BODY = YES;
				CLANG_WARN_ENUM_CONVERSION = YES;
				CLANG_WARN_INFINITE_RECURSION = YES;
				CLANG_WARN_INT_CONVERSION = YES;
				CLANG_WARN_NON_LITERAL_NULL_CONVERSION = YES;
				CLANG_WARN_OBJC_IMPLICIT_RETAIN_SELF = YES;
				CLANG_WARN_OBJC_LITERAL_CONVERSION = YES;
				CLANG_WARN_OBJC_ROOT_CLASS = YES_ERROR;
				CLANG_WARN_RANGE_LOOP_ANALYSIS = YES;
				CLANG_WARN_STRICT_PROTOTYPES = YES;
				CLANG_WARN_SUSPICIOUS_MOVE = YES;
				CLANG_WARN_UNGUARDED_AVAILABILITY = YES_AGGRESSIVE;
				CLANG_WARN_UNREACHABLE_CODE = YES;
				CLANG_WARN__DUPLICATE_METHOD_MATCH = YES;
				COPY_PHASE_STRIP = NO;
				DEBUG_INFORMATION_FORMAT = "dwarf-with-dsym";
				ENABLE_NS_ASSERTIONS = NO;
				ENABLE_STRICT_OBJC_MSGSEND = YES;
				GCC_C_LANGUAGE_STANDARD = gnu11;
				GCC_NO_COMMON_BLOCKS = YES;
				GCC_WARN_64_TO_32_BIT_CONVERSION = YES;
				GCC_WARN_ABOUT_RETURN_TYPE = YES_ERROR;
				GCC_WARN_UNDECLARED_SELECTOR = YES;
				GCC_WARN_UNINITIALIZED_AUTOS = YES_AGGRESSIVE;
				GCC_WARN_UNUSED_FUNCTION = YES;
				GCC_WARN_UNUSED_VARIABLE = YES;
				IPHONEOS_DEPLOYMENT_TARGET = 13.5;
				MTL_ENABLE_DEBUG_INFO = NO;
				MTL_FAST_MATH = YES;
				SDKROOT = iphoneos;
				SWIFT_COMPILATION_MODE = wholemodule;
				SWIFT_OPTIMIZATION_LEVEL = "-O";
				VALIDATE_PRODUCT = YES;
			};
			name = Release;
		};
		85D7596924570491008175F0 /* Debug */ = {
			isa = XCBuildConfiguration;
			buildSettings = {
				ASSETCATALOG_COMPILER_APPICON_NAME = AppIcon;
				CLANG_ENABLE_MODULES = YES;
				CODE_SIGN_ENTITLEMENTS = "${PROJECT}/Resources/ENATest.entitlements";
				CODE_SIGN_IDENTITY = $IPHONE_APP_CODE_SIGN_IDENTITY;
				CODE_SIGN_STYLE = Manual;
				CURRENT_PROJECT_VERSION = 0;
				GCC_PREPROCESSOR_DEFINITIONS = (
					"DEBUG=1",
					"$(inherited)",
					"SQLITE_HAS_CODEC=1",
				);				
				INFOPLIST_FILE = ENA/Resources/Info.plist;
				IPHONE_APP_CODE_SIGN_IDENTITY = "iPhone Developer";
				IPHONE_APP_DEV_TEAM = 523TP53AQF;
				IPHONE_APP_DIST_PROF_SPECIFIER = "523TP53AQF/Corona-Warn-App-Dev";
				LD_RUNPATH_SEARCH_PATHS = (
					"$(inherited)",
					"@executable_path/Frameworks",
				);
				MARKETING_VERSION = 0.8.0;
				OTHER_CFLAGS = (
					"-DSQLITE_HAS_CODEC",
					"-DSQLITE_TEMP_STORE=3",
					"-DSQLCIPHER_CRYPTO_CC",
					"-DNDEBUG",
				);
				PRODUCT_BUNDLE_IDENTIFIER = "de.rki.coronawarnapp-dev";
				PRODUCT_NAME = "$(TARGET_NAME)";
				PROVISIONING_PROFILE_SPECIFIER = $IPHONE_APP_DIST_PROF_SPECIFIER;
				SWIFT_OBJC_BRIDGING_HEADER = "ENA-Bridging-Header.h";
				SWIFT_OPTIMIZATION_LEVEL = "-Onone";
				SWIFT_VERSION = 5.0;
				TARGETED_DEVICE_FAMILY = 1;
			};
			name = Debug;
		};
		85D7596A24570491008175F0 /* Release */ = {
			isa = XCBuildConfiguration;
			buildSettings = {
				ASSETCATALOG_COMPILER_APPICON_NAME = AppIcon;
				CLANG_ENABLE_MODULES = YES;
				CODE_SIGN_ENTITLEMENTS = "${PROJECT}/Resources/ENA.entitlements";
				CODE_SIGN_IDENTITY = $IPHONE_APP_CODE_SIGN_IDENTITY;
				CODE_SIGN_STYLE = Manual;
				CURRENT_PROJECT_VERSION = 0;
				GCC_PREPROCESSOR_DEFINITIONS = "SQLITE_HAS_CODEC=1";
				INFOPLIST_FILE = ENA/Resources/Info.plist;
				IPHONE_APP_CODE_SIGN_IDENTITY = "iPhone Developer";
				IPHONE_APP_DEV_TEAM = 523TP53AQF;
				IPHONE_APP_DIST_PROF_SPECIFIER = "523TP53AQF/Corona-Warn-App-Dev";
				LD_RUNPATH_SEARCH_PATHS = (
					"$(inherited)",
					"@executable_path/Frameworks",
				);
				MARKETING_VERSION = 0.8.0;
				OTHER_CFLAGS = (
					"-DSQLITE_HAS_CODEC",
					"-DSQLITE_TEMP_STORE=3",
					"-DSQLCIPHER_CRYPTO_CC",
					"-DNDEBUG",
				);	
				PRODUCT_BUNDLE_IDENTIFIER = "de.rki.coronawarnapp-dev";
				PRODUCT_NAME = "$(TARGET_NAME)";
				PROVISIONING_PROFILE_SPECIFIER = $IPHONE_APP_DIST_PROF_SPECIFIER;
				SWIFT_OBJC_BRIDGING_HEADER = "ENA-Bridging-Header.h";
				SWIFT_VERSION = 5.0;
				TARGETED_DEVICE_FAMILY = 1;
			};
			name = Release;
		};
		85D7596C24570491008175F0 /* Debug */ = {
			isa = XCBuildConfiguration;
			buildSettings = {
				ALWAYS_EMBED_SWIFT_STANDARD_LIBRARIES = YES;
				BUNDLE_LOADER = "$(TEST_HOST)";
				CLANG_ENABLE_MODULES = YES;
				CODE_SIGN_STYLE = Automatic;
				DEVELOPMENT_TEAM = 523TP53AQF;
				GCC_PREPROCESSOR_DEFINITIONS = (
					"DEBUG=1",
					"$(inherited)",
					"SQLITE_HAS_CODEC=1",
				);
				INFOPLIST_FILE = ENATests/Info.plist;
				IPHONEOS_DEPLOYMENT_TARGET = 13.5;
				LD_RUNPATH_SEARCH_PATHS = (
					"$(inherited)",
					"@executable_path/Frameworks",
					"@loader_path/Frameworks",
				);
				OTHER_CFLAGS = (
					"-DSQLITE_HAS_CODEC",
					"-DSQLITE_TEMP_STORE=3",
					"-DSQLCIPHER_CRYPTO_CC",
					"-DNDEBUG",
				);
				PRODUCT_BUNDLE_IDENTIFIER = com.sap.ux.ENATests;
				PRODUCT_NAME = "$(TARGET_NAME)";
				SWIFT_OBJC_BRIDGING_HEADER = "ENATests-Bridging-Header.h";
				SWIFT_OPTIMIZATION_LEVEL = "-Onone";
				SWIFT_VERSION = 5.0;
				TARGETED_DEVICE_FAMILY = "1,2";
				TEST_HOST = "$(BUILT_PRODUCTS_DIR)/ENA.app/ENA";
			};
			name = Debug;
		};
		85D7596D24570491008175F0 /* Release */ = {
			isa = XCBuildConfiguration;
			buildSettings = {
				ALWAYS_EMBED_SWIFT_STANDARD_LIBRARIES = YES;
				BUNDLE_LOADER = "$(TEST_HOST)";
				CLANG_ENABLE_MODULES = YES;
				CODE_SIGN_STYLE = Automatic;
				DEVELOPMENT_TEAM = 523TP53AQF;
				GCC_PREPROCESSOR_DEFINITIONS = "SQLITE_HAS_CODEC=1";
				INFOPLIST_FILE = ENATests/Info.plist;
				IPHONEOS_DEPLOYMENT_TARGET = 13.5;
				LD_RUNPATH_SEARCH_PATHS = (
					"$(inherited)",
					"@executable_path/Frameworks",
					"@loader_path/Frameworks",
				);
				OTHER_CFLAGS = (
					"-DSQLITE_HAS_CODEC",
					"-DSQLITE_TEMP_STORE=3",
					"-DSQLCIPHER_CRYPTO_CC",
					"-DNDEBUG",
				);
				PRODUCT_BUNDLE_IDENTIFIER = com.sap.ux.ENATests;
				PRODUCT_NAME = "$(TARGET_NAME)";
				SWIFT_OBJC_BRIDGING_HEADER = "ENATests-Bridging-Header.h";
				SWIFT_VERSION = 5.0;
				TARGETED_DEVICE_FAMILY = "1,2";
				TEST_HOST = "$(BUILT_PRODUCTS_DIR)/ENA.app/ENA";
			};
			name = Release;
		};
		85D7596F24570491008175F0 /* Debug */ = {
			isa = XCBuildConfiguration;
			buildSettings = {
				ALWAYS_EMBED_SWIFT_STANDARD_LIBRARIES = YES;
				CODE_SIGN_STYLE = Automatic;
				DEVELOPMENT_TEAM = 523TP53AQF;
				INFOPLIST_FILE = ENAUITests/Info.plist;
				LD_RUNPATH_SEARCH_PATHS = (
					"$(inherited)",
					"@executable_path/Frameworks",
					"@loader_path/Frameworks",
				);
				PRODUCT_BUNDLE_IDENTIFIER = com.sap.ux.ENAUITests;
				PRODUCT_NAME = "$(TARGET_NAME)";
				PROVISIONING_PROFILE_SPECIFIER = "";
				"PROVISIONING_PROFILE_SPECIFIER[sdk=macosx*]" = "";
				SWIFT_VERSION = 5.0;
				TARGETED_DEVICE_FAMILY = "1,2";
				TEST_TARGET_NAME = ENA;
			};
			name = Debug;
		};
		85D7597024570491008175F0 /* Release */ = {
			isa = XCBuildConfiguration;
			buildSettings = {
				ALWAYS_EMBED_SWIFT_STANDARD_LIBRARIES = YES;
				CODE_SIGN_STYLE = Automatic;
				DEVELOPMENT_TEAM = 523TP53AQF;
				INFOPLIST_FILE = ENAUITests/Info.plist;
				LD_RUNPATH_SEARCH_PATHS = (
					"$(inherited)",
					"@executable_path/Frameworks",
					"@loader_path/Frameworks",
				);
				PRODUCT_BUNDLE_IDENTIFIER = com.sap.ux.ENAUITests;
				PRODUCT_NAME = "$(TARGET_NAME)";
				PROVISIONING_PROFILE_SPECIFIER = "";
				"PROVISIONING_PROFILE_SPECIFIER[sdk=macosx*]" = "";
				SWIFT_VERSION = 5.0;
				TARGETED_DEVICE_FAMILY = "1,2";
				TEST_TARGET_NAME = ENA;
			};
			name = Release;
		};
		CD7F5C6E2466ED8F00D3D03C /* ReleaseAppStore */ = {
			isa = XCBuildConfiguration;
			buildSettings = {
				ALWAYS_SEARCH_USER_PATHS = NO;
				CLANG_ANALYZER_LOCALIZABILITY_NONLOCALIZED = YES;
				CLANG_ANALYZER_NONNULL = YES;
				CLANG_ANALYZER_NUMBER_OBJECT_CONVERSION = YES_AGGRESSIVE;
				CLANG_CXX_LANGUAGE_STANDARD = "gnu++14";
				CLANG_CXX_LIBRARY = "libc++";
				CLANG_ENABLE_MODULES = YES;
				CLANG_ENABLE_OBJC_ARC = YES;
				CLANG_ENABLE_OBJC_WEAK = YES;
				CLANG_WARN_BLOCK_CAPTURE_AUTORELEASING = YES;
				CLANG_WARN_BOOL_CONVERSION = YES;
				CLANG_WARN_COMMA = YES;
				CLANG_WARN_CONSTANT_CONVERSION = YES;
				CLANG_WARN_DEPRECATED_OBJC_IMPLEMENTATIONS = YES;
				CLANG_WARN_DIRECT_OBJC_ISA_USAGE = YES_ERROR;
				CLANG_WARN_DOCUMENTATION_COMMENTS = YES;
				CLANG_WARN_EMPTY_BODY = YES;
				CLANG_WARN_ENUM_CONVERSION = YES;
				CLANG_WARN_INFINITE_RECURSION = YES;
				CLANG_WARN_INT_CONVERSION = YES;
				CLANG_WARN_NON_LITERAL_NULL_CONVERSION = YES;
				CLANG_WARN_OBJC_IMPLICIT_RETAIN_SELF = YES;
				CLANG_WARN_OBJC_LITERAL_CONVERSION = YES;
				CLANG_WARN_OBJC_ROOT_CLASS = YES_ERROR;
				CLANG_WARN_RANGE_LOOP_ANALYSIS = YES;
				CLANG_WARN_STRICT_PROTOTYPES = YES;
				CLANG_WARN_SUSPICIOUS_MOVE = YES;
				CLANG_WARN_UNGUARDED_AVAILABILITY = YES_AGGRESSIVE;
				CLANG_WARN_UNREACHABLE_CODE = YES;
				CLANG_WARN__DUPLICATE_METHOD_MATCH = YES;
				COPY_PHASE_STRIP = NO;
				DEBUG_INFORMATION_FORMAT = "dwarf-with-dsym";
				ENABLE_NS_ASSERTIONS = NO;
				ENABLE_STRICT_OBJC_MSGSEND = YES;
				GCC_C_LANGUAGE_STANDARD = gnu11;
				GCC_NO_COMMON_BLOCKS = YES;
				GCC_WARN_64_TO_32_BIT_CONVERSION = YES;
				GCC_WARN_ABOUT_RETURN_TYPE = YES_ERROR;
				GCC_WARN_UNDECLARED_SELECTOR = YES;
				GCC_WARN_UNINITIALIZED_AUTOS = YES_AGGRESSIVE;
				GCC_WARN_UNUSED_FUNCTION = YES;
				GCC_WARN_UNUSED_VARIABLE = YES;
				IPHONEOS_DEPLOYMENT_TARGET = 13.5;
				MTL_ENABLE_DEBUG_INFO = NO;
				MTL_FAST_MATH = YES;
				SDKROOT = iphoneos;
				SWIFT_ACTIVE_COMPILATION_CONDITIONS = APP_STORE;
				SWIFT_COMPILATION_MODE = wholemodule;
				SWIFT_OPTIMIZATION_LEVEL = "-O";
				VALIDATE_PRODUCT = YES;
			};
			name = ReleaseAppStore;
		};
		CD7F5C6F2466ED8F00D3D03C /* ReleaseAppStore */ = {
			isa = XCBuildConfiguration;
			buildSettings = {
				ASSETCATALOG_COMPILER_APPICON_NAME = AppIcon;
				CLANG_ENABLE_MODULES = YES;
				CODE_SIGN_ENTITLEMENTS = "${PROJECT}/Resources/ENA.entitlements";
				CODE_SIGN_IDENTITY = $IPHONE_APP_CODE_SIGN_IDENTITY;
				CODE_SIGN_STYLE = Manual;
				CURRENT_PROJECT_VERSION = 0;
				GCC_PREPROCESSOR_DEFINITIONS = "SQLITE_HAS_CODEC=1";	
				INFOPLIST_FILE = ENA/Resources/Info.plist;
				IPHONE_APP_CODE_SIGN_IDENTITY = "iPhone Developer";
				IPHONE_APP_DEV_TEAM = 523TP53AQF;
				IPHONE_APP_DIST_PROF_SPECIFIER = "523TP53AQF/Corona-Warn-App-Dev";
				LD_RUNPATH_SEARCH_PATHS = (
					"$(inherited)",
					"@executable_path/Frameworks",
				);
				MARKETING_VERSION = 0.8.0;
				OTHER_CFLAGS = (
					"-DSQLITE_HAS_CODEC",
					"-DSQLITE_TEMP_STORE=3",
					"-DSQLCIPHER_CRYPTO_CC",
					"-DNDEBUG",
				);
				PRODUCT_BUNDLE_IDENTIFIER = "de.rki.coronawarnapp-dev";
				PRODUCT_NAME = "$(TARGET_NAME)";
				PROVISIONING_PROFILE_SPECIFIER = $IPHONE_APP_DIST_PROF_SPECIFIER;
				SWIFT_OBJC_BRIDGING_HEADER = "ENA-Bridging-Header.h";
				SWIFT_VERSION = 5.0;
				TARGETED_DEVICE_FAMILY = 1;
			};
			name = ReleaseAppStore;
		};
		CD7F5C702466ED8F00D3D03C /* ReleaseAppStore */ = {
			isa = XCBuildConfiguration;
			buildSettings = {
				ALWAYS_EMBED_SWIFT_STANDARD_LIBRARIES = YES;
				BUNDLE_LOADER = "$(TEST_HOST)";
				CLANG_ENABLE_MODULES = YES;
				CODE_SIGN_STYLE = Automatic;
				DEVELOPMENT_TEAM = 523TP53AQF;
				GCC_PREPROCESSOR_DEFINITIONS = "SQLITE_HAS_CODEC=1";
				INFOPLIST_FILE = ENATests/Info.plist;
				IPHONEOS_DEPLOYMENT_TARGET = 13.5;
				LD_RUNPATH_SEARCH_PATHS = (
					"$(inherited)",
					"@executable_path/Frameworks",
					"@loader_path/Frameworks",
				);
				OTHER_CFLAGS = (
					"-DSQLITE_HAS_CODEC",
					"-DSQLITE_TEMP_STORE=3",
					"-DSQLCIPHER_CRYPTO_CC",
					"-DNDEBUG",
				);
				PRODUCT_BUNDLE_IDENTIFIER = com.sap.ux.ENATests;
				PRODUCT_NAME = "$(TARGET_NAME)";
				SWIFT_OBJC_BRIDGING_HEADER = "ENATests-Bridging-Header.h";
				SWIFT_VERSION = 5.0;
				TARGETED_DEVICE_FAMILY = "1,2";
				TEST_HOST = "$(BUILT_PRODUCTS_DIR)/ENA.app/ENA";
			};
			name = ReleaseAppStore;
		};
		CD7F5C712466ED8F00D3D03C /* ReleaseAppStore */ = {
			isa = XCBuildConfiguration;
			buildSettings = {
				ALWAYS_EMBED_SWIFT_STANDARD_LIBRARIES = YES;
				CODE_SIGN_STYLE = Automatic;
				DEVELOPMENT_TEAM = 523TP53AQF;
				INFOPLIST_FILE = ENAUITests/Info.plist;
				LD_RUNPATH_SEARCH_PATHS = (
					"$(inherited)",
					"@executable_path/Frameworks",
					"@loader_path/Frameworks",
				);
				PRODUCT_BUNDLE_IDENTIFIER = com.sap.ux.ENAUITests;
				PRODUCT_NAME = "$(TARGET_NAME)";
				PROVISIONING_PROFILE_SPECIFIER = "";
				"PROVISIONING_PROFILE_SPECIFIER[sdk=macosx*]" = "";
				SWIFT_VERSION = 5.0;
				TARGETED_DEVICE_FAMILY = "1,2";
				TEST_TARGET_NAME = ENA;
			};
			name = ReleaseAppStore;
		};
/* End XCBuildConfiguration section */

/* Begin XCConfigurationList section */
		85D759362457048F008175F0 /* Build configuration list for PBXProject "ENA" */ = {
			isa = XCConfigurationList;
			buildConfigurations = (
				85D7596624570491008175F0 /* Debug */,
				011E4AFC2483A269002E6412 /* Community */,
				85D7596724570491008175F0 /* Release */,
				CD7F5C6E2466ED8F00D3D03C /* ReleaseAppStore */,
			);
			defaultConfigurationIsVisible = 0;
			defaultConfigurationName = Release;
		};
		85D7596824570491008175F0 /* Build configuration list for PBXNativeTarget "ENA" */ = {
			isa = XCConfigurationList;
			buildConfigurations = (
				85D7596924570491008175F0 /* Debug */,
				011E4AFD2483A269002E6412 /* Community */,
				85D7596A24570491008175F0 /* Release */,
				CD7F5C6F2466ED8F00D3D03C /* ReleaseAppStore */,
			);
			defaultConfigurationIsVisible = 0;
			defaultConfigurationName = Release;
		};
		85D7596B24570491008175F0 /* Build configuration list for PBXNativeTarget "ENATests" */ = {
			isa = XCConfigurationList;
			buildConfigurations = (
				85D7596C24570491008175F0 /* Debug */,
				011E4AFE2483A269002E6412 /* Community */,
				85D7596D24570491008175F0 /* Release */,
				CD7F5C702466ED8F00D3D03C /* ReleaseAppStore */,
			);
			defaultConfigurationIsVisible = 0;
			defaultConfigurationName = Release;
		};
		85D7596E24570491008175F0 /* Build configuration list for PBXNativeTarget "ENAUITests" */ = {
			isa = XCConfigurationList;
			buildConfigurations = (
				85D7596F24570491008175F0 /* Debug */,
				011E4AFF2483A269002E6412 /* Community */,
				85D7597024570491008175F0 /* Release */,
				CD7F5C712466ED8F00D3D03C /* ReleaseAppStore */,
			);
			defaultConfigurationIsVisible = 0;
			defaultConfigurationName = Release;
		};
/* End XCConfigurationList section */

/* Begin XCRemoteSwiftPackageReference section */
		01990E10247A8DAB00096D25 /* XCRemoteSwiftPackageReference "fmdb" */ = {
			isa = XCRemoteSwiftPackageReference;
			repositoryURL = "https://github.com/ccgus/fmdb.git";
			requirement = {
				kind = upToNextMajorVersion;
				minimumVersion = 2.7.7;
			};
		};
		B10FB02E246036F3004CA11E /* XCRemoteSwiftPackageReference "swift-protobuf" */ = {
			isa = XCRemoteSwiftPackageReference;
			repositoryURL = "https://github.com/apple/swift-protobuf.git";
			requirement = {
				kind = exactVersion;
				version = 1.9.0;
			};
		};
		B180E607247C1F6100240CED /* XCRemoteSwiftPackageReference "fmdb" */ = {
			isa = XCRemoteSwiftPackageReference;
			repositoryURL = "https://github.com/ccgus/fmdb.git";
			requirement = {
				kind = exactVersion;
				version = 2.7.7;
			};
		};
		B1E8C9A3247AB869006DC678 /* XCRemoteSwiftPackageReference "ZIPFoundation" */ = {
			isa = XCRemoteSwiftPackageReference;
			repositoryURL = "https://github.com/weichsel/ZIPFoundation.git";
			requirement = {
				kind = exactVersion;
				version = 0.9.11;
			};
		};
		EE2A20E8247E3D1800E6079C /* XCRemoteSwiftPackageReference "Reachability" */ = {
			isa = XCRemoteSwiftPackageReference;
			repositoryURL = "https://github.com/ashleymills/Reachability.swift";
			requirement = {
				kind = exactVersion;
				version = 5.0.0;
			};
		};
/* End XCRemoteSwiftPackageReference section */

/* Begin XCSwiftPackageProductDependency section */
		01990E11247A8DAB00096D25 /* FMDB */ = {
			isa = XCSwiftPackageProductDependency;
			package = 01990E10247A8DAB00096D25 /* XCRemoteSwiftPackageReference "fmdb" */;
			productName = FMDB;
		};
		B10FB02F246036F3004CA11E /* SwiftProtobuf */ = {
			isa = XCSwiftPackageProductDependency;
			package = B10FB02E246036F3004CA11E /* XCRemoteSwiftPackageReference "swift-protobuf" */;
			productName = SwiftProtobuf;
		};
		B180E608247C1F6100240CED /* FMDB */ = {
			isa = XCSwiftPackageProductDependency;
			package = B180E607247C1F6100240CED /* XCRemoteSwiftPackageReference "fmdb" */;
			productName = FMDB;
		};
		B1E8C9A4247AB869006DC678 /* ZIPFoundation */ = {
			isa = XCSwiftPackageProductDependency;
			package = B1E8C9A3247AB869006DC678 /* XCRemoteSwiftPackageReference "ZIPFoundation" */;
			productName = ZIPFoundation;
		};
		EE2A20E9247E3D1800E6079C /* Reachability */ = {
			isa = XCSwiftPackageProductDependency;
			package = EE2A20E8247E3D1800E6079C /* XCRemoteSwiftPackageReference "Reachability" */;
			productName = Reachability;
		};
/* End XCSwiftPackageProductDependency section */
	};
	rootObject = 85D759332457048F008175F0 /* Project object */;
}<|MERGE_RESOLUTION|>--- conflicted
+++ resolved
@@ -37,15 +37,12 @@
 		2F80CFD9247ED988000F06AF /* ExposureSubmissionIntroViewController.swift in Sources */ = {isa = PBXBuildFile; fileRef = 2F80CFD8247ED988000F06AF /* ExposureSubmissionIntroViewController.swift */; };
 		2F80CFDB247EDDB3000F06AF /* ExposureSubmissionHotlineViewController.swift in Sources */ = {isa = PBXBuildFile; fileRef = 2F80CFDA247EDDB3000F06AF /* ExposureSubmissionHotlineViewController.swift */; };
 		2F80CFDD247EEB88000F06AF /* DynamicTableViewImageCardCell.swift in Sources */ = {isa = PBXBuildFile; fileRef = 2F80CFDC247EEB88000F06AF /* DynamicTableViewImageCardCell.swift */; };
-<<<<<<< HEAD
 		51486D9F2484FC0200FCE216 /* HomeRiskLevelCellConfigurator.swift in Sources */ = {isa = PBXBuildFile; fileRef = 51486D9E2484FC0200FCE216 /* HomeRiskLevelCellConfigurator.swift */; };
 		51486DA22485101500FCE216 /* RiskInactiveCollectionViewCell.swift in Sources */ = {isa = PBXBuildFile; fileRef = 51486DA02485101500FCE216 /* RiskInactiveCollectionViewCell.swift */; };
 		51486DA32485101500FCE216 /* RiskInactiveCollectionViewCell.xib in Resources */ = {isa = PBXBuildFile; fileRef = 51486DA12485101500FCE216 /* RiskInactiveCollectionViewCell.xib */; };
 		51486DA62485237200FCE216 /* RiskThankYouCollectionViewCell.swift in Sources */ = {isa = PBXBuildFile; fileRef = 51486DA42485237200FCE216 /* RiskThankYouCollectionViewCell.swift */; };
 		51486DA72485237200FCE216 /* RiskThankYouCollectionViewCell.xib in Resources */ = {isa = PBXBuildFile; fileRef = 51486DA52485237200FCE216 /* RiskThankYouCollectionViewCell.xib */; };
-=======
 		2FF1D62E2487850200381FFB /* NSMutableAttributedString+Generation.swift in Sources */ = {isa = PBXBuildFile; fileRef = 2FF1D62D2487850200381FFB /* NSMutableAttributedString+Generation.swift */; };
->>>>>>> 188fb0dc
 		514C0A0624772F3400F235F6 /* HomeRiskViewConfigurator.swift in Sources */ = {isa = PBXBuildFile; fileRef = 514C0A0524772F3400F235F6 /* HomeRiskViewConfigurator.swift */; };
 		514C0A0824772F5E00F235F6 /* RiskItemView.swift in Sources */ = {isa = PBXBuildFile; fileRef = 514C0A0724772F5E00F235F6 /* RiskItemView.swift */; };
 		514C0A0B247AF9F700F235F6 /* RiskTextItemView.xib in Resources */ = {isa = PBXBuildFile; fileRef = 514C0A0A247AF9F700F235F6 /* RiskTextItemView.xib */; };
@@ -2341,7 +2338,7 @@
 					"DEBUG=1",
 					"$(inherited)",
 					"SQLITE_HAS_CODEC=1",
-				);				
+				);
 				INFOPLIST_FILE = ENA/Resources/Info.plist;
 				IPHONE_APP_CODE_SIGN_IDENTITY = "iPhone Developer";
 				IPHONE_APP_DEV_TEAM = 523TP53AQF;
@@ -2391,7 +2388,7 @@
 					"-DSQLITE_TEMP_STORE=3",
 					"-DSQLCIPHER_CRYPTO_CC",
 					"-DNDEBUG",
-				);	
+				);
 				PRODUCT_BUNDLE_IDENTIFIER = "de.rki.coronawarnapp-dev";
 				PRODUCT_NAME = "$(TARGET_NAME)";
 				PROVISIONING_PROFILE_SPECIFIER = $IPHONE_APP_DIST_PROF_SPECIFIER;
@@ -2577,7 +2574,7 @@
 				CODE_SIGN_IDENTITY = $IPHONE_APP_CODE_SIGN_IDENTITY;
 				CODE_SIGN_STYLE = Manual;
 				CURRENT_PROJECT_VERSION = 0;
-				GCC_PREPROCESSOR_DEFINITIONS = "SQLITE_HAS_CODEC=1";	
+				GCC_PREPROCESSOR_DEFINITIONS = "SQLITE_HAS_CODEC=1";
 				INFOPLIST_FILE = ENA/Resources/Info.plist;
 				IPHONE_APP_CODE_SIGN_IDENTITY = "iPhone Developer";
 				IPHONE_APP_DEV_TEAM = 523TP53AQF;
