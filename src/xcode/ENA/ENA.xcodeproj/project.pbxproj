// !$*UTF8*$!
{
	archiveVersion = 1;
	classes = {
	};
	objectVersion = 52;
	objects = {

/* Begin PBXBuildFile section */
		011E13AE24680A4000973467 /* HTTPClient.swift in Sources */ = {isa = PBXBuildFile; fileRef = 011E13AD24680A4000973467 /* HTTPClient.swift */; };
		011E4B032483A92A002E6412 /* MockExposureManager.swift in Sources */ = {isa = PBXBuildFile; fileRef = CD678F6A246C43E200B6A0F8 /* MockExposureManager.swift */; };
		013DC102245DAC4E00EE58B0 /* Store.swift in Sources */ = {isa = PBXBuildFile; fileRef = 013DC101245DAC4E00EE58B0 /* Store.swift */; };
		0159E6C1247829BA00894A89 /* temporary_exposure_key_export.pb.swift in Sources */ = {isa = PBXBuildFile; fileRef = 0159E6BF247829BA00894A89 /* temporary_exposure_key_export.pb.swift */; };
		0159E6C2247829BA00894A89 /* temporary_exposure_key_signature_list.pb.swift in Sources */ = {isa = PBXBuildFile; fileRef = 0159E6C0247829BA00894A89 /* temporary_exposure_key_signature_list.pb.swift */; };
		01990E12247A8DAB00096D25 /* FMDB in Frameworks */ = {isa = PBXBuildFile; productRef = 01990E11247A8DAB00096D25 /* FMDB */; };
		01DC23252462DFD0001B727C /* ExposureSubmission.storyboard in Resources */ = {isa = PBXBuildFile; fileRef = CD99A39C245B22EE00BF12AF /* ExposureSubmission.storyboard */; };
		0D5611B4247F852C00B5B094 /* SQLiteKeyValueStore.swift in Sources */ = {isa = PBXBuildFile; fileRef = 0D5611B3247F852C00B5B094 /* SQLiteKeyValueStore.swift */; };
		1309194F247972C40066E329 /* PrivacyProtectionViewController.swift in Sources */ = {isa = PBXBuildFile; fileRef = 1309194E247972C40066E329 /* PrivacyProtectionViewController.swift */; };
		130CB19C246D92F800ADE602 /* ENAUITestsOnboarding.swift in Sources */ = {isa = PBXBuildFile; fileRef = 130CB19B246D92F800ADE602 /* ENAUITestsOnboarding.swift */; };
		134F0DBC247578FF00D88934 /* ENAUITestsHome.swift in Sources */ = {isa = PBXBuildFile; fileRef = 134F0DB9247578FF00D88934 /* ENAUITestsHome.swift */; };
		134F0DBD247578FF00D88934 /* ENAUITests-Extensions.swift in Sources */ = {isa = PBXBuildFile; fileRef = 134F0DBA247578FF00D88934 /* ENAUITests-Extensions.swift */; };
		134F0F2C2475793400D88934 /* SnapshotHelper.swift in Sources */ = {isa = PBXBuildFile; fileRef = 134F0F2B2475793400D88934 /* SnapshotHelper.swift */; };
		134F0F2D2475794900D88934 /* Accessibility.swift in Sources */ = {isa = PBXBuildFile; fileRef = 134FFA0F247466BD00D82D14 /* Accessibility.swift */; };
		134FFA10247466BD00D82D14 /* TestEnvironment.swift in Sources */ = {isa = PBXBuildFile; fileRef = 134FFA0E247466BD00D82D14 /* TestEnvironment.swift */; };
		134FFA11247466BD00D82D14 /* Accessibility.swift in Sources */ = {isa = PBXBuildFile; fileRef = 134FFA0F247466BD00D82D14 /* Accessibility.swift */; };
		13722044247AEEAD00152764 /* LocalNotificationManager.swift in Sources */ = {isa = PBXBuildFile; fileRef = 13722043247AEEAD00152764 /* LocalNotificationManager.swift */; };
		138910C5247A909000D739F6 /* ENATaskScheduler.swift in Sources */ = {isa = PBXBuildFile; fileRef = 138910C4247A909000D739F6 /* ENATaskScheduler.swift */; };
		13BAE9B12472FB1E00CEE58A /* CellConfiguratorIndexPosition.swift in Sources */ = {isa = PBXBuildFile; fileRef = 13BAE9B02472FB1E00CEE58A /* CellConfiguratorIndexPosition.swift */; };
		13FD1DE62473EE6C00A7C7AB /* AppInformation.storyboard in Resources */ = {isa = PBXBuildFile; fileRef = EE8599922462EFFD002E7AE2 /* AppInformation.storyboard */; };
		26374AF4248138EF00C10110 /* exposure-submission.xcassets in Resources */ = {isa = PBXBuildFile; fileRef = 26374AF3248138EF00C10110 /* exposure-submission.xcassets */; };
		2F3218CE24800F6500A7AC0A /* DynamicTableViewStepCell.swift in Sources */ = {isa = PBXBuildFile; fileRef = 2F3218CD24800F6500A7AC0A /* DynamicTableViewStepCell.swift */; };
		2F3218D0248063E300A7AC0A /* UIView+Convenience.swift in Sources */ = {isa = PBXBuildFile; fileRef = 2F3218CF248063E300A7AC0A /* UIView+Convenience.swift */; };
		2F785751248506BD00323A9C /* ExposureSubmissionCell.xib in Resources */ = {isa = PBXBuildFile; fileRef = 2F78574E248506BD00323A9C /* ExposureSubmissionCell.xib */; };
		2F785752248506BD00323A9C /* HomeTestResultCell.xib in Resources */ = {isa = PBXBuildFile; fileRef = 2F78574F248506BD00323A9C /* HomeTestResultCell.xib */; };
		2F785753248506BD00323A9C /* HomeTestResultCell.swift in Sources */ = {isa = PBXBuildFile; fileRef = 2F785750248506BD00323A9C /* HomeTestResultCell.swift */; };
		2F80CFD9247ED988000F06AF /* ExposureSubmissionIntroViewController.swift in Sources */ = {isa = PBXBuildFile; fileRef = 2F80CFD8247ED988000F06AF /* ExposureSubmissionIntroViewController.swift */; };
		2F80CFDB247EDDB3000F06AF /* ExposureSubmissionHotlineViewController.swift in Sources */ = {isa = PBXBuildFile; fileRef = 2F80CFDA247EDDB3000F06AF /* ExposureSubmissionHotlineViewController.swift */; };
		2F80CFDD247EEB88000F06AF /* DynamicTableViewImageCardCell.swift in Sources */ = {isa = PBXBuildFile; fileRef = 2F80CFDC247EEB88000F06AF /* DynamicTableViewImageCardCell.swift */; };
		51486D9F2484FC0200FCE216 /* HomeRiskLevelCellConfigurator.swift in Sources */ = {isa = PBXBuildFile; fileRef = 51486D9E2484FC0200FCE216 /* HomeRiskLevelCellConfigurator.swift */; };
		51486DA22485101500FCE216 /* RiskInactiveCollectionViewCell.swift in Sources */ = {isa = PBXBuildFile; fileRef = 51486DA02485101500FCE216 /* RiskInactiveCollectionViewCell.swift */; };
		51486DA32485101500FCE216 /* RiskInactiveCollectionViewCell.xib in Resources */ = {isa = PBXBuildFile; fileRef = 51486DA12485101500FCE216 /* RiskInactiveCollectionViewCell.xib */; };
		51486DA62485237200FCE216 /* RiskThankYouCollectionViewCell.swift in Sources */ = {isa = PBXBuildFile; fileRef = 51486DA42485237200FCE216 /* RiskThankYouCollectionViewCell.swift */; };
		51486DA72485237200FCE216 /* RiskThankYouCollectionViewCell.xib in Resources */ = {isa = PBXBuildFile; fileRef = 51486DA52485237200FCE216 /* RiskThankYouCollectionViewCell.xib */; };
		514C0A0624772F3400F235F6 /* HomeRiskViewConfigurator.swift in Sources */ = {isa = PBXBuildFile; fileRef = 514C0A0524772F3400F235F6 /* HomeRiskViewConfigurator.swift */; };
		514C0A0824772F5E00F235F6 /* RiskItemView.swift in Sources */ = {isa = PBXBuildFile; fileRef = 514C0A0724772F5E00F235F6 /* RiskItemView.swift */; };
		514C0A0B247AF9F700F235F6 /* RiskTextItemView.xib in Resources */ = {isa = PBXBuildFile; fileRef = 514C0A0A247AF9F700F235F6 /* RiskTextItemView.xib */; };
		514C0A0D247AFB0200F235F6 /* RiskTextItemView.swift in Sources */ = {isa = PBXBuildFile; fileRef = 514C0A0C247AFB0200F235F6 /* RiskTextItemView.swift */; };
		514C0A0F247AFEC500F235F6 /* HomeRiskTextItemViewConfigurator.swift in Sources */ = {isa = PBXBuildFile; fileRef = 514C0A0E247AFEC500F235F6 /* HomeRiskTextItemViewConfigurator.swift */; };
		514C0A11247C15EC00F235F6 /* HomeUnknownRiskCellConfigurator.swift in Sources */ = {isa = PBXBuildFile; fileRef = 514C0A10247C15EC00F235F6 /* HomeUnknownRiskCellConfigurator.swift */; };
		514C0A14247C163800F235F6 /* HomeLowRiskCellConfigurator.swift in Sources */ = {isa = PBXBuildFile; fileRef = 514C0A13247C163800F235F6 /* HomeLowRiskCellConfigurator.swift */; };
		514C0A16247C164700F235F6 /* HomeHighRiskCellConfigurator.swift in Sources */ = {isa = PBXBuildFile; fileRef = 514C0A15247C164700F235F6 /* HomeHighRiskCellConfigurator.swift */; };
		514C0A1A247C16D600F235F6 /* HomeInactiveRiskCellConfigurator.swift in Sources */ = {isa = PBXBuildFile; fileRef = 514C0A19247C16D600F235F6 /* HomeInactiveRiskCellConfigurator.swift */; };
		514E813024618E3D00636861 /* ExposureDetection.storyboard in Resources */ = {isa = PBXBuildFile; fileRef = 514E812F24618E3D00636861 /* ExposureDetection.storyboard */; };
		514E81342461B97800636861 /* ExposureManager.swift in Sources */ = {isa = PBXBuildFile; fileRef = 514E81332461B97700636861 /* ExposureManager.swift */; };
		514EE999246D4C2E00DE4884 /* UITableViewCell+Identifier.swift in Sources */ = {isa = PBXBuildFile; fileRef = 514EE998246D4C2E00DE4884 /* UITableViewCell+Identifier.swift */; };
		514EE99B246D4C4C00DE4884 /* UITableView+Dequeue.swift in Sources */ = {isa = PBXBuildFile; fileRef = 514EE99A246D4C4C00DE4884 /* UITableView+Dequeue.swift */; };
		514EE99D246D4CFB00DE4884 /* TableViewCellConfigurator.swift in Sources */ = {isa = PBXBuildFile; fileRef = 514EE99C246D4CFB00DE4884 /* TableViewCellConfigurator.swift */; };
		515BBDEB2484F8E500CDB674 /* HomeThankYouRiskCellConfigurator.swift in Sources */ = {isa = PBXBuildFile; fileRef = 515BBDEA2484F8E500CDB674 /* HomeThankYouRiskCellConfigurator.swift */; };
		51895EDC245E16CD0085DA38 /* UIColor+ColorStyle.swift in Sources */ = {isa = PBXBuildFile; fileRef = 51895EDB245E16CD0085DA38 /* UIColor+ColorStyle.swift */; };
		518A69FB24687D5800444E66 /* RiskLevel.swift in Sources */ = {isa = PBXBuildFile; fileRef = 518A69FA24687D5800444E66 /* RiskLevel.swift */; };
		51B5B414246DF07300DC5D3E /* RiskImageItemView.xib in Resources */ = {isa = PBXBuildFile; fileRef = 51B5B413246DF07300DC5D3E /* RiskImageItemView.xib */; };
		51B5B41C246EC8B800DC5D3E /* HomeCardCollectionViewCell.swift in Sources */ = {isa = PBXBuildFile; fileRef = 51B5B41B246EC8B800DC5D3E /* HomeCardCollectionViewCell.swift */; };
		51C737BD245B349700286105 /* OnboardingInfoViewController.swift in Sources */ = {isa = PBXBuildFile; fileRef = 51C737BC245B349700286105 /* OnboardingInfoViewController.swift */; };
		51C737BF245B3B5D00286105 /* OnboardingInfo.swift in Sources */ = {isa = PBXBuildFile; fileRef = 51C737BE245B3B5D00286105 /* OnboardingInfo.swift */; };
		51CE1B4A246016B0002CF42A /* UICollectionViewCell+Identifier.swift in Sources */ = {isa = PBXBuildFile; fileRef = 51CE1B49246016B0002CF42A /* UICollectionViewCell+Identifier.swift */; };
		51CE1B4C246016D1002CF42A /* UICollectionReusableView+Identifier.swift in Sources */ = {isa = PBXBuildFile; fileRef = 51CE1B4B246016D1002CF42A /* UICollectionReusableView+Identifier.swift */; };
		51CE1B5524604DD2002CF42A /* HomeLayout.swift in Sources */ = {isa = PBXBuildFile; fileRef = 51CE1B5424604DD2002CF42A /* HomeLayout.swift */; };
		51CE1B85246078B6002CF42A /* ActivateCollectionViewCell.xib in Resources */ = {isa = PBXBuildFile; fileRef = 51CE1B76246078B6002CF42A /* ActivateCollectionViewCell.xib */; };
		51CE1B86246078B6002CF42A /* SubmitCollectionViewCell.swift in Sources */ = {isa = PBXBuildFile; fileRef = 51CE1B77246078B6002CF42A /* SubmitCollectionViewCell.swift */; };
		51CE1B87246078B6002CF42A /* ActivateCollectionViewCell.swift in Sources */ = {isa = PBXBuildFile; fileRef = 51CE1B78246078B6002CF42A /* ActivateCollectionViewCell.swift */; };
		51CE1B88246078B6002CF42A /* RiskLevelCollectionViewCell.xib in Resources */ = {isa = PBXBuildFile; fileRef = 51CE1B79246078B6002CF42A /* RiskLevelCollectionViewCell.xib */; };
		51CE1B89246078B6002CF42A /* RiskLevelCollectionViewCell.swift in Sources */ = {isa = PBXBuildFile; fileRef = 51CE1B7A246078B6002CF42A /* RiskLevelCollectionViewCell.swift */; };
		51CE1B8A246078B6002CF42A /* InfoCollectionViewCell.xib in Resources */ = {isa = PBXBuildFile; fileRef = 51CE1B7B246078B6002CF42A /* InfoCollectionViewCell.xib */; };
		51CE1B8B246078B6002CF42A /* InfoCollectionViewCell.swift in Sources */ = {isa = PBXBuildFile; fileRef = 51CE1B7C246078B6002CF42A /* InfoCollectionViewCell.swift */; };
		51CE1B8D246078B6002CF42A /* SubmitCollectionViewCell.xib in Resources */ = {isa = PBXBuildFile; fileRef = 51CE1B7E246078B6002CF42A /* SubmitCollectionViewCell.xib */; };
		51CE1B8F246078B6002CF42A /* HomeFooterSupplementaryView.xib in Resources */ = {isa = PBXBuildFile; fileRef = 51CE1B81246078B6002CF42A /* HomeFooterSupplementaryView.xib */; };
		51CE1B90246078B6002CF42A /* HomeFooterSupplementaryView.swift in Sources */ = {isa = PBXBuildFile; fileRef = 51CE1B82246078B6002CF42A /* HomeFooterSupplementaryView.swift */; };
		51CE1B91246078B6002CF42A /* SectionSystemBackgroundDecorationView.swift in Sources */ = {isa = PBXBuildFile; fileRef = 51CE1B84246078B6002CF42A /* SectionSystemBackgroundDecorationView.swift */; };
		51CE1BB52460AC83002CF42A /* UICollectionView+Dequeue.swift in Sources */ = {isa = PBXBuildFile; fileRef = 51CE1BB42460AC82002CF42A /* UICollectionView+Dequeue.swift */; };
		51CE1BBA2460AFD8002CF42A /* HomeActivateCellConfigurator.swift in Sources */ = {isa = PBXBuildFile; fileRef = 51CE1BB92460AFD8002CF42A /* HomeActivateCellConfigurator.swift */; };
		51CE1BBD2460B1CB002CF42A /* CollectionViewCellConfigurator.swift in Sources */ = {isa = PBXBuildFile; fileRef = 51CE1BBC2460B1CB002CF42A /* CollectionViewCellConfigurator.swift */; };
		51CE1BBF2460B222002CF42A /* HomeRiskCellConfigurator.swift in Sources */ = {isa = PBXBuildFile; fileRef = 51CE1BBE2460B222002CF42A /* HomeRiskCellConfigurator.swift */; };
		51CE1BC12460B256002CF42A /* HomeSubmitCellConfigurator.swift in Sources */ = {isa = PBXBuildFile; fileRef = 51CE1BC02460B256002CF42A /* HomeSubmitCellConfigurator.swift */; };
		51CE1BC32460B28D002CF42A /* HomeInfoCellConfigurator.swift in Sources */ = {isa = PBXBuildFile; fileRef = 51CE1BC22460B28D002CF42A /* HomeInfoCellConfigurator.swift */; };
		51D420B12458397300AD70CA /* Onboarding.storyboard in Resources */ = {isa = PBXBuildFile; fileRef = 51D420B02458397300AD70CA /* Onboarding.storyboard */; };
		51D420B424583ABB00AD70CA /* AppStoryboard.swift in Sources */ = {isa = PBXBuildFile; fileRef = 51D420B324583ABB00AD70CA /* AppStoryboard.swift */; };
		51D420B724583B7200AD70CA /* NSObject+Identifier.swift in Sources */ = {isa = PBXBuildFile; fileRef = 51D420B624583B7200AD70CA /* NSObject+Identifier.swift */; };
		51D420B924583B8300AD70CA /* UIViewController+AppStoryboard.swift in Sources */ = {isa = PBXBuildFile; fileRef = 51D420B824583B8300AD70CA /* UIViewController+AppStoryboard.swift */; };
		51D420C424583E3300AD70CA /* SettingsViewController.swift in Sources */ = {isa = PBXBuildFile; fileRef = 51D420C324583E3300AD70CA /* SettingsViewController.swift */; };
		51D420CE245869C800AD70CA /* Home.storyboard in Resources */ = {isa = PBXBuildFile; fileRef = 51D420CD245869C800AD70CA /* Home.storyboard */; };
		51D420D024586AB300AD70CA /* Settings.storyboard in Resources */ = {isa = PBXBuildFile; fileRef = 51D420CF24586AB300AD70CA /* Settings.storyboard */; };
		51FE277B2475340300BB8144 /* HomeRiskLoadingItemViewConfigurator.swift in Sources */ = {isa = PBXBuildFile; fileRef = 51FE277A2475340300BB8144 /* HomeRiskLoadingItemViewConfigurator.swift */; };
		51FE277D247535C400BB8144 /* RiskLoadingItemView.xib in Resources */ = {isa = PBXBuildFile; fileRef = 51FE277C247535C400BB8144 /* RiskLoadingItemView.xib */; };
		51FE277F247535E300BB8144 /* RiskLoadingItemView.swift in Sources */ = {isa = PBXBuildFile; fileRef = 51FE277E247535E300BB8144 /* RiskLoadingItemView.swift */; };
		710ABB1F2475115500948792 /* UITableViewController+Enum.swift in Sources */ = {isa = PBXBuildFile; fileRef = 710ABB1E2475115500948792 /* UITableViewController+Enum.swift */; };
		710ABB23247513E300948792 /* DynamicTypeTableViewCell.swift in Sources */ = {isa = PBXBuildFile; fileRef = 710ABB22247513E300948792 /* DynamicTypeTableViewCell.swift */; };
		710ABB25247514BD00948792 /* UIViewController+Segue.swift in Sources */ = {isa = PBXBuildFile; fileRef = 710ABB24247514BD00948792 /* UIViewController+Segue.swift */; };
		710ABB27247533FA00948792 /* DynamicTableViewController.swift in Sources */ = {isa = PBXBuildFile; fileRef = 710ABB26247533FA00948792 /* DynamicTableViewController.swift */; };
		710ABB292475353900948792 /* DynamicTableViewModel.swift in Sources */ = {isa = PBXBuildFile; fileRef = 710ABB282475353900948792 /* DynamicTableViewModel.swift */; };
		710ABB2C2475531700948792 /* app-information-assets.xcassets in Resources */ = {isa = PBXBuildFile; fileRef = 71CC3E7C246D308000217F2C /* app-information-assets.xcassets */; };
		7132F2822477F9C700628648 /* exposure-detection.xcassets in Resources */ = {isa = PBXBuildFile; fileRef = 7132F2812477F9C700628648 /* exposure-detection.xcassets */; };
		71330E3F248109F000EB10F6 /* DynamicTableViewIcon.swift in Sources */ = {isa = PBXBuildFile; fileRef = 71330E3E248109F000EB10F6 /* DynamicTableViewIcon.swift */; };
		71330E41248109F600EB10F6 /* DynamicTableViewSection.swift in Sources */ = {isa = PBXBuildFile; fileRef = 71330E40248109F600EB10F6 /* DynamicTableViewSection.swift */; };
		71330E43248109FD00EB10F6 /* DynamicTableViewCell.swift in Sources */ = {isa = PBXBuildFile; fileRef = 71330E42248109FD00EB10F6 /* DynamicTableViewCell.swift */; };
		71330E4524810A0500EB10F6 /* DynamicTableViewHeader.swift in Sources */ = {isa = PBXBuildFile; fileRef = 71330E4424810A0500EB10F6 /* DynamicTableViewHeader.swift */; };
		71330E4724810A0C00EB10F6 /* DynamicTableViewFooter.swift in Sources */ = {isa = PBXBuildFile; fileRef = 71330E4624810A0C00EB10F6 /* DynamicTableViewFooter.swift */; };
		713EA25B247818B000AB7EE8 /* DynamicTypeButton.swift in Sources */ = {isa = PBXBuildFile; fileRef = 713EA25A247818B000AB7EE8 /* DynamicTypeButton.swift */; };
		713EA25D24798A7000AB7EE8 /* ExposureDetectionRoundedView.swift in Sources */ = {isa = PBXBuildFile; fileRef = 713EA25C24798A7000AB7EE8 /* ExposureDetectionRoundedView.swift */; };
		713EA25F24798A9100AB7EE8 /* ExposureDetectionRiskCell.swift in Sources */ = {isa = PBXBuildFile; fileRef = 713EA25E24798A9100AB7EE8 /* ExposureDetectionRiskCell.swift */; };
		713EA26124798AD100AB7EE8 /* InsetTableViewCell.swift in Sources */ = {isa = PBXBuildFile; fileRef = 713EA26024798AD100AB7EE8 /* InsetTableViewCell.swift */; };
		713EA26324798F8500AB7EE8 /* ExposureDetectionHeaderCell.swift in Sources */ = {isa = PBXBuildFile; fileRef = 713EA26224798F8500AB7EE8 /* ExposureDetectionHeaderCell.swift */; };
		713FD5672482811A00C1F6DD /* colors.xcassets in Resources */ = {isa = PBXBuildFile; fileRef = 713FD5662482811900C1F6DD /* colors.xcassets */; };
		714194EA247A65C60072A090 /* DynamicTableViewHeaderSeparatorView.swift in Sources */ = {isa = PBXBuildFile; fileRef = 714194E9247A65C60072A090 /* DynamicTableViewHeaderSeparatorView.swift */; };
		714CD8672472885900F56450 /* ExposureDetectionViewController+DynamicTableViewModel.swift in Sources */ = {isa = PBXBuildFile; fileRef = 714CD8662472885900F56450 /* ExposureDetectionViewController+DynamicTableViewModel.swift */; };
		714CD869247297F800F56450 /* NibLoadable.swift in Sources */ = {isa = PBXBuildFile; fileRef = 714CD868247297F800F56450 /* NibLoadable.swift */; };
		7154EB4A247D21E200A467FF /* ExposureDetectionLongGuideCell.swift in Sources */ = {isa = PBXBuildFile; fileRef = 7154EB49247D21E200A467FF /* ExposureDetectionLongGuideCell.swift */; };
		7154EB4C247E862100A467FF /* ExposureDetectionLoadingCell.swift in Sources */ = {isa = PBXBuildFile; fileRef = 7154EB4B247E862100A467FF /* ExposureDetectionLoadingCell.swift */; };
		7187A5582481231C00FCC755 /* DynamicTableViewAction.swift in Sources */ = {isa = PBXBuildFile; fileRef = 71330E4824810A5A00EB10F6 /* DynamicTableViewAction.swift */; };
		71B8044524828A6C00D53506 /* .swiftformat in Resources */ = {isa = PBXBuildFile; fileRef = 71B8044424828A6C00D53506 /* .swiftformat */; };
		71FD8862246EB27F00E804D0 /* ExposureDetectionViewController.swift in Sources */ = {isa = PBXBuildFile; fileRef = 71FD8861246EB27F00E804D0 /* ExposureDetectionViewController.swift */; };
		71FE1C69247A8FE100851FEB /* DynamicTableViewHeaderFooterView.swift in Sources */ = {isa = PBXBuildFile; fileRef = 71FE1C68247A8FE100851FEB /* DynamicTableViewHeaderFooterView.swift */; };
		71FE1C6B247AA3F100851FEB /* ExposureDetectionViewController+State.swift in Sources */ = {isa = PBXBuildFile; fileRef = 71FE1C6A247AA3F100851FEB /* ExposureDetectionViewController+State.swift */; };
		71FE1C6D247AA43400851FEB /* ExposureDetectionViewController+Summary.swift in Sources */ = {isa = PBXBuildFile; fileRef = 71FE1C6C247AA43400851FEB /* ExposureDetectionViewController+Summary.swift */; };
		71FE1C71247AA7B700851FEB /* DynamicTableViewHeaderImageView.swift in Sources */ = {isa = PBXBuildFile; fileRef = 71FE1C70247AA7B700851FEB /* DynamicTableViewHeaderImageView.swift */; };
		71FE1C7A247AC2B500851FEB /* ExposureSubmissionSuccessViewController.swift in Sources */ = {isa = PBXBuildFile; fileRef = 71FE1C73247AC2B500851FEB /* ExposureSubmissionSuccessViewController.swift */; };
		71FE1C7B247AC2B500851FEB /* ExposureSubmissionQRScannerViewController.swift in Sources */ = {isa = PBXBuildFile; fileRef = 71FE1C74247AC2B500851FEB /* ExposureSubmissionQRScannerViewController.swift */; };
		71FE1C7C247AC2B500851FEB /* ExposureSubmissionOverviewViewController.swift in Sources */ = {isa = PBXBuildFile; fileRef = 71FE1C75247AC2B500851FEB /* ExposureSubmissionOverviewViewController.swift */; };
		71FE1C7D247AC2B500851FEB /* ExposureSubmissionTanInputViewController.swift in Sources */ = {isa = PBXBuildFile; fileRef = 71FE1C76247AC2B500851FEB /* ExposureSubmissionTanInputViewController.swift */; };
		71FE1C7F247AC2B500851FEB /* ExposureSubmissionTestResultViewController.swift in Sources */ = {isa = PBXBuildFile; fileRef = 71FE1C78247AC2B500851FEB /* ExposureSubmissionTestResultViewController.swift */; };
		71FE1C80247AC2B500851FEB /* ExposureSubmissionNavigationController.swift in Sources */ = {isa = PBXBuildFile; fileRef = 71FE1C79247AC2B500851FEB /* ExposureSubmissionNavigationController.swift */; };
		71FE1C82247AC30300851FEB /* ENATanInput.swift in Sources */ = {isa = PBXBuildFile; fileRef = 71FE1C81247AC30300851FEB /* ENATanInput.swift */; };
		71FE1C86247AC33D00851FEB /* ExposureSubmissionTestResultHeaderView.swift in Sources */ = {isa = PBXBuildFile; fileRef = 71FE1C84247AC33D00851FEB /* ExposureSubmissionTestResultHeaderView.swift */; };
		71FE1C87247AC33D00851FEB /* ExposureSubmissionTestResultHeaderView.xib in Resources */ = {isa = PBXBuildFile; fileRef = 71FE1C85247AC33D00851FEB /* ExposureSubmissionTestResultHeaderView.xib */; };
		71FE1C8C247AC79D00851FEB /* DynamicTableViewIconCell.swift in Sources */ = {isa = PBXBuildFile; fileRef = 71FE1C8A247AC79D00851FEB /* DynamicTableViewIconCell.swift */; };
		71FE1C8D247AC79D00851FEB /* DynamicTableViewIconCell.xib in Resources */ = {isa = PBXBuildFile; fileRef = 71FE1C8B247AC79D00851FEB /* DynamicTableViewIconCell.xib */; };
		85142501245DA0B3009D2791 /* UIViewController+Alert.swift in Sources */ = {isa = PBXBuildFile; fileRef = 85142500245DA0B3009D2791 /* UIViewController+Alert.swift */; };
		8539874F2467094E00D28B62 /* AppIcon.xcassets in Resources */ = {isa = PBXBuildFile; fileRef = 8539874E2467094E00D28B62 /* AppIcon.xcassets */; };
		853D987A24694A8700490DBA /* ENAButton.swift in Sources */ = {isa = PBXBuildFile; fileRef = 853D987924694A8700490DBA /* ENAButton.swift */; };
		853D98832469DC5000490DBA /* ExposureNotificationSetting.storyboard in Resources */ = {isa = PBXBuildFile; fileRef = 853D98822469DC5000490DBA /* ExposureNotificationSetting.storyboard */; };
		858F6F6E245A103C009FFD33 /* ExposureNotification.framework in Frameworks */ = {isa = PBXBuildFile; fileRef = 858F6F6D245A103C009FFD33 /* ExposureNotification.framework */; };
		8595BF5F246032D90056EA27 /* ENASwitch.swift in Sources */ = {isa = PBXBuildFile; fileRef = 8595BF5E246032D90056EA27 /* ENASwitch.swift */; };
		859DD512248549790073D59F /* MockDiagnosisKeysRetrieval.swift in Sources */ = {isa = PBXBuildFile; fileRef = 859DD511248549790073D59F /* MockDiagnosisKeysRetrieval.swift */; };
		85D7593F2457048F008175F0 /* AppDelegate.swift in Sources */ = {isa = PBXBuildFile; fileRef = 85D7593E2457048F008175F0 /* AppDelegate.swift */; };
		85D759412457048F008175F0 /* SceneDelegate.swift in Sources */ = {isa = PBXBuildFile; fileRef = 85D759402457048F008175F0 /* SceneDelegate.swift */; };
		85D7594B24570491008175F0 /* Assets.xcassets in Resources */ = {isa = PBXBuildFile; fileRef = 85D7594A24570491008175F0 /* Assets.xcassets */; };
		85D7594E24570491008175F0 /* LaunchScreen.storyboard in Resources */ = {isa = PBXBuildFile; fileRef = 85D7594C24570491008175F0 /* LaunchScreen.storyboard */; };
		85D7596424570491008175F0 /* ENAUITests.swift in Sources */ = {isa = PBXBuildFile; fileRef = 85D7596324570491008175F0 /* ENAUITests.swift */; };
		85E33444247EB357006E74EC /* CircularProgressView.swift in Sources */ = {isa = PBXBuildFile; fileRef = 85E33443247EB357006E74EC /* CircularProgressView.swift */; };
		A173665324844F41006BE209 /* SQLiteKeyValueStoreTests.swift in Sources */ = {isa = PBXBuildFile; fileRef = A173665124844F29006BE209 /* SQLiteKeyValueStoreTests.swift */; };
		A17366552484978A006BE209 /* OnboardingInfoViewControllerUtils.swift in Sources */ = {isa = PBXBuildFile; fileRef = A17366542484978A006BE209 /* OnboardingInfoViewControllerUtils.swift */; };
		A36D07AD2483B43800E46F96 /* (null) in Resources */ = {isa = PBXBuildFile; };
		A36D07AF2483F6CF00E46F96 /* (null) in Sources */ = {isa = PBXBuildFile; };
		A36D07B12483F78500E46F96 /* (null) in Resources */ = {isa = PBXBuildFile; };
		A36D07B32485649F00E46F96 /* HomeExposureSubmissionStateCellConfigurator.swift in Sources */ = {isa = PBXBuildFile; fileRef = A36D07B22485649F00E46F96 /* HomeExposureSubmissionStateCellConfigurator.swift */; };
		A36D07B52485652500E46F96 /* ExposureSubmissionCell.swift in Sources */ = {isa = PBXBuildFile; fileRef = A36D07B42485652500E46F96 /* ExposureSubmissionCell.swift */; };
		A3C4F96024812CD20047F23E /* ExposureSubmissionWarnOthersViewController.swift in Sources */ = {isa = PBXBuildFile; fileRef = A3C4F95F24812CD20047F23E /* ExposureSubmissionWarnOthersViewController.swift */; };
		A3E5E71A247D4FFB00237116 /* ExposureSubmissionViewUtils.swift in Sources */ = {isa = PBXBuildFile; fileRef = A3E5E719247D4FFB00237116 /* ExposureSubmissionViewUtils.swift */; };
		A3E5E71E247E6F7A00237116 /* SpinnerInjectable.swift in Sources */ = {isa = PBXBuildFile; fileRef = A3E5E71D247E6F7A00237116 /* SpinnerInjectable.swift */; };
		A3FF84EC247BFAF00053E947 /* Hasher.swift in Sources */ = {isa = PBXBuildFile; fileRef = A3FF84EB247BFAF00053E947 /* Hasher.swift */; };
		B10FB030246036F3004CA11E /* SwiftProtobuf in Frameworks */ = {isa = PBXBuildFile; productRef = B10FB02F246036F3004CA11E /* SwiftProtobuf */; };
		B10FD5EC246EAAD900E9D7F2 /* AppInformationViewController.swift in Sources */ = {isa = PBXBuildFile; fileRef = 71CC3E97246D358E00217F2C /* AppInformationViewController.swift */; };
		B10FD5ED246EAADC00E9D7F2 /* AppInformationDetailViewController.swift in Sources */ = {isa = PBXBuildFile; fileRef = 71CC3E9E246D6B6800217F2C /* AppInformationDetailViewController.swift */; };
		B10FD5EE246EAADF00E9D7F2 /* AppInformationHelpViewController.swift in Sources */ = {isa = PBXBuildFile; fileRef = 71CC3EA4246D74E800217F2C /* AppInformationHelpViewController.swift */; };
		B10FD5EF246EAB0100E9D7F2 /* AppInformationHelpModel.swift in Sources */ = {isa = PBXBuildFile; fileRef = 71FD885D246D7E1500E804D0 /* AppInformationHelpModel.swift */; };
		B10FD5F0246EAB0400E9D7F2 /* AppInformationHelpModelData.swift in Sources */ = {isa = PBXBuildFile; fileRef = 71FD885F246D7E3100E804D0 /* AppInformationHelpModelData.swift */; };
		B10FD5F1246EAB1000E9D7F2 /* AppInformationDetailModelData.swift in Sources */ = {isa = PBXBuildFile; fileRef = 71CC3E9C246D5D8000217F2C /* AppInformationDetailModelData.swift */; };
		B10FD5F2246EAB1600E9D7F2 /* AppInformationDetailModel.swift in Sources */ = {isa = PBXBuildFile; fileRef = 71CC3E9A246D5D6C00217F2C /* AppInformationDetailModel.swift */; };
		B10FD5F4246EAC1700E9D7F2 /* AppleFilesWriter.swift in Sources */ = {isa = PBXBuildFile; fileRef = B10FD5F3246EAC1700E9D7F2 /* AppleFilesWriter.swift */; };
		B111EE2C2465D9F7001AEBB4 /* String+Localization.swift in Sources */ = {isa = PBXBuildFile; fileRef = B111EE2B2465D9F7001AEBB4 /* String+Localization.swift */; };
		B112545A246F2C6500AB5036 /* ENTemporaryExposureKey+Convert.swift in Sources */ = {isa = PBXBuildFile; fileRef = B1125459246F2C6500AB5036 /* ENTemporaryExposureKey+Convert.swift */; };
		B11E619B246EE4B0004A056A /* DynamicTypeLabel.swift in Sources */ = {isa = PBXBuildFile; fileRef = 71CC3EA0246D6BBF00217F2C /* DynamicTypeLabel.swift */; };
		B11E619C246EE4E9004A056A /* UIFont+DynamicType.swift in Sources */ = {isa = PBXBuildFile; fileRef = 71CC3EA2246D6C4000217F2C /* UIFont+DynamicType.swift */; };
		B13FF409247EC67F00535F37 /* HomeViewController+State.swift in Sources */ = {isa = PBXBuildFile; fileRef = B13FF408247EC67F00535F37 /* HomeViewController+State.swift */; };
		B143DBDF2477F292000A29E8 /* ExposureNotificationSettingViewController.swift in Sources */ = {isa = PBXBuildFile; fileRef = 853D98842469DC8100490DBA /* ExposureNotificationSettingViewController.swift */; };
		B14D0CD9246E946E00D5BEBC /* ExposureDetectionTransaction.swift in Sources */ = {isa = PBXBuildFile; fileRef = B1A9E70D246D73180024CC12 /* ExposureDetectionTransaction.swift */; };
		B14D0CDB246E968C00D5BEBC /* String+Today.swift in Sources */ = {isa = PBXBuildFile; fileRef = B14D0CDA246E968C00D5BEBC /* String+Today.swift */; };
		B14D0CDD246E972400D5BEBC /* ExposureDetectionTransactionDelegate.swift in Sources */ = {isa = PBXBuildFile; fileRef = B14D0CDC246E972400D5BEBC /* ExposureDetectionTransactionDelegate.swift */; };
		B14D0CDF246E976400D5BEBC /* ExposureDetectionTransaction+DidEndPrematurelyReason.swift in Sources */ = {isa = PBXBuildFile; fileRef = B14D0CDE246E976400D5BEBC /* ExposureDetectionTransaction+DidEndPrematurelyReason.swift */; };
		B153096A24706F1000A4A1BD /* URLSession+Default.swift in Sources */ = {isa = PBXBuildFile; fileRef = B153096924706F1000A4A1BD /* URLSession+Default.swift */; };
		B153096C24706F2400A4A1BD /* URLSessionConfiguration+Default.swift in Sources */ = {isa = PBXBuildFile; fileRef = B153096B24706F2400A4A1BD /* URLSessionConfiguration+Default.swift */; };
		B15382E5248273F30010F007 /* MockTestStore.swift in Sources */ = {isa = PBXBuildFile; fileRef = B15382E3248273DC0010F007 /* MockTestStore.swift */; };
		B15382E7248290BB0010F007 /* AppleFilesWriterTests.swift in Sources */ = {isa = PBXBuildFile; fileRef = B15382E6248290BB0010F007 /* AppleFilesWriterTests.swift */; };
		B154F59B246DD5CF003E891E /* Client+Convenience.swift in Sources */ = {isa = PBXBuildFile; fileRef = B154F59A246DD5CF003E891E /* Client+Convenience.swift */; };
		B16177E824802F9B006E435A /* DownloadedPackagesSQLLiteStoreTests.swift in Sources */ = {isa = PBXBuildFile; fileRef = B16177E724802F9B006E435A /* DownloadedPackagesSQLLiteStoreTests.swift */; };
		B161782524804AC3006E435A /* DownloadedPackagesSQLLiteStore.swift in Sources */ = {isa = PBXBuildFile; fileRef = B161782424804AC3006E435A /* DownloadedPackagesSQLLiteStore.swift */; };
		B161782724804AF3006E435A /* DownloadedPackagesInMemoryStore.swift in Sources */ = {isa = PBXBuildFile; fileRef = B161782624804AF3006E435A /* DownloadedPackagesInMemoryStore.swift */; };
		B161782D248062CE006E435A /* DeltaCalculationResultTests.swift in Sources */ = {isa = PBXBuildFile; fileRef = B161782C248062CE006E435A /* DeltaCalculationResultTests.swift */; };
		B161782E2480658F006E435A /* DeltaCalculationResult.swift in Sources */ = {isa = PBXBuildFile; fileRef = B161782924805784006E435A /* DeltaCalculationResult.swift */; };
		B1741B492462C207006275D9 /* Client.swift in Sources */ = {isa = PBXBuildFile; fileRef = B1741B482462C207006275D9 /* Client.swift */; };
		B1741B4B2462C21C006275D9 /* DMQRCodeScanViewController.swift in Sources */ = {isa = PBXBuildFile; fileRef = B1741B402461A511006275D9 /* DMQRCodeScanViewController.swift */; };
		B1741B4C2462C21F006275D9 /* DMDeveloperMenu.swift in Sources */ = {isa = PBXBuildFile; fileRef = B1741B432461C257006275D9 /* DMDeveloperMenu.swift */; };
		B1741B4D2462C21F006275D9 /* DMQRCodeViewController.swift in Sources */ = {isa = PBXBuildFile; fileRef = B1741B3D24619179006275D9 /* DMQRCodeViewController.swift */; };
		B1741B4E2462C21F006275D9 /* DMViewController.swift in Sources */ = {isa = PBXBuildFile; fileRef = B1569DDE245D70990079FCD7 /* DMViewController.swift */; };
		B1741B582462EBDB006275D9 /* HomeViewController.swift in Sources */ = {isa = PBXBuildFile; fileRef = 51CE1B2E245F5CFC002CF42A /* HomeViewController.swift */; };
		B17A44A22464906A00CB195E /* KeyTests.swift in Sources */ = {isa = PBXBuildFile; fileRef = B17A44A12464906A00CB195E /* KeyTests.swift */; };
		B180E609247C1F6100240CED /* FMDB in Frameworks */ = {isa = PBXBuildFile; productRef = B180E608247C1F6100240CED /* FMDB */; };
		B18C411D246DB30000B8D8CB /* URL+Helper.swift in Sources */ = {isa = PBXBuildFile; fileRef = B18C411C246DB30000B8D8CB /* URL+Helper.swift */; };
		B1A76E9F24714AC700EA5208 /* HTTPClient+Configuration.swift in Sources */ = {isa = PBXBuildFile; fileRef = B1A76E9E24714AC700EA5208 /* HTTPClient+Configuration.swift */; };
		B1A76EA224714F7900EA5208 /* ClientModeTests.swift in Sources */ = {isa = PBXBuildFile; fileRef = B1CF8D0F246C1F4100DBE135 /* ClientModeTests.swift */; };
		B1A89F372481814E00DA1CEC /* PersistedAndPublished.swift in Sources */ = {isa = PBXBuildFile; fileRef = 0D5611B7247FD36F00B5B094 /* PersistedAndPublished.swift */; };
		B1A89F3824819C2B00DA1CEC /* HomeInteractor.swift in Sources */ = {isa = PBXBuildFile; fileRef = 5111E7622460BB1500ED6498 /* HomeInteractor.swift */; };
		B1A89F3924819CC200DA1CEC /* ExposureStateUpdating.swift in Sources */ = {isa = PBXBuildFile; fileRef = B18CADAD24782FA4006F53F0 /* ExposureStateUpdating.swift */; };
		B1A89F3A24819CD300DA1CEC /* HomeRiskImageItemViewConfigurator.swift in Sources */ = {isa = PBXBuildFile; fileRef = 514EE99F246D4DF800DE4884 /* HomeRiskImageItemViewConfigurator.swift */; };
		B1A89F3B24819CE800DA1CEC /* LabelTableViewCell.swift in Sources */ = {isa = PBXBuildFile; fileRef = CDD87C5C247559E3007CE6CA /* LabelTableViewCell.swift */; };
		B1B381432472EF8B0056BEEE /* HTTPClient+Configuration.swift in Sources */ = {isa = PBXBuildFile; fileRef = B12995E8246C344100854AD0 /* HTTPClient+Configuration.swift */; };
		B1B9CF1F246ED2E8008F04F5 /* Sap_FilebucketTests.swift in Sources */ = {isa = PBXBuildFile; fileRef = B1B9CF1E246ED2E8008F04F5 /* Sap_FilebucketTests.swift */; };
		B1C6ECFF247F089E0066138F /* RiskImageItemView.swift in Sources */ = {isa = PBXBuildFile; fileRef = 51B5B415246DF13D00DC5D3E /* RiskImageItemView.swift */; };
		B1C6ED00247F23730066138F /* NotificationName.swift in Sources */ = {isa = PBXBuildFile; fileRef = 51D420D324586DCA00AD70CA /* NotificationName.swift */; };
		B1D431C8246C69F300E728AD /* HTTPClient+ConfigurationTests.swift in Sources */ = {isa = PBXBuildFile; fileRef = B1D431C7246C69F300E728AD /* HTTPClient+ConfigurationTests.swift */; };
		B1D431CB246C84A400E728AD /* DownloadedPackagesStore.swift in Sources */ = {isa = PBXBuildFile; fileRef = B1D431CA246C84A400E728AD /* DownloadedPackagesStore.swift */; };
		B1D431CE246C84F200E728AD /* KeyPackagesStoreTests.swift in Sources */ = {isa = PBXBuildFile; fileRef = B1D431CC246C84ED00E728AD /* KeyPackagesStoreTests.swift */; };
		B1D6B002247DA0320079DDD3 /* ExposureDetectionViewControllerDelegate.swift in Sources */ = {isa = PBXBuildFile; fileRef = B1D6B001247DA0320079DDD3 /* ExposureDetectionViewControllerDelegate.swift */; };
		B1D6B004247DA4920079DDD3 /* UIApplication+CoronaWarn.swift in Sources */ = {isa = PBXBuildFile; fileRef = B1D6B003247DA4920079DDD3 /* UIApplication+CoronaWarn.swift */; };
		B1D7D68C24766D2100E4DA5D /* risk_score_parameters.pb.swift in Sources */ = {isa = PBXBuildFile; fileRef = B1D7D68424766D2100E4DA5D /* risk_score_parameters.pb.swift */; };
		B1D7D68E24766D2100E4DA5D /* submission_payload.pb.swift in Sources */ = {isa = PBXBuildFile; fileRef = B1D7D68624766D2100E4DA5D /* submission_payload.pb.swift */; };
		B1D7D69124766D2100E4DA5D /* risk_level.pb.swift in Sources */ = {isa = PBXBuildFile; fileRef = B1D7D68924766D2100E4DA5D /* risk_level.pb.swift */; };
		B1D7D69224766D2100E4DA5D /* apple_export.pb.swift in Sources */ = {isa = PBXBuildFile; fileRef = B1D7D68A24766D2100E4DA5D /* apple_export.pb.swift */; };
		B1DDDABC247137B000A07175 /* HTTPClientConfigurationEndpointTests.swift in Sources */ = {isa = PBXBuildFile; fileRef = B1DDDABB247137B000A07175 /* HTTPClientConfigurationEndpointTests.swift */; };
		B1DDDABE24713BAD00A07175 /* SAPDownloadedPackage.swift in Sources */ = {isa = PBXBuildFile; fileRef = B1A9E710246D782F0024CC12 /* SAPDownloadedPackage.swift */; };
		B1E8C99D2479D4E7006DC678 /* DMSubmissionStateViewController.swift in Sources */ = {isa = PBXBuildFile; fileRef = B1E8C99C2479D4E7006DC678 /* DMSubmissionStateViewController.swift */; };
		B1E8C9A5247AB869006DC678 /* ZIPFoundation in Frameworks */ = {isa = PBXBuildFile; productRef = B1E8C9A4247AB869006DC678 /* ZIPFoundation */; };
		B1EAEC8B24711884003BE9A2 /* URLSession+Convenience.swift in Sources */ = {isa = PBXBuildFile; fileRef = B1EAEC8A24711884003BE9A2 /* URLSession+Convenience.swift */; };
		B1EAEC8F247118D1003BE9A2 /* URLSession+ConvenienceTests.swift in Sources */ = {isa = PBXBuildFile; fileRef = B1EAEC8D247118CB003BE9A2 /* URLSession+ConvenienceTests.swift */; };
		B1EAEC91247128ED003BE9A2 /* ClientMode.swift in Sources */ = {isa = PBXBuildFile; fileRef = B1EAEC90247128ED003BE9A2 /* ClientMode.swift */; };
		B1F82DF224718C7300E2E56A /* DMConfigurationViewController.swift in Sources */ = {isa = PBXBuildFile; fileRef = B1F82DF124718C7300E2E56A /* DMConfigurationViewController.swift */; };
		B1F8AE482479B4C30093A588 /* api-response-day-2020-05-16 in Resources */ = {isa = PBXBuildFile; fileRef = B1F8AE472479B4C30093A588 /* api-response-day-2020-05-16 */; };
		B1F8AE4C2479C1C20093A588 /* de-config in Resources */ = {isa = PBXBuildFile; fileRef = B1F8AE4B2479C1C20093A588 /* de-config */; };
		CD2EC329247D82EE00C6B3F9 /* NotificationSettingsViewController.swift in Sources */ = {isa = PBXBuildFile; fileRef = CD2EC328247D82EE00C6B3F9 /* NotificationSettingsViewController.swift */; };
		CD678F6D246C43EE00B6A0F8 /* MockTestClient.swift in Sources */ = {isa = PBXBuildFile; fileRef = CD678F6C246C43EE00B6A0F8 /* MockTestClient.swift */; };
		CD678F6F246C43FC00B6A0F8 /* MockURLSession.swift in Sources */ = {isa = PBXBuildFile; fileRef = CD678F6E246C43FC00B6A0F8 /* MockURLSession.swift */; };
		CD8638532477EBD400A5A07C /* SettingsViewModel.swift in Sources */ = {isa = PBXBuildFile; fileRef = CD8638522477EBD400A5A07C /* SettingsViewModel.swift */; };
		CD99A3A9245C272400BF12AF /* ExposureSubmissionService.swift in Sources */ = {isa = PBXBuildFile; fileRef = CD99A3A8245C272400BF12AF /* ExposureSubmissionService.swift */; };
		CD99A3C7246155C300BF12AF /* Logger.swift in Sources */ = {isa = PBXBuildFile; fileRef = CD99A3C6246155C300BF12AF /* Logger.swift */; };
		CD99A3CA2461A47C00BF12AF /* AppStrings.swift in Sources */ = {isa = PBXBuildFile; fileRef = CD99A3C92461A47C00BF12AF /* AppStrings.swift */; };
		CDCE11D6247D644100F30825 /* NotificationSettingsViewModel.swift in Sources */ = {isa = PBXBuildFile; fileRef = CDCE11D5247D644100F30825 /* NotificationSettingsViewModel.swift */; };
		CDCE11D9247D64C600F30825 /* NotificationSettingsOnTableViewCell.swift in Sources */ = {isa = PBXBuildFile; fileRef = CDCE11D8247D64C600F30825 /* NotificationSettingsOnTableViewCell.swift */; };
		CDCE11DB247D64D600F30825 /* NotificationSettingsOffTableViewCell.swift in Sources */ = {isa = PBXBuildFile; fileRef = CDCE11DA247D64D600F30825 /* NotificationSettingsOffTableViewCell.swift */; };
		CDD87C56247556DE007CE6CA /* MainSettingsTableViewCell.swift in Sources */ = {isa = PBXBuildFile; fileRef = CDD87C54247556DE007CE6CA /* MainSettingsTableViewCell.swift */; };
		CDF27BD3246ADBA70044D32B /* ExposureSubmissionServiceTests.swift in Sources */ = {isa = PBXBuildFile; fileRef = CDF27BD2246ADBA70044D32B /* ExposureSubmissionServiceTests.swift */; };
		CDF27BD5246ADBF30044D32B /* HTTPClientTests.swift in Sources */ = {isa = PBXBuildFile; fileRef = CDF27BD4246ADBF30044D32B /* HTTPClientTests.swift */; };
		EE20EA072469883900770683 /* RiskLegend.storyboard in Resources */ = {isa = PBXBuildFile; fileRef = EE20EA062469883900770683 /* RiskLegend.storyboard */; };
		EE20EA0A24699A5800770683 /* RiskLegendTableViewController.swift in Sources */ = {isa = PBXBuildFile; fileRef = EE20EA0924699A5800770683 /* RiskLegendTableViewController.swift */; };
		EE20EA0C24699AA100770683 /* RiskLegendTableViewCell.swift in Sources */ = {isa = PBXBuildFile; fileRef = EE20EA0B24699AA100770683 /* RiskLegendTableViewCell.swift */; };
		EE20EA0E246ABED600770683 /* RiskLegendFactory.swift in Sources */ = {isa = PBXBuildFile; fileRef = EE20EA0D246ABED600770683 /* RiskLegendFactory.swift */; };
		EE22DB81247FB40A001B0A71 /* ENStateHandler.swift in Sources */ = {isa = PBXBuildFile; fileRef = EE22DB7F247FB409001B0A71 /* ENStateHandler.swift */; };
		EE22DB82247FB40A001B0A71 /* ENSettingModel.swift in Sources */ = {isa = PBXBuildFile; fileRef = EE22DB80247FB409001B0A71 /* ENSettingModel.swift */; };
		EE22DB89247FB43A001B0A71 /* TracingHistoryTableViewCell.swift in Sources */ = {isa = PBXBuildFile; fileRef = EE22DB84247FB43A001B0A71 /* TracingHistoryTableViewCell.swift */; };
		EE22DB8A247FB43A001B0A71 /* ImageTableViewCell.swift in Sources */ = {isa = PBXBuildFile; fileRef = EE22DB85247FB43A001B0A71 /* ImageTableViewCell.swift */; };
		EE22DB8B247FB43A001B0A71 /* ActionDetailTableViewCell.swift in Sources */ = {isa = PBXBuildFile; fileRef = EE22DB86247FB43A001B0A71 /* ActionDetailTableViewCell.swift */; };
		EE22DB8C247FB43A001B0A71 /* DescriptionTableViewCell.swift in Sources */ = {isa = PBXBuildFile; fileRef = EE22DB87247FB43A001B0A71 /* DescriptionTableViewCell.swift */; };
		EE22DB8D247FB43A001B0A71 /* ActionTableViewCell.swift in Sources */ = {isa = PBXBuildFile; fileRef = EE22DB88247FB43A001B0A71 /* ActionTableViewCell.swift */; };
		EE22DB8F247FB46C001B0A71 /* ENStateTests.swift in Sources */ = {isa = PBXBuildFile; fileRef = EE22DB8E247FB46C001B0A71 /* ENStateTests.swift */; };
		EE22DB91247FB479001B0A71 /* MockStateHandlerObserverDelegate.swift in Sources */ = {isa = PBXBuildFile; fileRef = EE22DB90247FB479001B0A71 /* MockStateHandlerObserverDelegate.swift */; };
		EE22DB93247FB4BB001B0A71 /* Reachability+ObserverDelegate.swift in Sources */ = {isa = PBXBuildFile; fileRef = EE22DB92247FB4BB001B0A71 /* Reachability+ObserverDelegate.swift */; };
		EE278B2D245F2BBB008B06F9 /* InviteFriends.storyboard in Resources */ = {isa = PBXBuildFile; fileRef = EE278B2C245F2BBB008B06F9 /* InviteFriends.storyboard */; };
		EE278B30245F2C8A008B06F9 /* FriendsInviteController.swift in Sources */ = {isa = PBXBuildFile; fileRef = EE278B2F245F2C8A008B06F9 /* FriendsInviteController.swift */; };
		EE2A20EA247E3D1800E6079C /* Reachability in Frameworks */ = {isa = PBXBuildFile; productRef = EE2A20E9247E3D1800E6079C /* Reachability */; };
		EE46E5D82466AEA50057627F /* UIView.swift in Sources */ = {isa = PBXBuildFile; fileRef = EE46E5D72466AEA50057627F /* UIView.swift */; };
		EE70C23D245B09EA00AC9B2F /* Localizable.strings in Resources */ = {isa = PBXBuildFile; fileRef = EE70C23A245B09E900AC9B2F /* Localizable.strings */; };
		EE92A33E245D96DA006B97B0 /* Localizable.stringsdict in Resources */ = {isa = PBXBuildFile; fileRef = EE92A340245D96DA006B97B0 /* Localizable.stringsdict */; };
		EEF1067A246EBF8B009DFB4E /* ResetViewController.swift in Sources */ = {isa = PBXBuildFile; fileRef = EEF10679246EBF8B009DFB4E /* ResetViewController.swift */; };
		F247572B24838AC8003E1FC5 /* DynamicTableViewControllerTests.swift in Sources */ = {isa = PBXBuildFile; fileRef = F247572A24838AC8003E1FC5 /* DynamicTableViewControllerTests.swift */; };
		F252472F2483955B00C5556B /* DynamicTableViewControllerFake.storyboard in Resources */ = {isa = PBXBuildFile; fileRef = F252472E2483955B00C5556B /* DynamicTableViewControllerFake.storyboard */; };
		F25247312484456800C5556B /* DynamicTableViewModelTests.swift in Sources */ = {isa = PBXBuildFile; fileRef = F25247302484456800C5556B /* DynamicTableViewModelTests.swift */; };
/* End PBXBuildFile section */

/* Begin PBXContainerItemProxy section */
		85D7595524570491008175F0 /* PBXContainerItemProxy */ = {
			isa = PBXContainerItemProxy;
			containerPortal = 85D759332457048F008175F0 /* Project object */;
			proxyType = 1;
			remoteGlobalIDString = 85D7593A2457048F008175F0;
			remoteInfo = ENA;
		};
		85D7596024570491008175F0 /* PBXContainerItemProxy */ = {
			isa = PBXContainerItemProxy;
			containerPortal = 85D759332457048F008175F0 /* Project object */;
			proxyType = 1;
			remoteGlobalIDString = 85D7593A2457048F008175F0;
			remoteInfo = ENA;
		};
/* End PBXContainerItemProxy section */

/* Begin PBXCopyFilesBuildPhase section */
		B102BDB924603FD600CD55A2 /* Embed Frameworks */ = {
			isa = PBXCopyFilesBuildPhase;
			buildActionMask = 2147483647;
			dstPath = "";
			dstSubfolderSpec = 10;
			files = (
			);
			name = "Embed Frameworks";
			runOnlyForDeploymentPostprocessing = 0;
		};
/* End PBXCopyFilesBuildPhase section */

/* Begin PBXFileReference section */
		011E13AD24680A4000973467 /* HTTPClient.swift */ = {isa = PBXFileReference; lastKnownFileType = sourcecode.swift; path = HTTPClient.swift; sourceTree = "<group>"; };
		011E4B002483A35A002E6412 /* ENACommunity.entitlements */ = {isa = PBXFileReference; fileEncoding = 4; lastKnownFileType = text.plist.entitlements; path = ENACommunity.entitlements; sourceTree = "<group>"; };
		013DC101245DAC4E00EE58B0 /* Store.swift */ = {isa = PBXFileReference; lastKnownFileType = sourcecode.swift; path = Store.swift; sourceTree = "<group>"; };
		0159E6BF247829BA00894A89 /* temporary_exposure_key_export.pb.swift */ = {isa = PBXFileReference; fileEncoding = 4; lastKnownFileType = sourcecode.swift; name = temporary_exposure_key_export.pb.swift; path = ../../../gen/output/temporary_exposure_key_export.pb.swift; sourceTree = "<group>"; };
		0159E6C0247829BA00894A89 /* temporary_exposure_key_signature_list.pb.swift */ = {isa = PBXFileReference; fileEncoding = 4; lastKnownFileType = sourcecode.swift; name = temporary_exposure_key_signature_list.pb.swift; path = ../../../gen/output/temporary_exposure_key_signature_list.pb.swift; sourceTree = "<group>"; };
		0D5611B3247F852C00B5B094 /* SQLiteKeyValueStore.swift */ = {isa = PBXFileReference; lastKnownFileType = sourcecode.swift; path = SQLiteKeyValueStore.swift; sourceTree = "<group>"; };
		0D5611B7247FD36F00B5B094 /* PersistedAndPublished.swift */ = {isa = PBXFileReference; fileEncoding = 4; lastKnownFileType = sourcecode.swift; path = PersistedAndPublished.swift; sourceTree = "<group>"; };
		1309194E247972C40066E329 /* PrivacyProtectionViewController.swift */ = {isa = PBXFileReference; lastKnownFileType = sourcecode.swift; path = PrivacyProtectionViewController.swift; sourceTree = "<group>"; };
		130CB19B246D92F800ADE602 /* ENAUITestsOnboarding.swift */ = {isa = PBXFileReference; fileEncoding = 4; lastKnownFileType = sourcecode.swift; path = ENAUITestsOnboarding.swift; sourceTree = "<group>"; };
		134F0DB9247578FF00D88934 /* ENAUITestsHome.swift */ = {isa = PBXFileReference; fileEncoding = 4; lastKnownFileType = sourcecode.swift; path = ENAUITestsHome.swift; sourceTree = "<group>"; };
		134F0DBA247578FF00D88934 /* ENAUITests-Extensions.swift */ = {isa = PBXFileReference; fileEncoding = 4; lastKnownFileType = sourcecode.swift; path = "ENAUITests-Extensions.swift"; sourceTree = "<group>"; };
		134F0F2B2475793400D88934 /* SnapshotHelper.swift */ = {isa = PBXFileReference; fileEncoding = 4; lastKnownFileType = sourcecode.swift; name = SnapshotHelper.swift; path = ../../fastlane/SnapshotHelper.swift; sourceTree = "<group>"; };
		134FFA0E247466BD00D82D14 /* TestEnvironment.swift */ = {isa = PBXFileReference; fileEncoding = 4; lastKnownFileType = sourcecode.swift; path = TestEnvironment.swift; sourceTree = "<group>"; };
		134FFA0F247466BD00D82D14 /* Accessibility.swift */ = {isa = PBXFileReference; fileEncoding = 4; lastKnownFileType = sourcecode.swift; path = Accessibility.swift; sourceTree = "<group>"; };
		13722043247AEEAD00152764 /* LocalNotificationManager.swift */ = {isa = PBXFileReference; lastKnownFileType = sourcecode.swift; path = LocalNotificationManager.swift; sourceTree = "<group>"; };
		138910C4247A909000D739F6 /* ENATaskScheduler.swift */ = {isa = PBXFileReference; lastKnownFileType = sourcecode.swift; path = ENATaskScheduler.swift; sourceTree = "<group>"; };
		13BAE9B02472FB1E00CEE58A /* CellConfiguratorIndexPosition.swift */ = {isa = PBXFileReference; lastKnownFileType = sourcecode.swift; path = CellConfiguratorIndexPosition.swift; sourceTree = "<group>"; };
		26374AF3248138EF00C10110 /* exposure-submission.xcassets */ = {isa = PBXFileReference; lastKnownFileType = folder.assetcatalog; path = "exposure-submission.xcassets"; sourceTree = "<group>"; };
		2F3218CD24800F6500A7AC0A /* DynamicTableViewStepCell.swift */ = {isa = PBXFileReference; lastKnownFileType = sourcecode.swift; path = DynamicTableViewStepCell.swift; sourceTree = "<group>"; };
		2F3218CF248063E300A7AC0A /* UIView+Convenience.swift */ = {isa = PBXFileReference; lastKnownFileType = sourcecode.swift; path = "UIView+Convenience.swift"; sourceTree = "<group>"; };
		2F78574E248506BD00323A9C /* ExposureSubmissionCell.xib */ = {isa = PBXFileReference; fileEncoding = 4; lastKnownFileType = file.xib; path = ExposureSubmissionCell.xib; sourceTree = "<group>"; };
		2F78574F248506BD00323A9C /* HomeTestResultCell.xib */ = {isa = PBXFileReference; fileEncoding = 4; lastKnownFileType = file.xib; path = HomeTestResultCell.xib; sourceTree = "<group>"; };
		2F785750248506BD00323A9C /* HomeTestResultCell.swift */ = {isa = PBXFileReference; fileEncoding = 4; lastKnownFileType = sourcecode.swift; path = HomeTestResultCell.swift; sourceTree = "<group>"; };
		2F80CFD8247ED988000F06AF /* ExposureSubmissionIntroViewController.swift */ = {isa = PBXFileReference; lastKnownFileType = sourcecode.swift; path = ExposureSubmissionIntroViewController.swift; sourceTree = "<group>"; };
		2F80CFDA247EDDB3000F06AF /* ExposureSubmissionHotlineViewController.swift */ = {isa = PBXFileReference; lastKnownFileType = sourcecode.swift; path = ExposureSubmissionHotlineViewController.swift; sourceTree = "<group>"; };
		2F80CFDC247EEB88000F06AF /* DynamicTableViewImageCardCell.swift */ = {isa = PBXFileReference; lastKnownFileType = sourcecode.swift; path = DynamicTableViewImageCardCell.swift; sourceTree = "<group>"; };
		5111E7622460BB1500ED6498 /* HomeInteractor.swift */ = {isa = PBXFileReference; lastKnownFileType = sourcecode.swift; path = HomeInteractor.swift; sourceTree = "<group>"; };
		51486D9E2484FC0200FCE216 /* HomeRiskLevelCellConfigurator.swift */ = {isa = PBXFileReference; lastKnownFileType = sourcecode.swift; path = HomeRiskLevelCellConfigurator.swift; sourceTree = "<group>"; };
		51486DA02485101500FCE216 /* RiskInactiveCollectionViewCell.swift */ = {isa = PBXFileReference; lastKnownFileType = sourcecode.swift; path = RiskInactiveCollectionViewCell.swift; sourceTree = "<group>"; };
		51486DA12485101500FCE216 /* RiskInactiveCollectionViewCell.xib */ = {isa = PBXFileReference; lastKnownFileType = file.xib; path = RiskInactiveCollectionViewCell.xib; sourceTree = "<group>"; };
		51486DA42485237200FCE216 /* RiskThankYouCollectionViewCell.swift */ = {isa = PBXFileReference; lastKnownFileType = sourcecode.swift; path = RiskThankYouCollectionViewCell.swift; sourceTree = "<group>"; };
		51486DA52485237200FCE216 /* RiskThankYouCollectionViewCell.xib */ = {isa = PBXFileReference; lastKnownFileType = file.xib; path = RiskThankYouCollectionViewCell.xib; sourceTree = "<group>"; };
		514C0A0524772F3400F235F6 /* HomeRiskViewConfigurator.swift */ = {isa = PBXFileReference; lastKnownFileType = sourcecode.swift; path = HomeRiskViewConfigurator.swift; sourceTree = "<group>"; };
		514C0A0724772F5E00F235F6 /* RiskItemView.swift */ = {isa = PBXFileReference; lastKnownFileType = sourcecode.swift; path = RiskItemView.swift; sourceTree = "<group>"; };
		514C0A09247AEEE200F235F6 /* en */ = {isa = PBXFileReference; lastKnownFileType = text.plist.stringsdict; name = en; path = en.lproj/Localizable.stringsdict; sourceTree = "<group>"; };
		514C0A0A247AF9F700F235F6 /* RiskTextItemView.xib */ = {isa = PBXFileReference; lastKnownFileType = file.xib; path = RiskTextItemView.xib; sourceTree = "<group>"; };
		514C0A0C247AFB0200F235F6 /* RiskTextItemView.swift */ = {isa = PBXFileReference; lastKnownFileType = sourcecode.swift; path = RiskTextItemView.swift; sourceTree = "<group>"; };
		514C0A0E247AFEC500F235F6 /* HomeRiskTextItemViewConfigurator.swift */ = {isa = PBXFileReference; lastKnownFileType = sourcecode.swift; path = HomeRiskTextItemViewConfigurator.swift; sourceTree = "<group>"; };
		514C0A10247C15EC00F235F6 /* HomeUnknownRiskCellConfigurator.swift */ = {isa = PBXFileReference; lastKnownFileType = sourcecode.swift; path = HomeUnknownRiskCellConfigurator.swift; sourceTree = "<group>"; };
		514C0A13247C163800F235F6 /* HomeLowRiskCellConfigurator.swift */ = {isa = PBXFileReference; lastKnownFileType = sourcecode.swift; path = HomeLowRiskCellConfigurator.swift; sourceTree = "<group>"; };
		514C0A15247C164700F235F6 /* HomeHighRiskCellConfigurator.swift */ = {isa = PBXFileReference; lastKnownFileType = sourcecode.swift; path = HomeHighRiskCellConfigurator.swift; sourceTree = "<group>"; };
		514C0A19247C16D600F235F6 /* HomeInactiveRiskCellConfigurator.swift */ = {isa = PBXFileReference; lastKnownFileType = sourcecode.swift; path = HomeInactiveRiskCellConfigurator.swift; sourceTree = "<group>"; };
		514E812F24618E3D00636861 /* ExposureDetection.storyboard */ = {isa = PBXFileReference; lastKnownFileType = file.storyboard; path = ExposureDetection.storyboard; sourceTree = "<group>"; };
		514E81332461B97700636861 /* ExposureManager.swift */ = {isa = PBXFileReference; fileEncoding = 4; lastKnownFileType = sourcecode.swift; path = ExposureManager.swift; sourceTree = "<group>"; };
		514EE998246D4C2E00DE4884 /* UITableViewCell+Identifier.swift */ = {isa = PBXFileReference; lastKnownFileType = sourcecode.swift; path = "UITableViewCell+Identifier.swift"; sourceTree = "<group>"; };
		514EE99A246D4C4C00DE4884 /* UITableView+Dequeue.swift */ = {isa = PBXFileReference; lastKnownFileType = sourcecode.swift; path = "UITableView+Dequeue.swift"; sourceTree = "<group>"; };
		514EE99C246D4CFB00DE4884 /* TableViewCellConfigurator.swift */ = {isa = PBXFileReference; lastKnownFileType = sourcecode.swift; path = TableViewCellConfigurator.swift; sourceTree = "<group>"; };
		514EE99F246D4DF800DE4884 /* HomeRiskImageItemViewConfigurator.swift */ = {isa = PBXFileReference; lastKnownFileType = sourcecode.swift; path = HomeRiskImageItemViewConfigurator.swift; sourceTree = "<group>"; };
		515BBDEA2484F8E500CDB674 /* HomeThankYouRiskCellConfigurator.swift */ = {isa = PBXFileReference; lastKnownFileType = sourcecode.swift; path = HomeThankYouRiskCellConfigurator.swift; sourceTree = "<group>"; };
		51895EDB245E16CD0085DA38 /* UIColor+ColorStyle.swift */ = {isa = PBXFileReference; lastKnownFileType = sourcecode.swift; path = "UIColor+ColorStyle.swift"; sourceTree = "<group>"; };
		518A69FA24687D5800444E66 /* RiskLevel.swift */ = {isa = PBXFileReference; lastKnownFileType = sourcecode.swift; path = RiskLevel.swift; sourceTree = "<group>"; };
		51B5B413246DF07300DC5D3E /* RiskImageItemView.xib */ = {isa = PBXFileReference; lastKnownFileType = file.xib; path = RiskImageItemView.xib; sourceTree = "<group>"; };
		51B5B415246DF13D00DC5D3E /* RiskImageItemView.swift */ = {isa = PBXFileReference; lastKnownFileType = sourcecode.swift; path = RiskImageItemView.swift; sourceTree = "<group>"; };
		51B5B41B246EC8B800DC5D3E /* HomeCardCollectionViewCell.swift */ = {isa = PBXFileReference; lastKnownFileType = sourcecode.swift; path = HomeCardCollectionViewCell.swift; sourceTree = "<group>"; };
		51C737BC245B349700286105 /* OnboardingInfoViewController.swift */ = {isa = PBXFileReference; lastKnownFileType = sourcecode.swift; path = OnboardingInfoViewController.swift; sourceTree = "<group>"; };
		51C737BE245B3B5D00286105 /* OnboardingInfo.swift */ = {isa = PBXFileReference; lastKnownFileType = sourcecode.swift; path = OnboardingInfo.swift; sourceTree = "<group>"; };
		51CE1B2E245F5CFC002CF42A /* HomeViewController.swift */ = {isa = PBXFileReference; lastKnownFileType = sourcecode.swift; path = HomeViewController.swift; sourceTree = "<group>"; };
		51CE1B49246016B0002CF42A /* UICollectionViewCell+Identifier.swift */ = {isa = PBXFileReference; lastKnownFileType = sourcecode.swift; path = "UICollectionViewCell+Identifier.swift"; sourceTree = "<group>"; };
		51CE1B4B246016D1002CF42A /* UICollectionReusableView+Identifier.swift */ = {isa = PBXFileReference; lastKnownFileType = sourcecode.swift; path = "UICollectionReusableView+Identifier.swift"; sourceTree = "<group>"; };
		51CE1B5424604DD2002CF42A /* HomeLayout.swift */ = {isa = PBXFileReference; lastKnownFileType = sourcecode.swift; path = HomeLayout.swift; sourceTree = "<group>"; };
		51CE1B76246078B6002CF42A /* ActivateCollectionViewCell.xib */ = {isa = PBXFileReference; fileEncoding = 4; lastKnownFileType = file.xib; path = ActivateCollectionViewCell.xib; sourceTree = "<group>"; };
		51CE1B77246078B6002CF42A /* SubmitCollectionViewCell.swift */ = {isa = PBXFileReference; fileEncoding = 4; lastKnownFileType = sourcecode.swift; path = SubmitCollectionViewCell.swift; sourceTree = "<group>"; };
		51CE1B78246078B6002CF42A /* ActivateCollectionViewCell.swift */ = {isa = PBXFileReference; fileEncoding = 4; lastKnownFileType = sourcecode.swift; path = ActivateCollectionViewCell.swift; sourceTree = "<group>"; };
		51CE1B79246078B6002CF42A /* RiskLevelCollectionViewCell.xib */ = {isa = PBXFileReference; fileEncoding = 4; lastKnownFileType = file.xib; path = RiskLevelCollectionViewCell.xib; sourceTree = "<group>"; };
		51CE1B7A246078B6002CF42A /* RiskLevelCollectionViewCell.swift */ = {isa = PBXFileReference; fileEncoding = 4; lastKnownFileType = sourcecode.swift; path = RiskLevelCollectionViewCell.swift; sourceTree = "<group>"; };
		51CE1B7B246078B6002CF42A /* InfoCollectionViewCell.xib */ = {isa = PBXFileReference; fileEncoding = 4; lastKnownFileType = file.xib; path = InfoCollectionViewCell.xib; sourceTree = "<group>"; };
		51CE1B7C246078B6002CF42A /* InfoCollectionViewCell.swift */ = {isa = PBXFileReference; fileEncoding = 4; lastKnownFileType = sourcecode.swift; path = InfoCollectionViewCell.swift; sourceTree = "<group>"; };
		51CE1B7E246078B6002CF42A /* SubmitCollectionViewCell.xib */ = {isa = PBXFileReference; fileEncoding = 4; lastKnownFileType = file.xib; path = SubmitCollectionViewCell.xib; sourceTree = "<group>"; };
		51CE1B81246078B6002CF42A /* HomeFooterSupplementaryView.xib */ = {isa = PBXFileReference; fileEncoding = 4; lastKnownFileType = file.xib; path = HomeFooterSupplementaryView.xib; sourceTree = "<group>"; };
		51CE1B82246078B6002CF42A /* HomeFooterSupplementaryView.swift */ = {isa = PBXFileReference; fileEncoding = 4; lastKnownFileType = sourcecode.swift; path = HomeFooterSupplementaryView.swift; sourceTree = "<group>"; };
		51CE1B84246078B6002CF42A /* SectionSystemBackgroundDecorationView.swift */ = {isa = PBXFileReference; fileEncoding = 4; lastKnownFileType = sourcecode.swift; path = SectionSystemBackgroundDecorationView.swift; sourceTree = "<group>"; };
		51CE1BB42460AC82002CF42A /* UICollectionView+Dequeue.swift */ = {isa = PBXFileReference; lastKnownFileType = sourcecode.swift; path = "UICollectionView+Dequeue.swift"; sourceTree = "<group>"; };
		51CE1BB92460AFD8002CF42A /* HomeActivateCellConfigurator.swift */ = {isa = PBXFileReference; lastKnownFileType = sourcecode.swift; path = HomeActivateCellConfigurator.swift; sourceTree = "<group>"; };
		51CE1BBC2460B1CB002CF42A /* CollectionViewCellConfigurator.swift */ = {isa = PBXFileReference; fileEncoding = 4; lastKnownFileType = sourcecode.swift; path = CollectionViewCellConfigurator.swift; sourceTree = "<group>"; };
		51CE1BBE2460B222002CF42A /* HomeRiskCellConfigurator.swift */ = {isa = PBXFileReference; lastKnownFileType = sourcecode.swift; path = HomeRiskCellConfigurator.swift; sourceTree = "<group>"; };
		51CE1BC02460B256002CF42A /* HomeSubmitCellConfigurator.swift */ = {isa = PBXFileReference; lastKnownFileType = sourcecode.swift; path = HomeSubmitCellConfigurator.swift; sourceTree = "<group>"; };
		51CE1BC22460B28D002CF42A /* HomeInfoCellConfigurator.swift */ = {isa = PBXFileReference; lastKnownFileType = sourcecode.swift; path = HomeInfoCellConfigurator.swift; sourceTree = "<group>"; };
		51D420B02458397300AD70CA /* Onboarding.storyboard */ = {isa = PBXFileReference; lastKnownFileType = file.storyboard; path = Onboarding.storyboard; sourceTree = "<group>"; };
		51D420B324583ABB00AD70CA /* AppStoryboard.swift */ = {isa = PBXFileReference; lastKnownFileType = sourcecode.swift; path = AppStoryboard.swift; sourceTree = "<group>"; };
		51D420B624583B7200AD70CA /* NSObject+Identifier.swift */ = {isa = PBXFileReference; lastKnownFileType = sourcecode.swift; path = "NSObject+Identifier.swift"; sourceTree = "<group>"; };
		51D420B824583B8300AD70CA /* UIViewController+AppStoryboard.swift */ = {isa = PBXFileReference; lastKnownFileType = sourcecode.swift; path = "UIViewController+AppStoryboard.swift"; sourceTree = "<group>"; };
		51D420C324583E3300AD70CA /* SettingsViewController.swift */ = {isa = PBXFileReference; lastKnownFileType = sourcecode.swift; path = SettingsViewController.swift; sourceTree = "<group>"; };
		51D420CD245869C800AD70CA /* Home.storyboard */ = {isa = PBXFileReference; lastKnownFileType = file.storyboard; path = Home.storyboard; sourceTree = "<group>"; };
		51D420CF24586AB300AD70CA /* Settings.storyboard */ = {isa = PBXFileReference; lastKnownFileType = file.storyboard; path = Settings.storyboard; sourceTree = "<group>"; };
		51D420D324586DCA00AD70CA /* NotificationName.swift */ = {isa = PBXFileReference; lastKnownFileType = sourcecode.swift; path = NotificationName.swift; sourceTree = "<group>"; };
		51FE277A2475340300BB8144 /* HomeRiskLoadingItemViewConfigurator.swift */ = {isa = PBXFileReference; lastKnownFileType = sourcecode.swift; path = HomeRiskLoadingItemViewConfigurator.swift; sourceTree = "<group>"; };
		51FE277C247535C400BB8144 /* RiskLoadingItemView.xib */ = {isa = PBXFileReference; lastKnownFileType = file.xib; path = RiskLoadingItemView.xib; sourceTree = "<group>"; };
		51FE277E247535E300BB8144 /* RiskLoadingItemView.swift */ = {isa = PBXFileReference; lastKnownFileType = sourcecode.swift; path = RiskLoadingItemView.swift; sourceTree = "<group>"; };
		710ABB1E2475115500948792 /* UITableViewController+Enum.swift */ = {isa = PBXFileReference; lastKnownFileType = sourcecode.swift; path = "UITableViewController+Enum.swift"; sourceTree = "<group>"; };
		710ABB22247513E300948792 /* DynamicTypeTableViewCell.swift */ = {isa = PBXFileReference; lastKnownFileType = sourcecode.swift; path = DynamicTypeTableViewCell.swift; sourceTree = "<group>"; };
		710ABB24247514BD00948792 /* UIViewController+Segue.swift */ = {isa = PBXFileReference; lastKnownFileType = sourcecode.swift; path = "UIViewController+Segue.swift"; sourceTree = "<group>"; };
		710ABB26247533FA00948792 /* DynamicTableViewController.swift */ = {isa = PBXFileReference; lastKnownFileType = sourcecode.swift; path = DynamicTableViewController.swift; sourceTree = "<group>"; };
		710ABB282475353900948792 /* DynamicTableViewModel.swift */ = {isa = PBXFileReference; lastKnownFileType = sourcecode.swift; path = DynamicTableViewModel.swift; sourceTree = "<group>"; };
		7132F2812477F9C700628648 /* exposure-detection.xcassets */ = {isa = PBXFileReference; lastKnownFileType = folder.assetcatalog; path = "exposure-detection.xcassets"; sourceTree = "<group>"; };
		71330E3E248109F000EB10F6 /* DynamicTableViewIcon.swift */ = {isa = PBXFileReference; lastKnownFileType = sourcecode.swift; path = DynamicTableViewIcon.swift; sourceTree = "<group>"; };
		71330E40248109F600EB10F6 /* DynamicTableViewSection.swift */ = {isa = PBXFileReference; lastKnownFileType = sourcecode.swift; path = DynamicTableViewSection.swift; sourceTree = "<group>"; };
		71330E42248109FD00EB10F6 /* DynamicTableViewCell.swift */ = {isa = PBXFileReference; lastKnownFileType = sourcecode.swift; path = DynamicTableViewCell.swift; sourceTree = "<group>"; };
		71330E4424810A0500EB10F6 /* DynamicTableViewHeader.swift */ = {isa = PBXFileReference; lastKnownFileType = sourcecode.swift; path = DynamicTableViewHeader.swift; sourceTree = "<group>"; };
		71330E4624810A0C00EB10F6 /* DynamicTableViewFooter.swift */ = {isa = PBXFileReference; lastKnownFileType = sourcecode.swift; path = DynamicTableViewFooter.swift; sourceTree = "<group>"; };
		71330E4824810A5A00EB10F6 /* DynamicTableViewAction.swift */ = {isa = PBXFileReference; lastKnownFileType = sourcecode.swift; path = DynamicTableViewAction.swift; sourceTree = "<group>"; };
		713EA25A247818B000AB7EE8 /* DynamicTypeButton.swift */ = {isa = PBXFileReference; lastKnownFileType = sourcecode.swift; path = DynamicTypeButton.swift; sourceTree = "<group>"; };
		713EA25C24798A7000AB7EE8 /* ExposureDetectionRoundedView.swift */ = {isa = PBXFileReference; lastKnownFileType = sourcecode.swift; path = ExposureDetectionRoundedView.swift; sourceTree = "<group>"; };
		713EA25E24798A9100AB7EE8 /* ExposureDetectionRiskCell.swift */ = {isa = PBXFileReference; lastKnownFileType = sourcecode.swift; path = ExposureDetectionRiskCell.swift; sourceTree = "<group>"; };
		713EA26024798AD100AB7EE8 /* InsetTableViewCell.swift */ = {isa = PBXFileReference; lastKnownFileType = sourcecode.swift; path = InsetTableViewCell.swift; sourceTree = "<group>"; };
		713EA26224798F8500AB7EE8 /* ExposureDetectionHeaderCell.swift */ = {isa = PBXFileReference; lastKnownFileType = sourcecode.swift; path = ExposureDetectionHeaderCell.swift; sourceTree = "<group>"; };
		713FD5662482811900C1F6DD /* colors.xcassets */ = {isa = PBXFileReference; lastKnownFileType = folder.assetcatalog; path = colors.xcassets; sourceTree = "<group>"; };
		714194E9247A65C60072A090 /* DynamicTableViewHeaderSeparatorView.swift */ = {isa = PBXFileReference; lastKnownFileType = sourcecode.swift; path = DynamicTableViewHeaderSeparatorView.swift; sourceTree = "<group>"; };
		714CD8662472885900F56450 /* ExposureDetectionViewController+DynamicTableViewModel.swift */ = {isa = PBXFileReference; lastKnownFileType = sourcecode.swift; path = "ExposureDetectionViewController+DynamicTableViewModel.swift"; sourceTree = "<group>"; };
		714CD868247297F800F56450 /* NibLoadable.swift */ = {isa = PBXFileReference; lastKnownFileType = sourcecode.swift; path = NibLoadable.swift; sourceTree = "<group>"; };
		7154EB49247D21E200A467FF /* ExposureDetectionLongGuideCell.swift */ = {isa = PBXFileReference; lastKnownFileType = sourcecode.swift; path = ExposureDetectionLongGuideCell.swift; sourceTree = "<group>"; };
		7154EB4B247E862100A467FF /* ExposureDetectionLoadingCell.swift */ = {isa = PBXFileReference; lastKnownFileType = sourcecode.swift; path = ExposureDetectionLoadingCell.swift; sourceTree = "<group>"; };
		71AFBD922464251000F91006 /* .swiftlint.yml */ = {isa = PBXFileReference; lastKnownFileType = text.yaml; path = .swiftlint.yml; sourceTree = "<group>"; };
		71B8044424828A6C00D53506 /* .swiftformat */ = {isa = PBXFileReference; lastKnownFileType = text; path = .swiftformat; sourceTree = "<group>"; };
		71CC3E7C246D308000217F2C /* app-information-assets.xcassets */ = {isa = PBXFileReference; lastKnownFileType = folder.assetcatalog; path = "app-information-assets.xcassets"; sourceTree = "<group>"; };
		71CC3E97246D358E00217F2C /* AppInformationViewController.swift */ = {isa = PBXFileReference; lastKnownFileType = sourcecode.swift; path = AppInformationViewController.swift; sourceTree = "<group>"; };
		71CC3E9A246D5D6C00217F2C /* AppInformationDetailModel.swift */ = {isa = PBXFileReference; lastKnownFileType = sourcecode.swift; path = AppInformationDetailModel.swift; sourceTree = "<group>"; };
		71CC3E9C246D5D8000217F2C /* AppInformationDetailModelData.swift */ = {isa = PBXFileReference; lastKnownFileType = sourcecode.swift; path = AppInformationDetailModelData.swift; sourceTree = "<group>"; };
		71CC3E9E246D6B6800217F2C /* AppInformationDetailViewController.swift */ = {isa = PBXFileReference; lastKnownFileType = sourcecode.swift; path = AppInformationDetailViewController.swift; sourceTree = "<group>"; };
		71CC3EA0246D6BBF00217F2C /* DynamicTypeLabel.swift */ = {isa = PBXFileReference; lastKnownFileType = sourcecode.swift; path = DynamicTypeLabel.swift; sourceTree = "<group>"; };
		71CC3EA2246D6C4000217F2C /* UIFont+DynamicType.swift */ = {isa = PBXFileReference; lastKnownFileType = sourcecode.swift; path = "UIFont+DynamicType.swift"; sourceTree = "<group>"; };
		71CC3EA4246D74E800217F2C /* AppInformationHelpViewController.swift */ = {isa = PBXFileReference; lastKnownFileType = sourcecode.swift; path = AppInformationHelpViewController.swift; sourceTree = "<group>"; };
		71FD885D246D7E1500E804D0 /* AppInformationHelpModel.swift */ = {isa = PBXFileReference; lastKnownFileType = sourcecode.swift; path = AppInformationHelpModel.swift; sourceTree = "<group>"; };
		71FD885F246D7E3100E804D0 /* AppInformationHelpModelData.swift */ = {isa = PBXFileReference; lastKnownFileType = sourcecode.swift; path = AppInformationHelpModelData.swift; sourceTree = "<group>"; };
		71FD8861246EB27F00E804D0 /* ExposureDetectionViewController.swift */ = {isa = PBXFileReference; lastKnownFileType = sourcecode.swift; path = ExposureDetectionViewController.swift; sourceTree = "<group>"; };
		71FE1C68247A8FE100851FEB /* DynamicTableViewHeaderFooterView.swift */ = {isa = PBXFileReference; lastKnownFileType = sourcecode.swift; path = DynamicTableViewHeaderFooterView.swift; sourceTree = "<group>"; };
		71FE1C6A247AA3F100851FEB /* ExposureDetectionViewController+State.swift */ = {isa = PBXFileReference; lastKnownFileType = sourcecode.swift; path = "ExposureDetectionViewController+State.swift"; sourceTree = "<group>"; };
		71FE1C6C247AA43400851FEB /* ExposureDetectionViewController+Summary.swift */ = {isa = PBXFileReference; lastKnownFileType = sourcecode.swift; path = "ExposureDetectionViewController+Summary.swift"; sourceTree = "<group>"; };
		71FE1C70247AA7B700851FEB /* DynamicTableViewHeaderImageView.swift */ = {isa = PBXFileReference; fileEncoding = 4; lastKnownFileType = sourcecode.swift; path = DynamicTableViewHeaderImageView.swift; sourceTree = "<group>"; };
		71FE1C73247AC2B500851FEB /* ExposureSubmissionSuccessViewController.swift */ = {isa = PBXFileReference; fileEncoding = 4; lastKnownFileType = sourcecode.swift; path = ExposureSubmissionSuccessViewController.swift; sourceTree = "<group>"; };
		71FE1C74247AC2B500851FEB /* ExposureSubmissionQRScannerViewController.swift */ = {isa = PBXFileReference; fileEncoding = 4; lastKnownFileType = sourcecode.swift; path = ExposureSubmissionQRScannerViewController.swift; sourceTree = "<group>"; };
		71FE1C75247AC2B500851FEB /* ExposureSubmissionOverviewViewController.swift */ = {isa = PBXFileReference; fileEncoding = 4; lastKnownFileType = sourcecode.swift; path = ExposureSubmissionOverviewViewController.swift; sourceTree = "<group>"; };
		71FE1C76247AC2B500851FEB /* ExposureSubmissionTanInputViewController.swift */ = {isa = PBXFileReference; fileEncoding = 4; lastKnownFileType = sourcecode.swift; path = ExposureSubmissionTanInputViewController.swift; sourceTree = "<group>"; };
		71FE1C78247AC2B500851FEB /* ExposureSubmissionTestResultViewController.swift */ = {isa = PBXFileReference; fileEncoding = 4; lastKnownFileType = sourcecode.swift; path = ExposureSubmissionTestResultViewController.swift; sourceTree = "<group>"; };
		71FE1C79247AC2B500851FEB /* ExposureSubmissionNavigationController.swift */ = {isa = PBXFileReference; fileEncoding = 4; lastKnownFileType = sourcecode.swift; path = ExposureSubmissionNavigationController.swift; sourceTree = "<group>"; };
		71FE1C81247AC30300851FEB /* ENATanInput.swift */ = {isa = PBXFileReference; fileEncoding = 4; lastKnownFileType = sourcecode.swift; path = ENATanInput.swift; sourceTree = "<group>"; };
		71FE1C84247AC33D00851FEB /* ExposureSubmissionTestResultHeaderView.swift */ = {isa = PBXFileReference; fileEncoding = 4; lastKnownFileType = sourcecode.swift; path = ExposureSubmissionTestResultHeaderView.swift; sourceTree = "<group>"; };
		71FE1C85247AC33D00851FEB /* ExposureSubmissionTestResultHeaderView.xib */ = {isa = PBXFileReference; fileEncoding = 4; lastKnownFileType = file.xib; path = ExposureSubmissionTestResultHeaderView.xib; sourceTree = "<group>"; };
		71FE1C8A247AC79D00851FEB /* DynamicTableViewIconCell.swift */ = {isa = PBXFileReference; fileEncoding = 4; lastKnownFileType = sourcecode.swift; path = DynamicTableViewIconCell.swift; sourceTree = "<group>"; };
		71FE1C8B247AC79D00851FEB /* DynamicTableViewIconCell.xib */ = {isa = PBXFileReference; fileEncoding = 4; lastKnownFileType = file.xib; path = DynamicTableViewIconCell.xib; sourceTree = "<group>"; };
		85142500245DA0B3009D2791 /* UIViewController+Alert.swift */ = {isa = PBXFileReference; lastKnownFileType = sourcecode.swift; path = "UIViewController+Alert.swift"; sourceTree = "<group>"; };
		8539874E2467094E00D28B62 /* AppIcon.xcassets */ = {isa = PBXFileReference; lastKnownFileType = folder.assetcatalog; path = AppIcon.xcassets; sourceTree = "<group>"; };
		853D987924694A8700490DBA /* ENAButton.swift */ = {isa = PBXFileReference; lastKnownFileType = sourcecode.swift; path = ENAButton.swift; sourceTree = "<group>"; };
		853D98822469DC5000490DBA /* ExposureNotificationSetting.storyboard */ = {isa = PBXFileReference; lastKnownFileType = file.storyboard; path = ExposureNotificationSetting.storyboard; sourceTree = "<group>"; };
		853D98842469DC8100490DBA /* ExposureNotificationSettingViewController.swift */ = {isa = PBXFileReference; lastKnownFileType = sourcecode.swift; path = ExposureNotificationSettingViewController.swift; sourceTree = "<group>"; };
		85790F2E245C6B72003D47E1 /* ENA.entitlements */ = {isa = PBXFileReference; fileEncoding = 4; lastKnownFileType = text.plist.entitlements; path = ENA.entitlements; sourceTree = "<group>"; };
		858F6F6D245A103C009FFD33 /* ExposureNotification.framework */ = {isa = PBXFileReference; lastKnownFileType = wrapper.framework; name = ExposureNotification.framework; path = System/Library/Frameworks/ExposureNotification.framework; sourceTree = SDKROOT; };
		8595BF5E246032D90056EA27 /* ENASwitch.swift */ = {isa = PBXFileReference; lastKnownFileType = sourcecode.swift; path = ENASwitch.swift; sourceTree = "<group>"; };
		859DD511248549790073D59F /* MockDiagnosisKeysRetrieval.swift */ = {isa = PBXFileReference; lastKnownFileType = sourcecode.swift; path = MockDiagnosisKeysRetrieval.swift; sourceTree = "<group>"; };
		85D7593B2457048F008175F0 /* ENA.app */ = {isa = PBXFileReference; explicitFileType = wrapper.application; includeInIndex = 0; path = ENA.app; sourceTree = BUILT_PRODUCTS_DIR; };
		85D7593E2457048F008175F0 /* AppDelegate.swift */ = {isa = PBXFileReference; lastKnownFileType = sourcecode.swift; path = AppDelegate.swift; sourceTree = "<group>"; };
		85D759402457048F008175F0 /* SceneDelegate.swift */ = {isa = PBXFileReference; lastKnownFileType = sourcecode.swift; path = SceneDelegate.swift; sourceTree = "<group>"; };
		85D7594A24570491008175F0 /* Assets.xcassets */ = {isa = PBXFileReference; lastKnownFileType = folder.assetcatalog; path = Assets.xcassets; sourceTree = "<group>"; };
		85D7594D24570491008175F0 /* Base */ = {isa = PBXFileReference; lastKnownFileType = file.storyboard; name = Base; path = Base.lproj/LaunchScreen.storyboard; sourceTree = "<group>"; };
		85D7594F24570491008175F0 /* Info.plist */ = {isa = PBXFileReference; lastKnownFileType = text.plist.xml; path = Info.plist; sourceTree = "<group>"; };
		85D7595424570491008175F0 /* ENATests.xctest */ = {isa = PBXFileReference; explicitFileType = wrapper.cfbundle; includeInIndex = 0; path = ENATests.xctest; sourceTree = BUILT_PRODUCTS_DIR; };
		85D7595A24570491008175F0 /* Info.plist */ = {isa = PBXFileReference; lastKnownFileType = text.plist.xml; path = Info.plist; sourceTree = "<group>"; };
		85D7595F24570491008175F0 /* ENAUITests.xctest */ = {isa = PBXFileReference; explicitFileType = wrapper.cfbundle; includeInIndex = 0; path = ENAUITests.xctest; sourceTree = BUILT_PRODUCTS_DIR; };
		85D7596324570491008175F0 /* ENAUITests.swift */ = {isa = PBXFileReference; lastKnownFileType = sourcecode.swift; path = ENAUITests.swift; sourceTree = "<group>"; };
		85D7596524570491008175F0 /* Info.plist */ = {isa = PBXFileReference; lastKnownFileType = text.plist.xml; path = Info.plist; sourceTree = "<group>"; };
		85E33443247EB357006E74EC /* CircularProgressView.swift */ = {isa = PBXFileReference; lastKnownFileType = sourcecode.swift; path = CircularProgressView.swift; sourceTree = "<group>"; };
		A173665124844F29006BE209 /* SQLiteKeyValueStoreTests.swift */ = {isa = PBXFileReference; fileEncoding = 4; lastKnownFileType = sourcecode.swift; path = SQLiteKeyValueStoreTests.swift; sourceTree = "<group>"; };
		A17366542484978A006BE209 /* OnboardingInfoViewControllerUtils.swift */ = {isa = PBXFileReference; lastKnownFileType = sourcecode.swift; path = OnboardingInfoViewControllerUtils.swift; sourceTree = "<group>"; };
		A36D07B22485649F00E46F96 /* HomeExposureSubmissionStateCellConfigurator.swift */ = {isa = PBXFileReference; lastKnownFileType = sourcecode.swift; path = HomeExposureSubmissionStateCellConfigurator.swift; sourceTree = "<group>"; };
		A36D07B42485652500E46F96 /* ExposureSubmissionCell.swift */ = {isa = PBXFileReference; lastKnownFileType = sourcecode.swift; path = ExposureSubmissionCell.swift; sourceTree = "<group>"; };
		A3C4F95F24812CD20047F23E /* ExposureSubmissionWarnOthersViewController.swift */ = {isa = PBXFileReference; lastKnownFileType = sourcecode.swift; path = ExposureSubmissionWarnOthersViewController.swift; sourceTree = "<group>"; };
		A3E5E719247D4FFB00237116 /* ExposureSubmissionViewUtils.swift */ = {isa = PBXFileReference; lastKnownFileType = sourcecode.swift; path = ExposureSubmissionViewUtils.swift; sourceTree = "<group>"; };
		A3E5E71D247E6F7A00237116 /* SpinnerInjectable.swift */ = {isa = PBXFileReference; lastKnownFileType = sourcecode.swift; path = SpinnerInjectable.swift; sourceTree = "<group>"; };
		A3FF84EB247BFAF00053E947 /* Hasher.swift */ = {isa = PBXFileReference; lastKnownFileType = sourcecode.swift; path = Hasher.swift; sourceTree = "<group>"; };
		B102BDC22460410600CD55A2 /* README.md */ = {isa = PBXFileReference; lastKnownFileType = net.daringfireball.markdown; path = README.md; sourceTree = "<group>"; };
		B10FD5F3246EAC1700E9D7F2 /* AppleFilesWriter.swift */ = {isa = PBXFileReference; lastKnownFileType = sourcecode.swift; path = AppleFilesWriter.swift; sourceTree = "<group>"; };
		B111EE2B2465D9F7001AEBB4 /* String+Localization.swift */ = {isa = PBXFileReference; lastKnownFileType = sourcecode.swift; path = "String+Localization.swift"; sourceTree = "<group>"; };
		B1125459246F2C6500AB5036 /* ENTemporaryExposureKey+Convert.swift */ = {isa = PBXFileReference; lastKnownFileType = sourcecode.swift; path = "ENTemporaryExposureKey+Convert.swift"; sourceTree = "<group>"; };
		B12995E8246C344100854AD0 /* HTTPClient+Configuration.swift */ = {isa = PBXFileReference; lastKnownFileType = sourcecode.swift; path = "HTTPClient+Configuration.swift"; sourceTree = "<group>"; };
		B13FF408247EC67F00535F37 /* HomeViewController+State.swift */ = {isa = PBXFileReference; lastKnownFileType = sourcecode.swift; path = "HomeViewController+State.swift"; sourceTree = "<group>"; };
		B14D0CDA246E968C00D5BEBC /* String+Today.swift */ = {isa = PBXFileReference; lastKnownFileType = sourcecode.swift; path = "String+Today.swift"; sourceTree = "<group>"; };
		B14D0CDC246E972400D5BEBC /* ExposureDetectionTransactionDelegate.swift */ = {isa = PBXFileReference; lastKnownFileType = sourcecode.swift; path = ExposureDetectionTransactionDelegate.swift; sourceTree = "<group>"; };
		B14D0CDE246E976400D5BEBC /* ExposureDetectionTransaction+DidEndPrematurelyReason.swift */ = {isa = PBXFileReference; lastKnownFileType = sourcecode.swift; path = "ExposureDetectionTransaction+DidEndPrematurelyReason.swift"; sourceTree = "<group>"; };
		B153096924706F1000A4A1BD /* URLSession+Default.swift */ = {isa = PBXFileReference; lastKnownFileType = sourcecode.swift; path = "URLSession+Default.swift"; sourceTree = "<group>"; };
		B153096B24706F2400A4A1BD /* URLSessionConfiguration+Default.swift */ = {isa = PBXFileReference; lastKnownFileType = sourcecode.swift; path = "URLSessionConfiguration+Default.swift"; sourceTree = "<group>"; };
		B15382E3248273DC0010F007 /* MockTestStore.swift */ = {isa = PBXFileReference; lastKnownFileType = sourcecode.swift; path = MockTestStore.swift; sourceTree = "<group>"; };
		B15382E6248290BB0010F007 /* AppleFilesWriterTests.swift */ = {isa = PBXFileReference; lastKnownFileType = sourcecode.swift; path = AppleFilesWriterTests.swift; sourceTree = "<group>"; };
		B154F59A246DD5CF003E891E /* Client+Convenience.swift */ = {isa = PBXFileReference; lastKnownFileType = sourcecode.swift; path = "Client+Convenience.swift"; sourceTree = "<group>"; };
		B1569DDE245D70990079FCD7 /* DMViewController.swift */ = {isa = PBXFileReference; lastKnownFileType = sourcecode.swift; path = DMViewController.swift; sourceTree = "<group>"; };
		B16177E724802F9B006E435A /* DownloadedPackagesSQLLiteStoreTests.swift */ = {isa = PBXFileReference; lastKnownFileType = sourcecode.swift; path = DownloadedPackagesSQLLiteStoreTests.swift; sourceTree = "<group>"; };
		B161782424804AC3006E435A /* DownloadedPackagesSQLLiteStore.swift */ = {isa = PBXFileReference; lastKnownFileType = sourcecode.swift; path = DownloadedPackagesSQLLiteStore.swift; sourceTree = "<group>"; };
		B161782624804AF3006E435A /* DownloadedPackagesInMemoryStore.swift */ = {isa = PBXFileReference; lastKnownFileType = sourcecode.swift; path = DownloadedPackagesInMemoryStore.swift; sourceTree = "<group>"; };
		B161782924805784006E435A /* DeltaCalculationResult.swift */ = {isa = PBXFileReference; lastKnownFileType = sourcecode.swift; path = DeltaCalculationResult.swift; sourceTree = "<group>"; };
		B161782C248062CE006E435A /* DeltaCalculationResultTests.swift */ = {isa = PBXFileReference; lastKnownFileType = sourcecode.swift; path = DeltaCalculationResultTests.swift; sourceTree = "<group>"; };
		B1741B3D24619179006275D9 /* DMQRCodeViewController.swift */ = {isa = PBXFileReference; lastKnownFileType = sourcecode.swift; path = DMQRCodeViewController.swift; sourceTree = "<group>"; };
		B1741B402461A511006275D9 /* DMQRCodeScanViewController.swift */ = {isa = PBXFileReference; lastKnownFileType = sourcecode.swift; path = DMQRCodeScanViewController.swift; sourceTree = "<group>"; };
		B1741B422461C105006275D9 /* README.md */ = {isa = PBXFileReference; lastKnownFileType = net.daringfireball.markdown; path = README.md; sourceTree = "<group>"; };
		B1741B432461C257006275D9 /* DMDeveloperMenu.swift */ = {isa = PBXFileReference; lastKnownFileType = sourcecode.swift; path = DMDeveloperMenu.swift; sourceTree = "<group>"; };
		B1741B482462C207006275D9 /* Client.swift */ = {isa = PBXFileReference; fileEncoding = 4; lastKnownFileType = sourcecode.swift; path = Client.swift; sourceTree = "<group>"; };
		B17A44A12464906A00CB195E /* KeyTests.swift */ = {isa = PBXFileReference; lastKnownFileType = sourcecode.swift; path = KeyTests.swift; sourceTree = "<group>"; };
		B18C411C246DB30000B8D8CB /* URL+Helper.swift */ = {isa = PBXFileReference; lastKnownFileType = sourcecode.swift; path = "URL+Helper.swift"; sourceTree = "<group>"; };
		B18CADAD24782FA4006F53F0 /* ExposureStateUpdating.swift */ = {isa = PBXFileReference; lastKnownFileType = sourcecode.swift; path = ExposureStateUpdating.swift; sourceTree = "<group>"; };
		B1A76E9E24714AC700EA5208 /* HTTPClient+Configuration.swift */ = {isa = PBXFileReference; lastKnownFileType = sourcecode.swift; path = "HTTPClient+Configuration.swift"; sourceTree = "<group>"; };
		B1A9E70D246D73180024CC12 /* ExposureDetectionTransaction.swift */ = {isa = PBXFileReference; lastKnownFileType = sourcecode.swift; path = ExposureDetectionTransaction.swift; sourceTree = "<group>"; };
		B1A9E710246D782F0024CC12 /* SAPDownloadedPackage.swift */ = {isa = PBXFileReference; lastKnownFileType = sourcecode.swift; path = SAPDownloadedPackage.swift; sourceTree = "<group>"; };
		B1B9CF1E246ED2E8008F04F5 /* Sap_FilebucketTests.swift */ = {isa = PBXFileReference; lastKnownFileType = sourcecode.swift; path = Sap_FilebucketTests.swift; sourceTree = "<group>"; };
		B1CF8D0F246C1F4100DBE135 /* ClientModeTests.swift */ = {isa = PBXFileReference; lastKnownFileType = sourcecode.swift; path = ClientModeTests.swift; sourceTree = "<group>"; };
		B1D431C7246C69F300E728AD /* HTTPClient+ConfigurationTests.swift */ = {isa = PBXFileReference; lastKnownFileType = sourcecode.swift; path = "HTTPClient+ConfigurationTests.swift"; sourceTree = "<group>"; };
		B1D431CA246C84A400E728AD /* DownloadedPackagesStore.swift */ = {isa = PBXFileReference; lastKnownFileType = sourcecode.swift; path = DownloadedPackagesStore.swift; sourceTree = "<group>"; };
		B1D431CC246C84ED00E728AD /* KeyPackagesStoreTests.swift */ = {isa = PBXFileReference; lastKnownFileType = sourcecode.swift; path = KeyPackagesStoreTests.swift; sourceTree = "<group>"; };
		B1D6B001247DA0320079DDD3 /* ExposureDetectionViewControllerDelegate.swift */ = {isa = PBXFileReference; lastKnownFileType = sourcecode.swift; path = ExposureDetectionViewControllerDelegate.swift; sourceTree = "<group>"; };
		B1D6B003247DA4920079DDD3 /* UIApplication+CoronaWarn.swift */ = {isa = PBXFileReference; lastKnownFileType = sourcecode.swift; path = "UIApplication+CoronaWarn.swift"; sourceTree = "<group>"; };
		B1D7D68424766D2100E4DA5D /* risk_score_parameters.pb.swift */ = {isa = PBXFileReference; fileEncoding = 4; lastKnownFileType = sourcecode.swift; name = risk_score_parameters.pb.swift; path = ../../../gen/output/risk_score_parameters.pb.swift; sourceTree = "<group>"; };
		B1D7D68624766D2100E4DA5D /* submission_payload.pb.swift */ = {isa = PBXFileReference; fileEncoding = 4; lastKnownFileType = sourcecode.swift; name = submission_payload.pb.swift; path = ../../../gen/output/submission_payload.pb.swift; sourceTree = "<group>"; };
		B1D7D68924766D2100E4DA5D /* risk_level.pb.swift */ = {isa = PBXFileReference; fileEncoding = 4; lastKnownFileType = sourcecode.swift; name = risk_level.pb.swift; path = ../../../gen/output/risk_level.pb.swift; sourceTree = "<group>"; };
		B1D7D68A24766D2100E4DA5D /* apple_export.pb.swift */ = {isa = PBXFileReference; fileEncoding = 4; lastKnownFileType = sourcecode.swift; name = apple_export.pb.swift; path = ../../../gen/output/apple_export.pb.swift; sourceTree = "<group>"; };
		B1DDDABB247137B000A07175 /* HTTPClientConfigurationEndpointTests.swift */ = {isa = PBXFileReference; lastKnownFileType = sourcecode.swift; path = HTTPClientConfigurationEndpointTests.swift; sourceTree = "<group>"; };
		B1E8C99A2479D239006DC678 /* Info_AppStore.plist */ = {isa = PBXFileReference; fileEncoding = 4; lastKnownFileType = text.plist.xml; path = Info_AppStore.plist; sourceTree = "<group>"; };
		B1E8C99C2479D4E7006DC678 /* DMSubmissionStateViewController.swift */ = {isa = PBXFileReference; fileEncoding = 4; lastKnownFileType = sourcecode.swift; path = DMSubmissionStateViewController.swift; sourceTree = "<group>"; };
		B1EAEC8A24711884003BE9A2 /* URLSession+Convenience.swift */ = {isa = PBXFileReference; lastKnownFileType = sourcecode.swift; path = "URLSession+Convenience.swift"; sourceTree = "<group>"; };
		B1EAEC8D247118CB003BE9A2 /* URLSession+ConvenienceTests.swift */ = {isa = PBXFileReference; lastKnownFileType = sourcecode.swift; path = "URLSession+ConvenienceTests.swift"; sourceTree = "<group>"; };
		B1EAEC90247128ED003BE9A2 /* ClientMode.swift */ = {isa = PBXFileReference; lastKnownFileType = sourcecode.swift; path = ClientMode.swift; sourceTree = "<group>"; };
		B1F82DF124718C7300E2E56A /* DMConfigurationViewController.swift */ = {isa = PBXFileReference; lastKnownFileType = sourcecode.swift; path = DMConfigurationViewController.swift; sourceTree = "<group>"; };
		B1F8AE472479B4C30093A588 /* api-response-day-2020-05-16 */ = {isa = PBXFileReference; lastKnownFileType = file; path = "api-response-day-2020-05-16"; sourceTree = "<group>"; };
		B1F8AE4B2479C1C20093A588 /* de-config */ = {isa = PBXFileReference; lastKnownFileType = file; path = "de-config"; sourceTree = "<group>"; };
		CD2EC328247D82EE00C6B3F9 /* NotificationSettingsViewController.swift */ = {isa = PBXFileReference; lastKnownFileType = sourcecode.swift; path = NotificationSettingsViewController.swift; sourceTree = "<group>"; };
		CD678F6A246C43E200B6A0F8 /* MockExposureManager.swift */ = {isa = PBXFileReference; lastKnownFileType = sourcecode.swift; path = MockExposureManager.swift; sourceTree = "<group>"; };
		CD678F6C246C43EE00B6A0F8 /* MockTestClient.swift */ = {isa = PBXFileReference; lastKnownFileType = sourcecode.swift; path = MockTestClient.swift; sourceTree = "<group>"; };
		CD678F6E246C43FC00B6A0F8 /* MockURLSession.swift */ = {isa = PBXFileReference; lastKnownFileType = sourcecode.swift; path = MockURLSession.swift; sourceTree = "<group>"; };
		CD7F5C732466F6D400D3D03C /* ENATest.entitlements */ = {isa = PBXFileReference; lastKnownFileType = text.plist.entitlements; path = ENATest.entitlements; sourceTree = "<group>"; };
		CD8638522477EBD400A5A07C /* SettingsViewModel.swift */ = {isa = PBXFileReference; lastKnownFileType = sourcecode.swift; path = SettingsViewModel.swift; sourceTree = "<group>"; };
		CD99A39C245B22EE00BF12AF /* ExposureSubmission.storyboard */ = {isa = PBXFileReference; fileEncoding = 4; lastKnownFileType = file.storyboard; path = ExposureSubmission.storyboard; sourceTree = "<group>"; };
		CD99A3A8245C272400BF12AF /* ExposureSubmissionService.swift */ = {isa = PBXFileReference; lastKnownFileType = sourcecode.swift; path = ExposureSubmissionService.swift; sourceTree = "<group>"; };
		CD99A3C6246155C300BF12AF /* Logger.swift */ = {isa = PBXFileReference; fileEncoding = 4; lastKnownFileType = sourcecode.swift; path = Logger.swift; sourceTree = "<group>"; };
		CD99A3C92461A47C00BF12AF /* AppStrings.swift */ = {isa = PBXFileReference; lastKnownFileType = sourcecode.swift; path = AppStrings.swift; sourceTree = "<group>"; };
		CDCE11D5247D644100F30825 /* NotificationSettingsViewModel.swift */ = {isa = PBXFileReference; lastKnownFileType = sourcecode.swift; path = NotificationSettingsViewModel.swift; sourceTree = "<group>"; };
		CDCE11D8247D64C600F30825 /* NotificationSettingsOnTableViewCell.swift */ = {isa = PBXFileReference; lastKnownFileType = sourcecode.swift; path = NotificationSettingsOnTableViewCell.swift; sourceTree = "<group>"; };
		CDCE11DA247D64D600F30825 /* NotificationSettingsOffTableViewCell.swift */ = {isa = PBXFileReference; lastKnownFileType = sourcecode.swift; path = NotificationSettingsOffTableViewCell.swift; sourceTree = "<group>"; };
		CDD87C54247556DE007CE6CA /* MainSettingsTableViewCell.swift */ = {isa = PBXFileReference; lastKnownFileType = sourcecode.swift; path = MainSettingsTableViewCell.swift; sourceTree = "<group>"; };
		CDD87C5C247559E3007CE6CA /* LabelTableViewCell.swift */ = {isa = PBXFileReference; lastKnownFileType = sourcecode.swift; path = LabelTableViewCell.swift; sourceTree = "<group>"; };
		CDF27BD2246ADBA70044D32B /* ExposureSubmissionServiceTests.swift */ = {isa = PBXFileReference; lastKnownFileType = sourcecode.swift; path = ExposureSubmissionServiceTests.swift; sourceTree = "<group>"; };
		CDF27BD4246ADBF30044D32B /* HTTPClientTests.swift */ = {isa = PBXFileReference; lastKnownFileType = sourcecode.swift; path = HTTPClientTests.swift; sourceTree = "<group>"; };
		EE20EA062469883900770683 /* RiskLegend.storyboard */ = {isa = PBXFileReference; lastKnownFileType = file.storyboard; path = RiskLegend.storyboard; sourceTree = "<group>"; };
		EE20EA0924699A5800770683 /* RiskLegendTableViewController.swift */ = {isa = PBXFileReference; lastKnownFileType = sourcecode.swift; path = RiskLegendTableViewController.swift; sourceTree = "<group>"; };
		EE20EA0B24699AA100770683 /* RiskLegendTableViewCell.swift */ = {isa = PBXFileReference; lastKnownFileType = sourcecode.swift; path = RiskLegendTableViewCell.swift; sourceTree = "<group>"; };
		EE20EA0D246ABED600770683 /* RiskLegendFactory.swift */ = {isa = PBXFileReference; lastKnownFileType = sourcecode.swift; path = RiskLegendFactory.swift; sourceTree = "<group>"; };
		EE22DB7F247FB409001B0A71 /* ENStateHandler.swift */ = {isa = PBXFileReference; fileEncoding = 4; lastKnownFileType = sourcecode.swift; path = ENStateHandler.swift; sourceTree = "<group>"; };
		EE22DB80247FB409001B0A71 /* ENSettingModel.swift */ = {isa = PBXFileReference; fileEncoding = 4; lastKnownFileType = sourcecode.swift; path = ENSettingModel.swift; sourceTree = "<group>"; };
		EE22DB84247FB43A001B0A71 /* TracingHistoryTableViewCell.swift */ = {isa = PBXFileReference; fileEncoding = 4; lastKnownFileType = sourcecode.swift; path = TracingHistoryTableViewCell.swift; sourceTree = "<group>"; };
		EE22DB85247FB43A001B0A71 /* ImageTableViewCell.swift */ = {isa = PBXFileReference; fileEncoding = 4; lastKnownFileType = sourcecode.swift; path = ImageTableViewCell.swift; sourceTree = "<group>"; };
		EE22DB86247FB43A001B0A71 /* ActionDetailTableViewCell.swift */ = {isa = PBXFileReference; fileEncoding = 4; lastKnownFileType = sourcecode.swift; path = ActionDetailTableViewCell.swift; sourceTree = "<group>"; };
		EE22DB87247FB43A001B0A71 /* DescriptionTableViewCell.swift */ = {isa = PBXFileReference; fileEncoding = 4; lastKnownFileType = sourcecode.swift; path = DescriptionTableViewCell.swift; sourceTree = "<group>"; };
		EE22DB88247FB43A001B0A71 /* ActionTableViewCell.swift */ = {isa = PBXFileReference; fileEncoding = 4; lastKnownFileType = sourcecode.swift; path = ActionTableViewCell.swift; sourceTree = "<group>"; };
		EE22DB8E247FB46C001B0A71 /* ENStateTests.swift */ = {isa = PBXFileReference; fileEncoding = 4; lastKnownFileType = sourcecode.swift; path = ENStateTests.swift; sourceTree = "<group>"; };
		EE22DB90247FB479001B0A71 /* MockStateHandlerObserverDelegate.swift */ = {isa = PBXFileReference; fileEncoding = 4; lastKnownFileType = sourcecode.swift; path = MockStateHandlerObserverDelegate.swift; sourceTree = "<group>"; };
		EE22DB92247FB4BB001B0A71 /* Reachability+ObserverDelegate.swift */ = {isa = PBXFileReference; fileEncoding = 4; lastKnownFileType = sourcecode.swift; path = "Reachability+ObserverDelegate.swift"; sourceTree = "<group>"; };
		EE278B2C245F2BBB008B06F9 /* InviteFriends.storyboard */ = {isa = PBXFileReference; lastKnownFileType = file.storyboard; path = InviteFriends.storyboard; sourceTree = "<group>"; };
		EE278B2F245F2C8A008B06F9 /* FriendsInviteController.swift */ = {isa = PBXFileReference; lastKnownFileType = sourcecode.swift; path = FriendsInviteController.swift; sourceTree = "<group>"; };
		EE46E5D72466AEA50057627F /* UIView.swift */ = {isa = PBXFileReference; fileEncoding = 4; lastKnownFileType = sourcecode.swift; path = UIView.swift; sourceTree = "<group>"; };
		EE70C23B245B09E900AC9B2F /* de */ = {isa = PBXFileReference; lastKnownFileType = text.plist.strings; name = de; path = de.lproj/Localizable.strings; sourceTree = "<group>"; };
		EE70C23C245B09E900AC9B2F /* en */ = {isa = PBXFileReference; lastKnownFileType = text.plist.strings; name = en; path = en.lproj/Localizable.strings; sourceTree = "<group>"; };
		EE8599922462EFFD002E7AE2 /* AppInformation.storyboard */ = {isa = PBXFileReference; fileEncoding = 4; lastKnownFileType = file.storyboard; path = AppInformation.storyboard; sourceTree = "<group>"; };
		EE92A33F245D96DA006B97B0 /* de */ = {isa = PBXFileReference; lastKnownFileType = text.plist.stringsdict; name = de; path = de.lproj/Localizable.stringsdict; sourceTree = "<group>"; };
		EEF10679246EBF8B009DFB4E /* ResetViewController.swift */ = {isa = PBXFileReference; fileEncoding = 4; lastKnownFileType = sourcecode.swift; path = ResetViewController.swift; sourceTree = "<group>"; };
		F247572A24838AC8003E1FC5 /* DynamicTableViewControllerTests.swift */ = {isa = PBXFileReference; lastKnownFileType = sourcecode.swift; path = DynamicTableViewControllerTests.swift; sourceTree = "<group>"; };
		F252472E2483955B00C5556B /* DynamicTableViewControllerFake.storyboard */ = {isa = PBXFileReference; lastKnownFileType = file.storyboard; path = DynamicTableViewControllerFake.storyboard; sourceTree = "<group>"; };
		F25247302484456800C5556B /* DynamicTableViewModelTests.swift */ = {isa = PBXFileReference; lastKnownFileType = sourcecode.swift; path = DynamicTableViewModelTests.swift; sourceTree = "<group>"; };
/* End PBXFileReference section */

/* Begin PBXFrameworksBuildPhase section */
		85D759382457048F008175F0 /* Frameworks */ = {
			isa = PBXFrameworksBuildPhase;
			buildActionMask = 2147483647;
			files = (
				B180E609247C1F6100240CED /* FMDB in Frameworks */,
				EE2A20EA247E3D1800E6079C /* Reachability in Frameworks */,
				858F6F6E245A103C009FFD33 /* ExposureNotification.framework in Frameworks */,
				01990E12247A8DAB00096D25 /* FMDB in Frameworks */,
				B10FB030246036F3004CA11E /* SwiftProtobuf in Frameworks */,
				B1E8C9A5247AB869006DC678 /* ZIPFoundation in Frameworks */,
			);
			runOnlyForDeploymentPostprocessing = 0;
		};
		85D7595124570491008175F0 /* Frameworks */ = {
			isa = PBXFrameworksBuildPhase;
			buildActionMask = 2147483647;
			files = (
			);
			runOnlyForDeploymentPostprocessing = 0;
		};
		85D7595C24570491008175F0 /* Frameworks */ = {
			isa = PBXFrameworksBuildPhase;
			buildActionMask = 2147483647;
			files = (
			);
			runOnlyForDeploymentPostprocessing = 0;
		};
/* End PBXFrameworksBuildPhase section */

/* Begin PBXGroup section */
		13091950247972CF0066E329 /* PrivacyProtectionViewController */ = {
			isa = PBXGroup;
			children = (
				1309194E247972C40066E329 /* PrivacyProtectionViewController.swift */,
			);
			path = PrivacyProtectionViewController;
			sourceTree = "<group>";
		};
		130CB19A246D92F800ADE602 /* Onboarding */ = {
			isa = PBXGroup;
			children = (
				130CB19B246D92F800ADE602 /* ENAUITestsOnboarding.swift */,
			);
			path = Onboarding;
			sourceTree = "<group>";
		};
		134F0DB8247578FF00D88934 /* Home */ = {
			isa = PBXGroup;
			children = (
				134F0DB9247578FF00D88934 /* ENAUITestsHome.swift */,
			);
			path = Home;
			sourceTree = "<group>";
		};
		138910C3247A907500D739F6 /* Task Scheduling */ = {
			isa = PBXGroup;
			children = (
				138910C4247A909000D739F6 /* ENATaskScheduler.swift */,
				13722043247AEEAD00152764 /* LocalNotificationManager.swift */,
			);
			path = "Task Scheduling";
			sourceTree = "<group>";
		};
		5107E3D72459B2D60042FC9B /* Frameworks */ = {
			isa = PBXGroup;
			children = (
				858F6F6D245A103C009FFD33 /* ExposureNotification.framework */,
			);
			name = Frameworks;
			sourceTree = "<group>";
		};
		514C0A12247C15F000F235F6 /* HomeRiskCellConfigurators */ = {
			isa = PBXGroup;
			children = (
				51CE1BBE2460B222002CF42A /* HomeRiskCellConfigurator.swift */,
				51486D9E2484FC0200FCE216 /* HomeRiskLevelCellConfigurator.swift */,
				514C0A10247C15EC00F235F6 /* HomeUnknownRiskCellConfigurator.swift */,
				514C0A13247C163800F235F6 /* HomeLowRiskCellConfigurator.swift */,
				514C0A15247C164700F235F6 /* HomeHighRiskCellConfigurator.swift */,
				514C0A19247C16D600F235F6 /* HomeInactiveRiskCellConfigurator.swift */,
				515BBDEA2484F8E500CDB674 /* HomeThankYouRiskCellConfigurator.swift */,
			);
			path = HomeRiskCellConfigurators;
			sourceTree = "<group>";
		};
		514E81312461946E00636861 /* ExposureDetection */ = {
			isa = PBXGroup;
			children = (
				71FE1C6A247AA3F100851FEB /* ExposureDetectionViewController+State.swift */,
				71FE1C6C247AA43400851FEB /* ExposureDetectionViewController+Summary.swift */,
				71FD8861246EB27F00E804D0 /* ExposureDetectionViewController.swift */,
				B1D6B001247DA0320079DDD3 /* ExposureDetectionViewControllerDelegate.swift */,
				714CD8662472885900F56450 /* ExposureDetectionViewController+DynamicTableViewModel.swift */,
			);
			path = ExposureDetection;
			sourceTree = "<group>";
		};
		514E81322461B97700636861 /* Exposure */ = {
			isa = PBXGroup;
			children = (
				B15382DD2482707A0010F007 /* __tests__ */,
				514E81332461B97700636861 /* ExposureManager.swift */,
				CD678F6A246C43E200B6A0F8 /* MockExposureManager.swift */,
				518A69FA24687D5800444E66 /* RiskLevel.swift */,
			);
			path = Exposure;
			sourceTree = "<group>";
		};
		514EE991246D4A1600DE4884 /* Risk Items */ = {
			isa = PBXGroup;
			children = (
				514C0A0724772F5E00F235F6 /* RiskItemView.swift */,
				51B5B415246DF13D00DC5D3E /* RiskImageItemView.swift */,
				51B5B413246DF07300DC5D3E /* RiskImageItemView.xib */,
				51FE277E247535E300BB8144 /* RiskLoadingItemView.swift */,
				51FE277C247535C400BB8144 /* RiskLoadingItemView.xib */,
				514C0A0C247AFB0200F235F6 /* RiskTextItemView.swift */,
				514C0A0A247AF9F700F235F6 /* RiskTextItemView.xib */,
			);
			path = "Risk Items";
			sourceTree = "<group>";
		};
		514EE996246D4BDD00DE4884 /* UICollectionView */ = {
			isa = PBXGroup;
			children = (
				51CE1B49246016B0002CF42A /* UICollectionViewCell+Identifier.swift */,
				51CE1B4B246016D1002CF42A /* UICollectionReusableView+Identifier.swift */,
				51CE1BB42460AC82002CF42A /* UICollectionView+Dequeue.swift */,
			);
			path = UICollectionView;
			sourceTree = "<group>";
		};
		514EE997246D4BEB00DE4884 /* UITableView */ = {
			isa = PBXGroup;
			children = (
				710ABB24247514BD00948792 /* UIViewController+Segue.swift */,
				710ABB1E2475115500948792 /* UITableViewController+Enum.swift */,
				514EE998246D4C2E00DE4884 /* UITableViewCell+Identifier.swift */,
				514EE99A246D4C4C00DE4884 /* UITableView+Dequeue.swift */,
			);
			path = UITableView;
			sourceTree = "<group>";
		};
		515BBDE92484F77300CDB674 /* HomeRiskViewConfigurators */ = {
			isa = PBXGroup;
			children = (
				514C0A0524772F3400F235F6 /* HomeRiskViewConfigurator.swift */,
				514EE99F246D4DF800DE4884 /* HomeRiskImageItemViewConfigurator.swift */,
				514C0A0E247AFEC500F235F6 /* HomeRiskTextItemViewConfigurator.swift */,
				51FE277A2475340300BB8144 /* HomeRiskLoadingItemViewConfigurator.swift */,
			);
			path = HomeRiskViewConfigurators;
			sourceTree = "<group>";
		};
		518A6A1C246A9F6600444E66 /* HomeRiskCellConfigurator */ = {
			isa = PBXGroup;
			children = (
				515BBDE92484F77300CDB674 /* HomeRiskViewConfigurators */,
				514C0A12247C15F000F235F6 /* HomeRiskCellConfigurators */,
			);
			path = HomeRiskCellConfigurator;
			sourceTree = "<group>";
		};
		51B5B419246E058100DC5D3E /* Risk */ = {
			isa = PBXGroup;
			children = (
				51CE1B7A246078B6002CF42A /* RiskLevelCollectionViewCell.swift */,
				51CE1B79246078B6002CF42A /* RiskLevelCollectionViewCell.xib */,
				51486DA02485101500FCE216 /* RiskInactiveCollectionViewCell.swift */,
				51486DA12485101500FCE216 /* RiskInactiveCollectionViewCell.xib */,
				51486DA42485237200FCE216 /* RiskThankYouCollectionViewCell.swift */,
				51486DA52485237200FCE216 /* RiskThankYouCollectionViewCell.xib */,
				514EE991246D4A1600DE4884 /* Risk Items */,
			);
			path = Risk;
			sourceTree = "<group>";
		};
		51B5B41A246E059700DC5D3E /* Common */ = {
			isa = PBXGroup;
			children = (
				713EA26024798AD100AB7EE8 /* InsetTableViewCell.swift */,
			);
			path = Common;
			sourceTree = "<group>";
		};
		51CE1B74246078B6002CF42A /* Home Screen */ = {
			isa = PBXGroup;
			children = (
				51CE1B75246078B6002CF42A /* Cells */,
				51CE1B80246078B6002CF42A /* Footers */,
				51CE1B83246078B6002CF42A /* Decorations */,
			);
			path = "Home Screen";
			sourceTree = "<group>";
		};
		51CE1B75246078B6002CF42A /* Cells */ = {
			isa = PBXGroup;
			children = (
				2F78574E248506BD00323A9C /* ExposureSubmissionCell.xib */,
				A36D07B42485652500E46F96 /* ExposureSubmissionCell.swift */,
				2F785750248506BD00323A9C /* HomeTestResultCell.swift */,
				2F78574F248506BD00323A9C /* HomeTestResultCell.xib */,
				51B5B41B246EC8B800DC5D3E /* HomeCardCollectionViewCell.swift */,
				51CE1B78246078B6002CF42A /* ActivateCollectionViewCell.swift */,
				51CE1B76246078B6002CF42A /* ActivateCollectionViewCell.xib */,
				51B5B419246E058100DC5D3E /* Risk */,
				51CE1B77246078B6002CF42A /* SubmitCollectionViewCell.swift */,
				51CE1B7E246078B6002CF42A /* SubmitCollectionViewCell.xib */,
				51CE1B7C246078B6002CF42A /* InfoCollectionViewCell.swift */,
				51CE1B7B246078B6002CF42A /* InfoCollectionViewCell.xib */,
			);
			path = Cells;
			sourceTree = "<group>";
		};
		51CE1B80246078B6002CF42A /* Footers */ = {
			isa = PBXGroup;
			children = (
				51CE1B81246078B6002CF42A /* HomeFooterSupplementaryView.xib */,
				51CE1B82246078B6002CF42A /* HomeFooterSupplementaryView.swift */,
			);
			path = Footers;
			sourceTree = "<group>";
		};
		51CE1B83246078B6002CF42A /* Decorations */ = {
			isa = PBXGroup;
			children = (
				51CE1B84246078B6002CF42A /* SectionSystemBackgroundDecorationView.swift */,
			);
			path = Decorations;
			sourceTree = "<group>";
		};
		51CE1BB82460AE69002CF42A /* Home */ = {
			isa = PBXGroup;
			children = (
				51CE1BB92460AFD8002CF42A /* HomeActivateCellConfigurator.swift */,
				518A6A1C246A9F6600444E66 /* HomeRiskCellConfigurator */,
				51CE1BC02460B256002CF42A /* HomeSubmitCellConfigurator.swift */,
				51CE1BC22460B28D002CF42A /* HomeInfoCellConfigurator.swift */,
				13BAE9B02472FB1E00CEE58A /* CellConfiguratorIndexPosition.swift */,
				A36D07B22485649F00E46F96 /* HomeExposureSubmissionStateCellConfigurator.swift */,
			);
			path = Home;
			sourceTree = "<group>";
		};
		51CE1BBB2460B1BA002CF42A /* Protocols */ = {
			isa = PBXGroup;
			children = (
				B18CADAD24782FA4006F53F0 /* ExposureStateUpdating.swift */,
				51CE1BBC2460B1CB002CF42A /* CollectionViewCellConfigurator.swift */,
				514EE99C246D4CFB00DE4884 /* TableViewCellConfigurator.swift */,
				A3E5E71D247E6F7A00237116 /* SpinnerInjectable.swift */,
			);
			path = Protocols;
			sourceTree = "<group>";
		};
		51D420AF2458308400AD70CA /* Onboarding */ = {
			isa = PBXGroup;
			children = (
				51C737BC245B349700286105 /* OnboardingInfoViewController.swift */,
				A17366542484978A006BE209 /* OnboardingInfoViewControllerUtils.swift */,
			);
			path = Onboarding;
			sourceTree = "<group>";
		};
		51D420B224583AA400AD70CA /* Workers */ = {
			isa = PBXGroup;
			children = (
				A1C2B2DA24834934004A3BD5 /* __tests__ */,
				0D5611B7247FD36F00B5B094 /* PersistedAndPublished.swift */,
				CD99A3C6246155C300BF12AF /* Logger.swift */,
				013DC101245DAC4E00EE58B0 /* Store.swift */,
				A3FF84EB247BFAF00053E947 /* Hasher.swift */,
				0D5611B3247F852C00B5B094 /* SQLiteKeyValueStore.swift */,
			);
			path = Workers;
			sourceTree = "<group>";
		};
		51D420B524583B5100AD70CA /* Extensions */ = {
			isa = PBXGroup;
			children = (
				514EE996246D4BDD00DE4884 /* UICollectionView */,
				514EE997246D4BEB00DE4884 /* UITableView */,
				51D420B624583B7200AD70CA /* NSObject+Identifier.swift */,
				51D420B824583B8300AD70CA /* UIViewController+AppStoryboard.swift */,
				51D420D324586DCA00AD70CA /* NotificationName.swift */,
				85142500245DA0B3009D2791 /* UIViewController+Alert.swift */,
				51895EDB245E16CD0085DA38 /* UIColor+ColorStyle.swift */,
				EE46E5D72466AEA50057627F /* UIView.swift */,
				B111EE2B2465D9F7001AEBB4 /* String+Localization.swift */,
				71CC3EA2246D6C4000217F2C /* UIFont+DynamicType.swift */,
				B14D0CDA246E968C00D5BEBC /* String+Today.swift */,
				B153096924706F1000A4A1BD /* URLSession+Default.swift */,
				B153096B24706F2400A4A1BD /* URLSessionConfiguration+Default.swift */,
				B1D6B003247DA4920079DDD3 /* UIApplication+CoronaWarn.swift */,
				EE22DB92247FB4BB001B0A71 /* Reachability+ObserverDelegate.swift */,
				2F3218CF248063E300A7AC0A /* UIView+Convenience.swift */,
			);
			path = Extensions;
			sourceTree = "<group>";
		};
		51D420C124583D3100AD70CA /* Home */ = {
			isa = PBXGroup;
			children = (
				51CE1B2E245F5CFC002CF42A /* HomeViewController.swift */,
				B13FF407247EC66500535F37 /* Model */,
				5111E7622460BB1500ED6498 /* HomeInteractor.swift */,
				51CE1B5424604DD2002CF42A /* HomeLayout.swift */,
			);
			path = Home;
			sourceTree = "<group>";
		};
		51D420C224583D7B00AD70CA /* Settings */ = {
			isa = PBXGroup;
			children = (
				CDD87C6024766163007CE6CA /* Cells */,
				51D420C324583E3300AD70CA /* SettingsViewController.swift */,
				EEF10679246EBF8B009DFB4E /* ResetViewController.swift */,
				CD2EC328247D82EE00C6B3F9 /* NotificationSettingsViewController.swift */,
			);
			path = Settings;
			sourceTree = "<group>";
		};
		51D420D524598AC200AD70CA /* Source */ = {
			isa = PBXGroup;
			children = (
				B111EDEC2465B1F4001AEBB4 /* Client */,
				CD99A3C82461A44B00BF12AF /* View Helpers */,
				51CE1BBB2460B1BA002CF42A /* Protocols */,
				8595BF5D246032C40056EA27 /* Views */,
				B1569DD5245D6C790079FCD7 /* Developer Menu */,
				51EE9A6A245C0F7900F2544F /* Models */,
				85D759802459A82D008175F0 /* Services */,
				85D759712457059A008175F0 /* Scenes */,
				51D420B224583AA400AD70CA /* Workers */,
				51D420B524583B5100AD70CA /* Extensions */,
				85D7593E2457048F008175F0 /* AppDelegate.swift */,
				85D759402457048F008175F0 /* SceneDelegate.swift */,
			);
			path = Source;
			sourceTree = "<group>";
		};
		51EE9A6A245C0F7900F2544F /* Models */ = {
			isa = PBXGroup;
			children = (
				138910C3247A907500D739F6 /* Task Scheduling */,
				CD8638512477EBAA00A5A07C /* Settings */,
				B1125458246F2C2100AB5036 /* Converting Keys */,
				71CC3E99246D5D5800217F2C /* AppInformation */,
				514E81322461B97700636861 /* Exposure */,
				51CE1BB82460AE69002CF42A /* Home */,
				51EE9A6C245C0FB500F2544F /* Onboarding */,
			);
			path = Models;
			sourceTree = "<group>";
		};
		51EE9A6C245C0FB500F2544F /* Onboarding */ = {
			isa = PBXGroup;
			children = (
				51C737BE245B3B5D00286105 /* OnboardingInfo.swift */,
			);
			path = Onboarding;
			sourceTree = "<group>";
		};
		71CC3E99246D5D5800217F2C /* AppInformation */ = {
			isa = PBXGroup;
			children = (
				71CC3E9A246D5D6C00217F2C /* AppInformationDetailModel.swift */,
				71CC3E9C246D5D8000217F2C /* AppInformationDetailModelData.swift */,
				71FD885D246D7E1500E804D0 /* AppInformationHelpModel.swift */,
				71FD885F246D7E3100E804D0 /* AppInformationHelpModelData.swift */,
			);
			path = AppInformation;
			sourceTree = "<group>";
		};
		71F76D0E24767AF100515A01 /* DynamicTableViewController */ = {
			isa = PBXGroup;
			children = (
				F247572E2483934B003E1FC5 /* __tests__ */,
				71F76D0F24767B2500515A01 /* Views */,
				710ABB26247533FA00948792 /* DynamicTableViewController.swift */,
				710ABB282475353900948792 /* DynamicTableViewModel.swift */,
				71330E40248109F600EB10F6 /* DynamicTableViewSection.swift */,
				71330E4424810A0500EB10F6 /* DynamicTableViewHeader.swift */,
				71330E4624810A0C00EB10F6 /* DynamicTableViewFooter.swift */,
				71330E42248109FD00EB10F6 /* DynamicTableViewCell.swift */,
				71330E4824810A5A00EB10F6 /* DynamicTableViewAction.swift */,
				71330E3E248109F000EB10F6 /* DynamicTableViewIcon.swift */,
			);
			path = DynamicTableViewController;
			sourceTree = "<group>";
		};
		71F76D0F24767B2500515A01 /* Views */ = {
			isa = PBXGroup;
			children = (
				71FE1C68247A8FE100851FEB /* DynamicTableViewHeaderFooterView.swift */,
				71FE1C70247AA7B700851FEB /* DynamicTableViewHeaderImageView.swift */,
				714194E9247A65C60072A090 /* DynamicTableViewHeaderSeparatorView.swift */,
				710ABB22247513E300948792 /* DynamicTypeTableViewCell.swift */,
				71FE1C8A247AC79D00851FEB /* DynamicTableViewIconCell.swift */,
				71FE1C8B247AC79D00851FEB /* DynamicTableViewIconCell.xib */,
				2F80CFDC247EEB88000F06AF /* DynamicTableViewImageCardCell.swift */,
				2F3218CD24800F6500A7AC0A /* DynamicTableViewStepCell.swift */,
			);
			path = Views;
			sourceTree = "<group>";
		};
		71FE1C83247AC33D00851FEB /* ExposureSubmission */ = {
			isa = PBXGroup;
			children = (
				71FE1C84247AC33D00851FEB /* ExposureSubmissionTestResultHeaderView.swift */,
				71FE1C85247AC33D00851FEB /* ExposureSubmissionTestResultHeaderView.xib */,
			);
			path = ExposureSubmission;
			sourceTree = "<group>";
		};
		853D987824694A1E00490DBA /* BaseElements */ = {
			isa = PBXGroup;
			children = (
				853D987924694A8700490DBA /* ENAButton.swift */,
				8595BF5E246032D90056EA27 /* ENASwitch.swift */,
				71FE1C81247AC30300851FEB /* ENATanInput.swift */,
			);
			path = BaseElements;
			sourceTree = "<group>";
		};
		858F6F71245AEC05009FFD33 /* ENSetting */ = {
			isa = PBXGroup;
			children = (
				EE22DB80247FB409001B0A71 /* ENSettingModel.swift */,
				EE22DB7F247FB409001B0A71 /* ENStateHandler.swift */,
				853D98842469DC8100490DBA /* ExposureNotificationSettingViewController.swift */,
			);
			path = ENSetting;
			sourceTree = "<group>";
		};
		8595BF5D246032C40056EA27 /* Views */ = {
			isa = PBXGroup;
			children = (
				EE22DB83247FB43A001B0A71 /* ENSetting */,
				51B5B41A246E059700DC5D3E /* Common */,
				853D987824694A1E00490DBA /* BaseElements */,
				EEF790092466ED410065EBD5 /* ExposureDetection */,
				71FE1C83247AC33D00851FEB /* ExposureSubmission */,
				51CE1B74246078B6002CF42A /* Home Screen */,
				71CC3EA0246D6BBF00217F2C /* DynamicTypeLabel.swift */,
				713EA25A247818B000AB7EE8 /* DynamicTypeButton.swift */,
				85E33443247EB357006E74EC /* CircularProgressView.swift */,
			);
			path = Views;
			sourceTree = "<group>";
		};
		85D759322457048F008175F0 = {
			isa = PBXGroup;
			children = (
				71B8044424828A6C00D53506 /* .swiftformat */,
				71AFBD922464251000F91006 /* .swiftlint.yml */,
				85D7593D2457048F008175F0 /* ENA */,
				85D7595724570491008175F0 /* ENATests */,
				85D7596224570491008175F0 /* ENAUITests */,
				85D7593C2457048F008175F0 /* Products */,
				5107E3D72459B2D60042FC9B /* Frameworks */,
				B1741B572462EB26006275D9 /* Recovered References */,
			);
			sourceTree = "<group>";
			usesTabs = 1;
		};
		85D7593C2457048F008175F0 /* Products */ = {
			isa = PBXGroup;
			children = (
				85D7593B2457048F008175F0 /* ENA.app */,
				85D7595424570491008175F0 /* ENATests.xctest */,
				85D7595F24570491008175F0 /* ENAUITests.xctest */,
			);
			name = Products;
			sourceTree = "<group>";
		};
		85D7593D2457048F008175F0 /* ENA */ = {
			isa = PBXGroup;
			children = (
				B102BDC12460405F00CD55A2 /* Backend */,
				51D420D524598AC200AD70CA /* Source */,
				85D7597424570615008175F0 /* Resources */,
			);
			path = ENA;
			sourceTree = "<group>";
		};
		85D7595724570491008175F0 /* ENATests */ = {
			isa = PBXGroup;
			children = (
				B18C411A246DB2F000B8D8CB /* Helper */,
				85D7595A24570491008175F0 /* Info.plist */,
			);
			path = ENATests;
			sourceTree = "<group>";
		};
		85D7596224570491008175F0 /* ENAUITests */ = {
			isa = PBXGroup;
			children = (
				134F0DBA247578FF00D88934 /* ENAUITests-Extensions.swift */,
				134F0DB8247578FF00D88934 /* Home */,
				130CB19A246D92F800ADE602 /* Onboarding */,
				85D7596324570491008175F0 /* ENAUITests.swift */,
				134F0F2B2475793400D88934 /* SnapshotHelper.swift */,
				85D7596524570491008175F0 /* Info.plist */,
			);
			path = ENAUITests;
			sourceTree = "<group>";
		};
		85D759712457059A008175F0 /* Scenes */ = {
			isa = PBXGroup;
			children = (
				71F76D0E24767AF100515A01 /* DynamicTableViewController */,
				EE20EA0824699A3A00770683 /* Help */,
				EE85998B2462EFD4002E7AE2 /* AppInformation */,
				51D420AF2458308400AD70CA /* Onboarding */,
				51D420C124583D3100AD70CA /* Home */,
				514E81312461946E00636861 /* ExposureDetection */,
				EE278B2E245F2C58008B06F9 /* FriendsInvite */,
				CD99A398245B229F00BF12AF /* ExposureSubmission */,
				858F6F71245AEC05009FFD33 /* ENSetting */,
				51D420C224583D7B00AD70CA /* Settings */,
				13091950247972CF0066E329 /* PrivacyProtectionViewController */,
			);
			path = Scenes;
			sourceTree = "<group>";
		};
		85D7597424570615008175F0 /* Resources */ = {
			isa = PBXGroup;
			children = (
				011E4B002483A35A002E6412 /* ENACommunity.entitlements */,
				CD7F5C732466F6D400D3D03C /* ENATest.entitlements */,
				85790F2E245C6B72003D47E1 /* ENA.entitlements */,
				EE70C239245B09E900AC9B2F /* Localization */,
				85D7594F24570491008175F0 /* Info.plist */,
				B1E8C99A2479D239006DC678 /* Info_AppStore.plist */,
				85D75976245706BD008175F0 /* Assets */,
				85D75975245706B0008175F0 /* Storyboards */,
			);
			path = Resources;
			sourceTree = "<group>";
		};
		85D75975245706B0008175F0 /* Storyboards */ = {
			isa = PBXGroup;
			children = (
				EE8599922462EFFD002E7AE2 /* AppInformation.storyboard */,
				CD99A39C245B22EE00BF12AF /* ExposureSubmission.storyboard */,
				85D7594C24570491008175F0 /* LaunchScreen.storyboard */,
				51D420B02458397300AD70CA /* Onboarding.storyboard */,
				51D420CD245869C800AD70CA /* Home.storyboard */,
				514E812F24618E3D00636861 /* ExposureDetection.storyboard */,
				51D420CF24586AB300AD70CA /* Settings.storyboard */,
				EE278B2C245F2BBB008B06F9 /* InviteFriends.storyboard */,
				853D98822469DC5000490DBA /* ExposureNotificationSetting.storyboard */,
				EE20EA062469883900770683 /* RiskLegend.storyboard */,
			);
			path = Storyboards;
			sourceTree = "<group>";
		};
		85D75976245706BD008175F0 /* Assets */ = {
			isa = PBXGroup;
			children = (
				8539874E2467094E00D28B62 /* AppIcon.xcassets */,
				85D7594A24570491008175F0 /* Assets.xcassets */,
				71CC3E7C246D308000217F2C /* app-information-assets.xcassets */,
				713FD5662482811900C1F6DD /* colors.xcassets */,
				7132F2812477F9C700628648 /* exposure-detection.xcassets */,
				26374AF3248138EF00C10110 /* exposure-submission.xcassets */,
			);
			path = Assets;
			sourceTree = "<group>";
		};
		85D759802459A82D008175F0 /* Services */ = {
			isa = PBXGroup;
			children = (
				B15382DC248270220010F007 /* __tests__ */,
				B14D0CD8246E939600D5BEBC /* Exposure Transaction */,
				B1D431C9246C848E00E728AD /* DownloadedPackagesStore */,
				CD99A3A8245C272400BF12AF /* ExposureSubmissionService.swift */,
			);
			path = Services;
			sourceTree = "<group>";
		};
		A1C2B2DA24834934004A3BD5 /* __tests__ */ = {
			isa = PBXGroup;
			children = (
				A173665124844F29006BE209 /* SQLiteKeyValueStoreTests.swift */,
			);
			path = __tests__;
			sourceTree = "<group>";
		};
		B102BDC12460405F00CD55A2 /* Backend */ = {
			isa = PBXGroup;
			children = (
				B15382DA24826F7E0010F007 /* __tests__ */,
				0159E6BF247829BA00894A89 /* temporary_exposure_key_export.pb.swift */,
				0159E6C0247829BA00894A89 /* temporary_exposure_key_signature_list.pb.swift */,
				B1D7D68A24766D2100E4DA5D /* apple_export.pb.swift */,
				B1D7D68924766D2100E4DA5D /* risk_level.pb.swift */,
				B1D7D68424766D2100E4DA5D /* risk_score_parameters.pb.swift */,
				B1D7D68624766D2100E4DA5D /* submission_payload.pb.swift */,
				B102BDC22460410600CD55A2 /* README.md */,
			);
			path = Backend;
			sourceTree = "<group>";
		};
		B111EDEC2465B1F4001AEBB4 /* Client */ = {
			isa = PBXGroup;
			children = (
				B1741B482462C207006275D9 /* Client.swift */,
				B154F59A246DD5CF003E891E /* Client+Convenience.swift */,
				B1DDDABA2471379900A07175 /* __tests__ */,
				B1125455246F293A00AB5036 /* HTTP Client */,
				B1DDDABD24713B6000A07175 /* Model */,
			);
			path = Client;
			sourceTree = "<group>";
		};
		B1125455246F293A00AB5036 /* HTTP Client */ = {
			isa = PBXGroup;
			children = (
				B1EAEC8C24711889003BE9A2 /* __tests__ */,
				011E13AD24680A4000973467 /* HTTPClient.swift */,
				B12995E8246C344100854AD0 /* HTTPClient+Configuration.swift */,
				B1EAEC8A24711884003BE9A2 /* URLSession+Convenience.swift */,
				B1A9E710246D782F0024CC12 /* SAPDownloadedPackage.swift */,
			);
			path = "HTTP Client";
			sourceTree = "<group>";
		};
		B1125458246F2C2100AB5036 /* Converting Keys */ = {
			isa = PBXGroup;
			children = (
				B1125459246F2C6500AB5036 /* ENTemporaryExposureKey+Convert.swift */,
			);
			path = "Converting Keys";
			sourceTree = "<group>";
		};
		B13FF407247EC66500535F37 /* Model */ = {
			isa = PBXGroup;
			children = (
				B13FF408247EC67F00535F37 /* HomeViewController+State.swift */,
			);
			path = Model;
			sourceTree = "<group>";
		};
		B14D0CD8246E939600D5BEBC /* Exposure Transaction */ = {
			isa = PBXGroup;
			children = (
				B161782B248062A0006E435A /* __tests__ */,
				B161782924805784006E435A /* DeltaCalculationResult.swift */,
				B1A9E70D246D73180024CC12 /* ExposureDetectionTransaction.swift */,
				B10FD5F3246EAC1700E9D7F2 /* AppleFilesWriter.swift */,
				B14D0CDE246E976400D5BEBC /* ExposureDetectionTransaction+DidEndPrematurelyReason.swift */,
				B14D0CDC246E972400D5BEBC /* ExposureDetectionTransactionDelegate.swift */,
			);
			path = "Exposure Transaction";
			sourceTree = "<group>";
		};
		B15382DA24826F7E0010F007 /* __tests__ */ = {
			isa = PBXGroup;
			children = (
				B1F8AE472479B4C30093A588 /* api-response-day-2020-05-16 */,
				B1F8AE4B2479C1C20093A588 /* de-config */,
				B17A44A12464906A00CB195E /* KeyTests.swift */,
				B1B9CF1E246ED2E8008F04F5 /* Sap_FilebucketTests.swift */,
			);
			path = __tests__;
			sourceTree = "<group>";
		};
		B15382DB24826FD70010F007 /* Mocks */ = {
			isa = PBXGroup;
			children = (
				CD678F6C246C43EE00B6A0F8 /* MockTestClient.swift */,
				CD678F6E246C43FC00B6A0F8 /* MockURLSession.swift */,
			);
			path = Mocks;
			sourceTree = "<group>";
		};
		B15382DC248270220010F007 /* __tests__ */ = {
			isa = PBXGroup;
			children = (
				B15382E0248273A50010F007 /* Mocks */,
				CDF27BD2246ADBA70044D32B /* ExposureSubmissionServiceTests.swift */,
			);
			path = __tests__;
			sourceTree = "<group>";
		};
		B15382DD2482707A0010F007 /* __tests__ */ = {
			isa = PBXGroup;
			children = (
				B15382DE248270B50010F007 /* Mocks */,
				EE22DB8E247FB46C001B0A71 /* ENStateTests.swift */,
			);
			path = __tests__;
			sourceTree = "<group>";
		};
		B15382DE248270B50010F007 /* Mocks */ = {
			isa = PBXGroup;
			children = (
				EE22DB90247FB479001B0A71 /* MockStateHandlerObserverDelegate.swift */,
			);
			path = Mocks;
			sourceTree = "<group>";
		};
		B15382DF248270E90010F007 /* Helper */ = {
			isa = PBXGroup;
			children = (
				B1A76E9E24714AC700EA5208 /* HTTPClient+Configuration.swift */,
			);
			path = Helper;
			sourceTree = "<group>";
		};
		B15382E0248273A50010F007 /* Mocks */ = {
			isa = PBXGroup;
			children = (
				B15382E3248273DC0010F007 /* MockTestStore.swift */,
				859DD511248549790073D59F /* MockDiagnosisKeysRetrieval.swift */,
			);
			path = Mocks;
			sourceTree = "<group>";
		};
		B1569DD5245D6C790079FCD7 /* Developer Menu */ = {
			isa = PBXGroup;
			children = (
				B1741B432461C257006275D9 /* DMDeveloperMenu.swift */,
				B1E8C99C2479D4E7006DC678 /* DMSubmissionStateViewController.swift */,
				B1741B402461A511006275D9 /* DMQRCodeScanViewController.swift */,
				B1741B3D24619179006275D9 /* DMQRCodeViewController.swift */,
				B1569DDE245D70990079FCD7 /* DMViewController.swift */,
				B1F82DF124718C7300E2E56A /* DMConfigurationViewController.swift */,
				B1741B422461C105006275D9 /* README.md */,
			);
			path = "Developer Menu";
			sourceTree = "<group>";
		};
		B16177E624802F85006E435A /* __tests__ */ = {
			isa = PBXGroup;
			children = (
				B16177E724802F9B006E435A /* DownloadedPackagesSQLLiteStoreTests.swift */,
			);
			path = __tests__;
			sourceTree = "<group>";
		};
		B161782B248062A0006E435A /* __tests__ */ = {
			isa = PBXGroup;
			children = (
				B161782C248062CE006E435A /* DeltaCalculationResultTests.swift */,
				B15382E6248290BB0010F007 /* AppleFilesWriterTests.swift */,
			);
			path = __tests__;
			sourceTree = "<group>";
		};
		B1741B572462EB26006275D9 /* Recovered References */ = {
			isa = PBXGroup;
			children = (
			);
			name = "Recovered References";
			sourceTree = "<group>";
		};
		B18C411A246DB2F000B8D8CB /* Helper */ = {
			isa = PBXGroup;
			children = (
				B18C411C246DB30000B8D8CB /* URL+Helper.swift */,
			);
			path = Helper;
			sourceTree = "<group>";
		};
		B1A76EA124714F2900EA5208 /* __tests__ */ = {
			isa = PBXGroup;
			children = (
				B1CF8D0F246C1F4100DBE135 /* ClientModeTests.swift */,
			);
			path = __tests__;
			sourceTree = "<group>";
		};
		B1D431C9246C848E00E728AD /* DownloadedPackagesStore */ = {
			isa = PBXGroup;
			children = (
				B1D431CA246C84A400E728AD /* DownloadedPackagesStore.swift */,
				B161782624804AF3006E435A /* DownloadedPackagesInMemoryStore.swift */,
				B161782424804AC3006E435A /* DownloadedPackagesSQLLiteStore.swift */,
				B16177E624802F85006E435A /* __tests__ */,
				B1D431CC246C84ED00E728AD /* KeyPackagesStoreTests.swift */,
			);
			path = DownloadedPackagesStore;
			sourceTree = "<group>";
		};
		B1DDDABA2471379900A07175 /* __tests__ */ = {
			isa = PBXGroup;
			children = (
				B15382DB24826FD70010F007 /* Mocks */,
				B1DDDABB247137B000A07175 /* HTTPClientConfigurationEndpointTests.swift */,
			);
			path = __tests__;
			sourceTree = "<group>";
		};
		B1DDDABD24713B6000A07175 /* Model */ = {
			isa = PBXGroup;
			children = (
				B1A76EA124714F2900EA5208 /* __tests__ */,
				B1EAEC90247128ED003BE9A2 /* ClientMode.swift */,
			);
			path = Model;
			sourceTree = "<group>";
		};
		B1EAEC8C24711889003BE9A2 /* __tests__ */ = {
			isa = PBXGroup;
			children = (
				B15382DF248270E90010F007 /* Helper */,
				B1EAEC8D247118CB003BE9A2 /* URLSession+ConvenienceTests.swift */,
				B1D431C7246C69F300E728AD /* HTTPClient+ConfigurationTests.swift */,
				CDF27BD4246ADBF30044D32B /* HTTPClientTests.swift */,
			);
			path = __tests__;
			sourceTree = "<group>";
		};
		CD8638512477EBAA00A5A07C /* Settings */ = {
			isa = PBXGroup;
			children = (
				CD8638522477EBD400A5A07C /* SettingsViewModel.swift */,
				CDCE11D5247D644100F30825 /* NotificationSettingsViewModel.swift */,
			);
			path = Settings;
			sourceTree = "<group>";
		};
		CD99A398245B229F00BF12AF /* ExposureSubmission */ = {
			isa = PBXGroup;
			children = (
				71FE1C79247AC2B500851FEB /* ExposureSubmissionNavigationController.swift */,
				71FE1C75247AC2B500851FEB /* ExposureSubmissionOverviewViewController.swift */,
				71FE1C76247AC2B500851FEB /* ExposureSubmissionTanInputViewController.swift */,
				71FE1C78247AC2B500851FEB /* ExposureSubmissionTestResultViewController.swift */,
				71FE1C73247AC2B500851FEB /* ExposureSubmissionSuccessViewController.swift */,
				71FE1C74247AC2B500851FEB /* ExposureSubmissionQRScannerViewController.swift */,
				A3E5E719247D4FFB00237116 /* ExposureSubmissionViewUtils.swift */,
				2F80CFD8247ED988000F06AF /* ExposureSubmissionIntroViewController.swift */,
				2F80CFDA247EDDB3000F06AF /* ExposureSubmissionHotlineViewController.swift */,
				A3C4F95F24812CD20047F23E /* ExposureSubmissionWarnOthersViewController.swift */,
			);
			path = ExposureSubmission;
			sourceTree = "<group>";
		};
		CD99A3C82461A44B00BF12AF /* View Helpers */ = {
			isa = PBXGroup;
			children = (
				51D420B324583ABB00AD70CA /* AppStoryboard.swift */,
				CD99A3C92461A47C00BF12AF /* AppStrings.swift */,
				134FFA0F247466BD00D82D14 /* Accessibility.swift */,
				134FFA0E247466BD00D82D14 /* TestEnvironment.swift */,
				714CD868247297F800F56450 /* NibLoadable.swift */,
			);
			path = "View Helpers";
			sourceTree = "<group>";
		};
		CDCE11D7247D645800F30825 /* Notifications */ = {
			isa = PBXGroup;
			children = (
				CDCE11D8247D64C600F30825 /* NotificationSettingsOnTableViewCell.swift */,
				CDCE11DA247D64D600F30825 /* NotificationSettingsOffTableViewCell.swift */,
			);
			path = Notifications;
			sourceTree = "<group>";
		};
		CDD87C6024766163007CE6CA /* Cells */ = {
			isa = PBXGroup;
			children = (
				CDCE11D7247D645800F30825 /* Notifications */,
				CDD87C54247556DE007CE6CA /* MainSettingsTableViewCell.swift */,
				CDD87C5C247559E3007CE6CA /* LabelTableViewCell.swift */,
			);
			path = Cells;
			sourceTree = "<group>";
		};
		EE20EA0824699A3A00770683 /* Help */ = {
			isa = PBXGroup;
			children = (
				EE20EA0924699A5800770683 /* RiskLegendTableViewController.swift */,
				EE20EA0B24699AA100770683 /* RiskLegendTableViewCell.swift */,
				EE20EA0D246ABED600770683 /* RiskLegendFactory.swift */,
			);
			path = Help;
			sourceTree = "<group>";
		};
		EE22DB83247FB43A001B0A71 /* ENSetting */ = {
			isa = PBXGroup;
			children = (
				EE22DB84247FB43A001B0A71 /* TracingHistoryTableViewCell.swift */,
				EE22DB85247FB43A001B0A71 /* ImageTableViewCell.swift */,
				EE22DB86247FB43A001B0A71 /* ActionDetailTableViewCell.swift */,
				EE22DB87247FB43A001B0A71 /* DescriptionTableViewCell.swift */,
				EE22DB88247FB43A001B0A71 /* ActionTableViewCell.swift */,
			);
			path = ENSetting;
			sourceTree = "<group>";
		};
		EE278B2E245F2C58008B06F9 /* FriendsInvite */ = {
			isa = PBXGroup;
			children = (
				EE278B2F245F2C8A008B06F9 /* FriendsInviteController.swift */,
			);
			path = FriendsInvite;
			sourceTree = "<group>";
		};
		EE70C239245B09E900AC9B2F /* Localization */ = {
			isa = PBXGroup;
			children = (
				EE70C23A245B09E900AC9B2F /* Localizable.strings */,
				EE92A340245D96DA006B97B0 /* Localizable.stringsdict */,
			);
			path = Localization;
			sourceTree = "<group>";
		};
		EE85998B2462EFD4002E7AE2 /* AppInformation */ = {
			isa = PBXGroup;
			children = (
				71CC3E97246D358E00217F2C /* AppInformationViewController.swift */,
				71CC3E9E246D6B6800217F2C /* AppInformationDetailViewController.swift */,
				71CC3EA4246D74E800217F2C /* AppInformationHelpViewController.swift */,
			);
			path = AppInformation;
			sourceTree = "<group>";
		};
		EEF790092466ED410065EBD5 /* ExposureDetection */ = {
			isa = PBXGroup;
			children = (
				713EA26224798F8500AB7EE8 /* ExposureDetectionHeaderCell.swift */,
				713EA25E24798A9100AB7EE8 /* ExposureDetectionRiskCell.swift */,
				713EA25C24798A7000AB7EE8 /* ExposureDetectionRoundedView.swift */,
				7154EB49247D21E200A467FF /* ExposureDetectionLongGuideCell.swift */,
				7154EB4B247E862100A467FF /* ExposureDetectionLoadingCell.swift */,
			);
			path = ExposureDetection;
			sourceTree = "<group>";
		};
		F247572E2483934B003E1FC5 /* __tests__ */ = {
			isa = PBXGroup;
			children = (
				F247572A24838AC8003E1FC5 /* DynamicTableViewControllerTests.swift */,
				F252472E2483955B00C5556B /* DynamicTableViewControllerFake.storyboard */,
				F25247302484456800C5556B /* DynamicTableViewModelTests.swift */,
			);
			path = __tests__;
			sourceTree = "<group>";
		};
/* End PBXGroup section */

/* Begin PBXNativeTarget section */
		85D7593A2457048F008175F0 /* ENA */ = {
			isa = PBXNativeTarget;
			buildConfigurationList = 85D7596824570491008175F0 /* Build configuration list for PBXNativeTarget "ENA" */;
			buildPhases = (
				71AFBD9324642AF500F91006 /* SwiftLint */,
				85D759372457048F008175F0 /* Sources */,
				85D759382457048F008175F0 /* Frameworks */,
				85D759392457048F008175F0 /* Resources */,
				B102BDB924603FD600CD55A2 /* Embed Frameworks */,
			);
			buildRules = (
			);
			dependencies = (
			);
			name = ENA;
			packageProductDependencies = (
				B10FB02F246036F3004CA11E /* SwiftProtobuf */,
				B1E8C9A4247AB869006DC678 /* ZIPFoundation */,
				B180E608247C1F6100240CED /* FMDB */,
				EE2A20E9247E3D1800E6079C /* Reachability */,
			);
			productName = ENA;
			productReference = 85D7593B2457048F008175F0 /* ENA.app */;
			productType = "com.apple.product-type.application";
		};
		85D7595324570491008175F0 /* ENATests */ = {
			isa = PBXNativeTarget;
			buildConfigurationList = 85D7596B24570491008175F0 /* Build configuration list for PBXNativeTarget "ENATests" */;
			buildPhases = (
				85D7595024570491008175F0 /* Sources */,
				85D7595124570491008175F0 /* Frameworks */,
				85D7595224570491008175F0 /* Resources */,
			);
			buildRules = (
			);
			dependencies = (
				85D7595624570491008175F0 /* PBXTargetDependency */,
			);
			name = ENATests;
			productName = ENATests;
			productReference = 85D7595424570491008175F0 /* ENATests.xctest */;
			productType = "com.apple.product-type.bundle.unit-test";
		};
		85D7595E24570491008175F0 /* ENAUITests */ = {
			isa = PBXNativeTarget;
			buildConfigurationList = 85D7596E24570491008175F0 /* Build configuration list for PBXNativeTarget "ENAUITests" */;
			buildPhases = (
				85D7595B24570491008175F0 /* Sources */,
				85D7595C24570491008175F0 /* Frameworks */,
				85D7595D24570491008175F0 /* Resources */,
			);
			buildRules = (
			);
			dependencies = (
				85D7596124570491008175F0 /* PBXTargetDependency */,
			);
			name = ENAUITests;
			productName = ENAUITests;
			productReference = 85D7595F24570491008175F0 /* ENAUITests.xctest */;
			productType = "com.apple.product-type.bundle.ui-testing";
		};
/* End PBXNativeTarget section */

/* Begin PBXProject section */
		85D759332457048F008175F0 /* Project object */ = {
			isa = PBXProject;
			attributes = {
				LastSwiftUpdateCheck = 1150;
				LastUpgradeCheck = 1150;
				ORGANIZATIONNAME = "SAP SE";
				TargetAttributes = {
					85D7593A2457048F008175F0 = {
						CreatedOnToolsVersion = 11.4.1;
					};
					85D7595324570491008175F0 = {
						CreatedOnToolsVersion = 11.4.1;
						TestTargetID = 85D7593A2457048F008175F0;
					};
					85D7595E24570491008175F0 = {
						CreatedOnToolsVersion = 11.4.1;
						TestTargetID = 85D7593A2457048F008175F0;
					};
				};
			};
			buildConfigurationList = 85D759362457048F008175F0 /* Build configuration list for PBXProject "ENA" */;
			compatibilityVersion = "Xcode 9.3";
			developmentRegion = en;
			hasScannedForEncodings = 0;
			knownRegions = (
				en,
				Base,
				de,
			);
			mainGroup = 85D759322457048F008175F0;
			packageReferences = (
				B10FB02E246036F3004CA11E /* XCRemoteSwiftPackageReference "swift-protobuf" */,
				B1E8C9A3247AB869006DC678 /* XCRemoteSwiftPackageReference "ZIPFoundation" */,
				B180E607247C1F6100240CED /* XCRemoteSwiftPackageReference "fmdb" */,
				EE2A20E8247E3D1800E6079C /* XCRemoteSwiftPackageReference "Reachability" */,
			);
			productRefGroup = 85D7593C2457048F008175F0 /* Products */;
			projectDirPath = "";
			projectRoot = "";
			targets = (
				85D7593A2457048F008175F0 /* ENA */,
				85D7595324570491008175F0 /* ENATests */,
				85D7595E24570491008175F0 /* ENAUITests */,
			);
		};
/* End PBXProject section */

/* Begin PBXResourcesBuildPhase section */
		85D759392457048F008175F0 /* Resources */ = {
			isa = PBXResourcesBuildPhase;
			buildActionMask = 2147483647;
			files = (
				A36D07AD2483B43800E46F96 /* (null) in Resources */,
				13FD1DE62473EE6C00A7C7AB /* AppInformation.storyboard in Resources */,
				514E813024618E3D00636861 /* ExposureDetection.storyboard in Resources */,
				710ABB2C2475531700948792 /* app-information-assets.xcassets in Resources */,
				71B8044524828A6C00D53506 /* .swiftformat in Resources */,
<<<<<<< HEAD
				51486DA32485101500FCE216 /* RiskInactiveCollectionViewCell.xib in Resources */,
				51486DA72485237200FCE216 /* RiskThankYouCollectionViewCell.xib in Resources */,
=======
				2F785752248506BD00323A9C /* HomeTestResultCell.xib in Resources */,
>>>>>>> 98a7c119
				51CE1B8F246078B6002CF42A /* HomeFooterSupplementaryView.xib in Resources */,
				85D7594E24570491008175F0 /* LaunchScreen.storyboard in Resources */,
				A36D07B12483F78500E46F96 /* (null) in Resources */,
				713FD5672482811A00C1F6DD /* colors.xcassets in Resources */,
				EE20EA072469883900770683 /* RiskLegend.storyboard in Resources */,
				71FE1C8D247AC79D00851FEB /* DynamicTableViewIconCell.xib in Resources */,
				51CE1B8D246078B6002CF42A /* SubmitCollectionViewCell.xib in Resources */,
				71FE1C87247AC33D00851FEB /* ExposureSubmissionTestResultHeaderView.xib in Resources */,
				EE92A33E245D96DA006B97B0 /* Localizable.stringsdict in Resources */,
				EE278B2D245F2BBB008B06F9 /* InviteFriends.storyboard in Resources */,
				EE70C23D245B09EA00AC9B2F /* Localizable.strings in Resources */,
				51CE1B85246078B6002CF42A /* ActivateCollectionViewCell.xib in Resources */,
				7132F2822477F9C700628648 /* exposure-detection.xcassets in Resources */,
				2F785751248506BD00323A9C /* ExposureSubmissionCell.xib in Resources */,
				51D420CE245869C800AD70CA /* Home.storyboard in Resources */,
				8539874F2467094E00D28B62 /* AppIcon.xcassets in Resources */,
				514C0A0B247AF9F700F235F6 /* RiskTextItemView.xib in Resources */,
				51B5B414246DF07300DC5D3E /* RiskImageItemView.xib in Resources */,
				85D7594B24570491008175F0 /* Assets.xcassets in Resources */,
				51CE1B88246078B6002CF42A /* RiskLevelCollectionViewCell.xib in Resources */,
				51D420D024586AB300AD70CA /* Settings.storyboard in Resources */,
				01DC23252462DFD0001B727C /* ExposureSubmission.storyboard in Resources */,
				51CE1B8A246078B6002CF42A /* InfoCollectionViewCell.xib in Resources */,
				51FE277D247535C400BB8144 /* RiskLoadingItemView.xib in Resources */,
				853D98832469DC5000490DBA /* ExposureNotificationSetting.storyboard in Resources */,
				26374AF4248138EF00C10110 /* exposure-submission.xcassets in Resources */,
				51D420B12458397300AD70CA /* Onboarding.storyboard in Resources */,
			);
			runOnlyForDeploymentPostprocessing = 0;
		};
		85D7595224570491008175F0 /* Resources */ = {
			isa = PBXResourcesBuildPhase;
			buildActionMask = 2147483647;
			files = (
				B1F8AE482479B4C30093A588 /* api-response-day-2020-05-16 in Resources */,
				F252472F2483955B00C5556B /* DynamicTableViewControllerFake.storyboard in Resources */,
				B1F8AE4C2479C1C20093A588 /* de-config in Resources */,
			);
			runOnlyForDeploymentPostprocessing = 0;
		};
		85D7595D24570491008175F0 /* Resources */ = {
			isa = PBXResourcesBuildPhase;
			buildActionMask = 2147483647;
			files = (
			);
			runOnlyForDeploymentPostprocessing = 0;
		};
/* End PBXResourcesBuildPhase section */

/* Begin PBXShellScriptBuildPhase section */
		71AFBD9324642AF500F91006 /* SwiftLint */ = {
			isa = PBXShellScriptBuildPhase;
			buildActionMask = 2147483647;
			files = (
			);
			inputFileListPaths = (
			);
			inputPaths = (
			);
			name = SwiftLint;
			outputFileListPaths = (
			);
			outputPaths = (
			);
			runOnlyForDeploymentPostprocessing = 0;
			shellPath = /bin/sh;
			shellScript = "if which swiftlint >/dev/null; then\n  swiftlint\nelse\n  echo \"warning: SwiftLint is not available.\"\n  echo \"Use 'brew install swiftlint' to install SwiftLint or download it manually from https://github.com/realm/SwiftLint.\"\nfi\n\n";
			showEnvVarsInLog = 0;
		};
/* End PBXShellScriptBuildPhase section */

/* Begin PBXSourcesBuildPhase section */
		85D759372457048F008175F0 /* Sources */ = {
			isa = PBXSourcesBuildPhase;
			buildActionMask = 2147483647;
			files = (
				B1A89F3B24819CE800DA1CEC /* LabelTableViewCell.swift in Sources */,
				B1A89F3A24819CD300DA1CEC /* HomeRiskImageItemViewConfigurator.swift in Sources */,
				B1A89F3924819CC200DA1CEC /* ExposureStateUpdating.swift in Sources */,
				B1C6ECFF247F089E0066138F /* RiskImageItemView.swift in Sources */,
				51486DA62485237200FCE216 /* RiskThankYouCollectionViewCell.swift in Sources */,
				71330E43248109FD00EB10F6 /* DynamicTableViewCell.swift in Sources */,
				714CD8672472885900F56450 /* ExposureDetectionViewController+DynamicTableViewModel.swift in Sources */,
				B14D0CDD246E972400D5BEBC /* ExposureDetectionTransactionDelegate.swift in Sources */,
				B161782E2480658F006E435A /* DeltaCalculationResult.swift in Sources */,
				B11E619B246EE4B0004A056A /* DynamicTypeLabel.swift in Sources */,
				B1D7D69224766D2100E4DA5D /* apple_export.pb.swift in Sources */,
				7187A5582481231C00FCC755 /* DynamicTableViewAction.swift in Sources */,
				A3FF84EC247BFAF00053E947 /* Hasher.swift in Sources */,
				71330E3F248109F000EB10F6 /* DynamicTableViewIcon.swift in Sources */,
				51895EDC245E16CD0085DA38 /* UIColor+ColorStyle.swift in Sources */,
				51FE277B2475340300BB8144 /* HomeRiskLoadingItemViewConfigurator.swift in Sources */,
				0D5611B4247F852C00B5B094 /* SQLiteKeyValueStore.swift in Sources */,
				A36D07B32485649F00E46F96 /* HomeExposureSubmissionStateCellConfigurator.swift in Sources */,
				13BAE9B12472FB1E00CEE58A /* CellConfiguratorIndexPosition.swift in Sources */,
				515BBDEB2484F8E500CDB674 /* HomeThankYouRiskCellConfigurator.swift in Sources */,
				514C0A0D247AFB0200F235F6 /* RiskTextItemView.swift in Sources */,
				CD99A3A9245C272400BF12AF /* ExposureSubmissionService.swift in Sources */,
				51B5B41C246EC8B800DC5D3E /* HomeCardCollectionViewCell.swift in Sources */,
				011E13AE24680A4000973467 /* HTTPClient.swift in Sources */,
				A3E5E71A247D4FFB00237116 /* ExposureSubmissionViewUtils.swift in Sources */,
				134FFA11247466BD00D82D14 /* Accessibility.swift in Sources */,
				853D987A24694A8700490DBA /* ENAButton.swift in Sources */,
				CD8638532477EBD400A5A07C /* SettingsViewModel.swift in Sources */,
				51CE1BB52460AC83002CF42A /* UICollectionView+Dequeue.swift in Sources */,
				85E33444247EB357006E74EC /* CircularProgressView.swift in Sources */,
				71FD8862246EB27F00E804D0 /* ExposureDetectionViewController.swift in Sources */,
				514EE99D246D4CFB00DE4884 /* TableViewCellConfigurator.swift in Sources */,
				B1741B4D2462C21F006275D9 /* DMQRCodeViewController.swift in Sources */,
				B1741B4B2462C21C006275D9 /* DMQRCodeScanViewController.swift in Sources */,
				B1DDDABE24713BAD00A07175 /* SAPDownloadedPackage.swift in Sources */,
				71FE1C7C247AC2B500851FEB /* ExposureSubmissionOverviewViewController.swift in Sources */,
				EE20EA0E246ABED600770683 /* RiskLegendFactory.swift in Sources */,
				011E4B032483A92A002E6412 /* MockExposureManager.swift in Sources */,
				51FE277F247535E300BB8144 /* RiskLoadingItemView.swift in Sources */,
				514C0A0824772F5E00F235F6 /* RiskItemView.swift in Sources */,
				B1A89F3824819C2B00DA1CEC /* HomeInteractor.swift in Sources */,
				B10FD5EF246EAB0100E9D7F2 /* AppInformationHelpModel.swift in Sources */,
				514C0A16247C164700F235F6 /* HomeHighRiskCellConfigurator.swift in Sources */,
				71FE1C7B247AC2B500851FEB /* ExposureSubmissionQRScannerViewController.swift in Sources */,
				71FE1C82247AC30300851FEB /* ENATanInput.swift in Sources */,
				7154EB4A247D21E200A467FF /* ExposureDetectionLongGuideCell.swift in Sources */,
				51CE1B4A246016B0002CF42A /* UICollectionViewCell+Identifier.swift in Sources */,
				B1EAEC91247128ED003BE9A2 /* ClientMode.swift in Sources */,
				B161782724804AF3006E435A /* DownloadedPackagesInMemoryStore.swift in Sources */,
				B1D7D69124766D2100E4DA5D /* risk_level.pb.swift in Sources */,
				8595BF5F246032D90056EA27 /* ENASwitch.swift in Sources */,
				71FE1C7A247AC2B500851FEB /* ExposureSubmissionSuccessViewController.swift in Sources */,
				51486DA22485101500FCE216 /* RiskInactiveCollectionViewCell.swift in Sources */,
				EE22DB8B247FB43A001B0A71 /* ActionDetailTableViewCell.swift in Sources */,
				71FE1C71247AA7B700851FEB /* DynamicTableViewHeaderImageView.swift in Sources */,
				0159E6C2247829BA00894A89 /* temporary_exposure_key_signature_list.pb.swift in Sources */,
				51D420B724583B7200AD70CA /* NSObject+Identifier.swift in Sources */,
				CDCE11D6247D644100F30825 /* NotificationSettingsViewModel.swift in Sources */,
				51CE1B86246078B6002CF42A /* SubmitCollectionViewCell.swift in Sources */,
				71330E4724810A0C00EB10F6 /* DynamicTableViewFooter.swift in Sources */,
				B1D431CB246C84A400E728AD /* DownloadedPackagesStore.swift in Sources */,
				714194EA247A65C60072A090 /* DynamicTableViewHeaderSeparatorView.swift in Sources */,
				71FE1C6D247AA43400851FEB /* ExposureDetectionViewController+Summary.swift in Sources */,
				B10FD5F2246EAB1600E9D7F2 /* AppInformationDetailModel.swift in Sources */,
				B10FD5F4246EAC1700E9D7F2 /* AppleFilesWriter.swift in Sources */,
				514C0A14247C163800F235F6 /* HomeLowRiskCellConfigurator.swift in Sources */,
				B1741B4E2462C21F006275D9 /* DMViewController.swift in Sources */,
				EE22DB8C247FB43A001B0A71 /* DescriptionTableViewCell.swift in Sources */,
				2F3218D0248063E300A7AC0A /* UIView+Convenience.swift in Sources */,
				B1741B4C2462C21F006275D9 /* DMDeveloperMenu.swift in Sources */,
				514C0A11247C15EC00F235F6 /* HomeUnknownRiskCellConfigurator.swift in Sources */,
				710ABB23247513E300948792 /* DynamicTypeTableViewCell.swift in Sources */,
				71FE1C7D247AC2B500851FEB /* ExposureSubmissionTanInputViewController.swift in Sources */,
				EE22DB81247FB40A001B0A71 /* ENStateHandler.swift in Sources */,
				714CD869247297F800F56450 /* NibLoadable.swift in Sources */,
				A36D07AF2483F6CF00E46F96 /* (null) in Sources */,
				2F80CFDB247EDDB3000F06AF /* ExposureSubmissionHotlineViewController.swift in Sources */,
				2F80CFD9247ED988000F06AF /* ExposureSubmissionIntroViewController.swift in Sources */,
				51CE1BC12460B256002CF42A /* HomeSubmitCellConfigurator.swift in Sources */,
				B10FD5F0246EAB0400E9D7F2 /* AppInformationHelpModelData.swift in Sources */,
				A3C4F96024812CD20047F23E /* ExposureSubmissionWarnOthersViewController.swift in Sources */,
				B1741B582462EBDB006275D9 /* HomeViewController.swift in Sources */,
				B10FD5EC246EAAD900E9D7F2 /* AppInformationViewController.swift in Sources */,
				51C737BF245B3B5D00286105 /* OnboardingInfo.swift in Sources */,
				B143DBDF2477F292000A29E8 /* ExposureNotificationSettingViewController.swift in Sources */,
				51D420B924583B8300AD70CA /* UIViewController+AppStoryboard.swift in Sources */,
				EE22DB8A247FB43A001B0A71 /* ImageTableViewCell.swift in Sources */,
				B11E619C246EE4E9004A056A /* UIFont+DynamicType.swift in Sources */,
				EE20EA0A24699A5800770683 /* RiskLegendTableViewController.swift in Sources */,
				71330E4524810A0500EB10F6 /* DynamicTableViewHeader.swift in Sources */,
				B1EAEC8B24711884003BE9A2 /* URLSession+Convenience.swift in Sources */,
				7154EB4C247E862100A467FF /* ExposureDetectionLoadingCell.swift in Sources */,
				A17366552484978A006BE209 /* OnboardingInfoViewControllerUtils.swift in Sources */,
				B153096A24706F1000A4A1BD /* URLSession+Default.swift in Sources */,
				B13FF409247EC67F00535F37 /* HomeViewController+State.swift in Sources */,
				51CE1B4C246016D1002CF42A /* UICollectionReusableView+Identifier.swift in Sources */,
				013DC102245DAC4E00EE58B0 /* Store.swift in Sources */,
				51CE1B89246078B6002CF42A /* RiskLevelCollectionViewCell.swift in Sources */,
				B1F82DF224718C7300E2E56A /* DMConfigurationViewController.swift in Sources */,
				514C0A0F247AFEC500F235F6 /* HomeRiskTextItemViewConfigurator.swift in Sources */,
				713EA25D24798A7000AB7EE8 /* ExposureDetectionRoundedView.swift in Sources */,
				B1D7D68E24766D2100E4DA5D /* submission_payload.pb.swift in Sources */,
				A36D07B52485652500E46F96 /* ExposureSubmissionCell.swift in Sources */,
				B1B381432472EF8B0056BEEE /* HTTPClient+Configuration.swift in Sources */,
				B1A89F372481814E00DA1CEC /* PersistedAndPublished.swift in Sources */,
				51D420B424583ABB00AD70CA /* AppStoryboard.swift in Sources */,
				EE278B30245F2C8A008B06F9 /* FriendsInviteController.swift in Sources */,
				EE20EA0C24699AA100770683 /* RiskLegendTableViewCell.swift in Sources */,
				710ABB27247533FA00948792 /* DynamicTableViewController.swift in Sources */,
				713EA26124798AD100AB7EE8 /* InsetTableViewCell.swift in Sources */,
				51CE1B87246078B6002CF42A /* ActivateCollectionViewCell.swift in Sources */,
				B1C6ED00247F23730066138F /* NotificationName.swift in Sources */,
				EE22DB8D247FB43A001B0A71 /* ActionTableViewCell.swift in Sources */,
				51CE1BBD2460B1CB002CF42A /* CollectionViewCellConfigurator.swift in Sources */,
				CD2EC329247D82EE00C6B3F9 /* NotificationSettingsViewController.swift in Sources */,
				51C737BD245B349700286105 /* OnboardingInfoViewController.swift in Sources */,
				514EE999246D4C2E00DE4884 /* UITableViewCell+Identifier.swift in Sources */,
				2F785753248506BD00323A9C /* HomeTestResultCell.swift in Sources */,
				13722044247AEEAD00152764 /* LocalNotificationManager.swift in Sources */,
				B10FD5ED246EAADC00E9D7F2 /* AppInformationDetailViewController.swift in Sources */,
				CDCE11D9247D64C600F30825 /* NotificationSettingsOnTableViewCell.swift in Sources */,
				85D7593F2457048F008175F0 /* AppDelegate.swift in Sources */,
				CDD87C56247556DE007CE6CA /* MainSettingsTableViewCell.swift in Sources */,
				B153096C24706F2400A4A1BD /* URLSessionConfiguration+Default.swift in Sources */,
				0159E6C1247829BA00894A89 /* temporary_exposure_key_export.pb.swift in Sources */,
				51CE1B90246078B6002CF42A /* HomeFooterSupplementaryView.swift in Sources */,
				71FE1C80247AC2B500851FEB /* ExposureSubmissionNavigationController.swift in Sources */,
				CD99A3C7246155C300BF12AF /* Logger.swift in Sources */,
				85D759412457048F008175F0 /* SceneDelegate.swift in Sources */,
				B1D7D68C24766D2100E4DA5D /* risk_score_parameters.pb.swift in Sources */,
				859DD512248549790073D59F /* MockDiagnosisKeysRetrieval.swift in Sources */,
				EE22DB89247FB43A001B0A71 /* TracingHistoryTableViewCell.swift in Sources */,
				71FE1C7F247AC2B500851FEB /* ExposureSubmissionTestResultViewController.swift in Sources */,
				B1D6B002247DA0320079DDD3 /* ExposureDetectionViewControllerDelegate.swift in Sources */,
				713EA25B247818B000AB7EE8 /* DynamicTypeButton.swift in Sources */,
				2F3218CE24800F6500A7AC0A /* DynamicTableViewStepCell.swift in Sources */,
				B1D6B004247DA4920079DDD3 /* UIApplication+CoronaWarn.swift in Sources */,
				51CE1BC32460B28D002CF42A /* HomeInfoCellConfigurator.swift in Sources */,
				2F80CFDD247EEB88000F06AF /* DynamicTableViewImageCardCell.swift in Sources */,
				138910C5247A909000D739F6 /* ENATaskScheduler.swift in Sources */,
				514EE99B246D4C4C00DE4884 /* UITableView+Dequeue.swift in Sources */,
				134FFA10247466BD00D82D14 /* TestEnvironment.swift in Sources */,
				713EA25F24798A9100AB7EE8 /* ExposureDetectionRiskCell.swift in Sources */,
				B10FD5F1246EAB1000E9D7F2 /* AppInformationDetailModelData.swift in Sources */,
				B14D0CDF246E976400D5BEBC /* ExposureDetectionTransaction+DidEndPrematurelyReason.swift in Sources */,
				71FE1C69247A8FE100851FEB /* DynamicTableViewHeaderFooterView.swift in Sources */,
				B10FD5EE246EAADF00E9D7F2 /* AppInformationHelpViewController.swift in Sources */,
				B111EE2C2465D9F7001AEBB4 /* String+Localization.swift in Sources */,
				EEF1067A246EBF8B009DFB4E /* ResetViewController.swift in Sources */,
				51CE1BBA2460AFD8002CF42A /* HomeActivateCellConfigurator.swift in Sources */,
				71FE1C86247AC33D00851FEB /* ExposureSubmissionTestResultHeaderView.swift in Sources */,
				1309194F247972C40066E329 /* PrivacyProtectionViewController.swift in Sources */,
				CDCE11DB247D64D600F30825 /* NotificationSettingsOffTableViewCell.swift in Sources */,
				EE46E5D82466AEA50057627F /* UIView.swift in Sources */,
				71FE1C6B247AA3F100851FEB /* ExposureDetectionViewController+State.swift in Sources */,
				51CE1B91246078B6002CF42A /* SectionSystemBackgroundDecorationView.swift in Sources */,
				B112545A246F2C6500AB5036 /* ENTemporaryExposureKey+Convert.swift in Sources */,
				51486D9F2484FC0200FCE216 /* HomeRiskLevelCellConfigurator.swift in Sources */,
				B1E8C99D2479D4E7006DC678 /* DMSubmissionStateViewController.swift in Sources */,
				71FE1C8C247AC79D00851FEB /* DynamicTableViewIconCell.swift in Sources */,
				710ABB25247514BD00948792 /* UIViewController+Segue.swift in Sources */,
				51CE1B5524604DD2002CF42A /* HomeLayout.swift in Sources */,
				51D420C424583E3300AD70CA /* SettingsViewController.swift in Sources */,
				514C0A1A247C16D600F235F6 /* HomeInactiveRiskCellConfigurator.swift in Sources */,
				71330E41248109F600EB10F6 /* DynamicTableViewSection.swift in Sources */,
				710ABB292475353900948792 /* DynamicTableViewModel.swift in Sources */,
				A3E5E71E247E6F7A00237116 /* SpinnerInjectable.swift in Sources */,
				518A69FB24687D5800444E66 /* RiskLevel.swift in Sources */,
				EE22DB93247FB4BB001B0A71 /* Reachability+ObserverDelegate.swift in Sources */,
				B1741B492462C207006275D9 /* Client.swift in Sources */,
				514C0A0624772F3400F235F6 /* HomeRiskViewConfigurator.swift in Sources */,
				710ABB1F2475115500948792 /* UITableViewController+Enum.swift in Sources */,
				51CE1B8B246078B6002CF42A /* InfoCollectionViewCell.swift in Sources */,
				B14D0CDB246E968C00D5BEBC /* String+Today.swift in Sources */,
				85142501245DA0B3009D2791 /* UIViewController+Alert.swift in Sources */,
				CD99A3CA2461A47C00BF12AF /* AppStrings.swift in Sources */,
				514E81342461B97800636861 /* ExposureManager.swift in Sources */,
				B14D0CD9246E946E00D5BEBC /* ExposureDetectionTransaction.swift in Sources */,
				B154F59B246DD5CF003E891E /* Client+Convenience.swift in Sources */,
				B161782524804AC3006E435A /* DownloadedPackagesSQLLiteStore.swift in Sources */,
				51CE1BBF2460B222002CF42A /* HomeRiskCellConfigurator.swift in Sources */,
				EE22DB82247FB40A001B0A71 /* ENSettingModel.swift in Sources */,
				713EA26324798F8500AB7EE8 /* ExposureDetectionHeaderCell.swift in Sources */,
			);
			runOnlyForDeploymentPostprocessing = 0;
		};
		85D7595024570491008175F0 /* Sources */ = {
			isa = PBXSourcesBuildPhase;
			buildActionMask = 2147483647;
			files = (
				B1EAEC8F247118D1003BE9A2 /* URLSession+ConvenienceTests.swift in Sources */,
				B1A76EA224714F7900EA5208 /* ClientModeTests.swift in Sources */,
				B16177E824802F9B006E435A /* DownloadedPackagesSQLLiteStoreTests.swift in Sources */,
				CD678F6F246C43FC00B6A0F8 /* MockURLSession.swift in Sources */,
				EE22DB91247FB479001B0A71 /* MockStateHandlerObserverDelegate.swift in Sources */,
				A173665324844F41006BE209 /* SQLiteKeyValueStoreTests.swift in Sources */,
				B15382E5248273F30010F007 /* MockTestStore.swift in Sources */,
				F25247312484456800C5556B /* DynamicTableViewModelTests.swift in Sources */,
				B15382E7248290BB0010F007 /* AppleFilesWriterTests.swift in Sources */,
				B1A76E9F24714AC700EA5208 /* HTTPClient+Configuration.swift in Sources */,
				B1D431C8246C69F300E728AD /* HTTPClient+ConfigurationTests.swift in Sources */,
				CDF27BD3246ADBA70044D32B /* ExposureSubmissionServiceTests.swift in Sources */,
				EE22DB8F247FB46C001B0A71 /* ENStateTests.swift in Sources */,
				B1DDDABC247137B000A07175 /* HTTPClientConfigurationEndpointTests.swift in Sources */,
				B1B9CF1F246ED2E8008F04F5 /* Sap_FilebucketTests.swift in Sources */,
				B17A44A22464906A00CB195E /* KeyTests.swift in Sources */,
				B161782D248062CE006E435A /* DeltaCalculationResultTests.swift in Sources */,
				B18C411D246DB30000B8D8CB /* URL+Helper.swift in Sources */,
				CDF27BD5246ADBF30044D32B /* HTTPClientTests.swift in Sources */,
				F247572B24838AC8003E1FC5 /* DynamicTableViewControllerTests.swift in Sources */,
				CD678F6D246C43EE00B6A0F8 /* MockTestClient.swift in Sources */,
				B1D431CE246C84F200E728AD /* KeyPackagesStoreTests.swift in Sources */,
			);
			runOnlyForDeploymentPostprocessing = 0;
		};
		85D7595B24570491008175F0 /* Sources */ = {
			isa = PBXSourcesBuildPhase;
			buildActionMask = 2147483647;
			files = (
				134F0DBC247578FF00D88934 /* ENAUITestsHome.swift in Sources */,
				134F0F2D2475794900D88934 /* Accessibility.swift in Sources */,
				134F0DBD247578FF00D88934 /* ENAUITests-Extensions.swift in Sources */,
				85D7596424570491008175F0 /* ENAUITests.swift in Sources */,
				130CB19C246D92F800ADE602 /* ENAUITestsOnboarding.swift in Sources */,
				134F0F2C2475793400D88934 /* SnapshotHelper.swift in Sources */,
			);
			runOnlyForDeploymentPostprocessing = 0;
		};
/* End PBXSourcesBuildPhase section */

/* Begin PBXTargetDependency section */
		85D7595624570491008175F0 /* PBXTargetDependency */ = {
			isa = PBXTargetDependency;
			target = 85D7593A2457048F008175F0 /* ENA */;
			targetProxy = 85D7595524570491008175F0 /* PBXContainerItemProxy */;
		};
		85D7596124570491008175F0 /* PBXTargetDependency */ = {
			isa = PBXTargetDependency;
			target = 85D7593A2457048F008175F0 /* ENA */;
			targetProxy = 85D7596024570491008175F0 /* PBXContainerItemProxy */;
		};
/* End PBXTargetDependency section */

/* Begin PBXVariantGroup section */
		85D7594C24570491008175F0 /* LaunchScreen.storyboard */ = {
			isa = PBXVariantGroup;
			children = (
				85D7594D24570491008175F0 /* Base */,
			);
			name = LaunchScreen.storyboard;
			sourceTree = "<group>";
		};
		EE70C23A245B09E900AC9B2F /* Localizable.strings */ = {
			isa = PBXVariantGroup;
			children = (
				EE70C23B245B09E900AC9B2F /* de */,
				EE70C23C245B09E900AC9B2F /* en */,
			);
			name = Localizable.strings;
			sourceTree = "<group>";
		};
		EE92A340245D96DA006B97B0 /* Localizable.stringsdict */ = {
			isa = PBXVariantGroup;
			children = (
				EE92A33F245D96DA006B97B0 /* de */,
				514C0A09247AEEE200F235F6 /* en */,
			);
			name = Localizable.stringsdict;
			sourceTree = "<group>";
		};
/* End PBXVariantGroup section */

/* Begin XCBuildConfiguration section */
		011E4AFC2483A269002E6412 /* Community */ = {
			isa = XCBuildConfiguration;
			buildSettings = {
				ALWAYS_SEARCH_USER_PATHS = NO;
				CLANG_ANALYZER_LOCALIZABILITY_NONLOCALIZED = YES;
				CLANG_ANALYZER_NONNULL = YES;
				CLANG_ANALYZER_NUMBER_OBJECT_CONVERSION = YES_AGGRESSIVE;
				CLANG_CXX_LANGUAGE_STANDARD = "gnu++14";
				CLANG_CXX_LIBRARY = "libc++";
				CLANG_ENABLE_MODULES = YES;
				CLANG_ENABLE_OBJC_ARC = YES;
				CLANG_ENABLE_OBJC_WEAK = YES;
				CLANG_WARN_BLOCK_CAPTURE_AUTORELEASING = YES;
				CLANG_WARN_BOOL_CONVERSION = YES;
				CLANG_WARN_COMMA = YES;
				CLANG_WARN_CONSTANT_CONVERSION = YES;
				CLANG_WARN_DEPRECATED_OBJC_IMPLEMENTATIONS = YES;
				CLANG_WARN_DIRECT_OBJC_ISA_USAGE = YES_ERROR;
				CLANG_WARN_DOCUMENTATION_COMMENTS = YES;
				CLANG_WARN_EMPTY_BODY = YES;
				CLANG_WARN_ENUM_CONVERSION = YES;
				CLANG_WARN_INFINITE_RECURSION = YES;
				CLANG_WARN_INT_CONVERSION = YES;
				CLANG_WARN_NON_LITERAL_NULL_CONVERSION = YES;
				CLANG_WARN_OBJC_IMPLICIT_RETAIN_SELF = YES;
				CLANG_WARN_OBJC_LITERAL_CONVERSION = YES;
				CLANG_WARN_OBJC_ROOT_CLASS = YES_ERROR;
				CLANG_WARN_RANGE_LOOP_ANALYSIS = YES;
				CLANG_WARN_STRICT_PROTOTYPES = YES;
				CLANG_WARN_SUSPICIOUS_MOVE = YES;
				CLANG_WARN_UNGUARDED_AVAILABILITY = YES_AGGRESSIVE;
				CLANG_WARN_UNREACHABLE_CODE = YES;
				CLANG_WARN__DUPLICATE_METHOD_MATCH = YES;
				COPY_PHASE_STRIP = NO;
				DEBUG_INFORMATION_FORMAT = dwarf;
				ENABLE_STRICT_OBJC_MSGSEND = YES;
				ENABLE_TESTABILITY = YES;
				GCC_C_LANGUAGE_STANDARD = gnu11;
				GCC_DYNAMIC_NO_PIC = NO;
				GCC_NO_COMMON_BLOCKS = YES;
				GCC_OPTIMIZATION_LEVEL = 0;
				GCC_PREPROCESSOR_DEFINITIONS = (
					"DEBUG=1",
					"$(inherited)",
				);
				GCC_WARN_64_TO_32_BIT_CONVERSION = YES;
				GCC_WARN_ABOUT_RETURN_TYPE = YES_ERROR;
				GCC_WARN_UNDECLARED_SELECTOR = YES;
				GCC_WARN_UNINITIALIZED_AUTOS = YES_AGGRESSIVE;
				GCC_WARN_UNUSED_FUNCTION = YES;
				GCC_WARN_UNUSED_VARIABLE = YES;
				IPHONEOS_DEPLOYMENT_TARGET = 13.5;
				MTL_ENABLE_DEBUG_INFO = INCLUDE_SOURCE;
				MTL_FAST_MATH = YES;
				ONLY_ACTIVE_ARCH = YES;
				SDKROOT = iphoneos;
				SWIFT_ACTIVE_COMPILATION_CONDITIONS = DEBUG;
				SWIFT_OPTIMIZATION_LEVEL = "-Onone";
			};
			name = Community;
		};
		011E4AFD2483A269002E6412 /* Community */ = {
			isa = XCBuildConfiguration;
			buildSettings = {
				ASSETCATALOG_COMPILER_APPICON_NAME = AppIcon;
				CODE_SIGN_ENTITLEMENTS = "${PROJECT}/Resources/ENACommunity.entitlements";
				CODE_SIGN_IDENTITY = "Apple Development";
				CODE_SIGN_STYLE = Automatic;
				CURRENT_PROJECT_VERSION = 4;
				DEVELOPMENT_TEAM = $IPHONE_APP_DEV_TEAM;
				INFOPLIST_FILE = ENA/Resources/Info.plist;
				IPHONE_APP_CODE_SIGN_IDENTITY = "iPhone Developer";
				IPHONE_APP_DEV_TEAM = "";
				IPHONE_APP_DIST_PROF_SPECIFIER = "523TP53AQF/Corona-Warn-App-Dev";
				LD_RUNPATH_SEARCH_PATHS = (
					"$(inherited)",
					"@executable_path/Frameworks",
				);
				MARKETING_VERSION = 0.5.1;
				PRODUCT_BUNDLE_IDENTIFIER = "de.rki.coronawarnapp-dev";
				PRODUCT_NAME = "$(TARGET_NAME)";
				PROVISIONING_PROFILE_SPECIFIER = "";
				SWIFT_ACTIVE_COMPILATION_CONDITIONS = COMMUNITY;
				SWIFT_VERSION = 5.0;
				TARGETED_DEVICE_FAMILY = 1;
			};
			name = Community;
		};
		011E4AFE2483A269002E6412 /* Community */ = {
			isa = XCBuildConfiguration;
			buildSettings = {
				ALWAYS_EMBED_SWIFT_STANDARD_LIBRARIES = YES;
				BUNDLE_LOADER = "$(TEST_HOST)";
				CODE_SIGN_STYLE = Automatic;
				DEVELOPMENT_TEAM = 523TP53AQF;
				INFOPLIST_FILE = ENATests/Info.plist;
				IPHONEOS_DEPLOYMENT_TARGET = 13.5;
				LD_RUNPATH_SEARCH_PATHS = (
					"$(inherited)",
					"@executable_path/Frameworks",
					"@loader_path/Frameworks",
				);
				PRODUCT_BUNDLE_IDENTIFIER = com.sap.ux.ENATests;
				PRODUCT_NAME = "$(TARGET_NAME)";
				SWIFT_VERSION = 5.0;
				TARGETED_DEVICE_FAMILY = "1,2";
				TEST_HOST = "$(BUILT_PRODUCTS_DIR)/ENA.app/ENA";
			};
			name = Community;
		};
		011E4AFF2483A269002E6412 /* Community */ = {
			isa = XCBuildConfiguration;
			buildSettings = {
				ALWAYS_EMBED_SWIFT_STANDARD_LIBRARIES = YES;
				CODE_SIGN_STYLE = Automatic;
				DEVELOPMENT_TEAM = 523TP53AQF;
				INFOPLIST_FILE = ENAUITests/Info.plist;
				LD_RUNPATH_SEARCH_PATHS = (
					"$(inherited)",
					"@executable_path/Frameworks",
					"@loader_path/Frameworks",
				);
				PRODUCT_BUNDLE_IDENTIFIER = com.sap.ux.ENAUITests;
				PRODUCT_NAME = "$(TARGET_NAME)";
				PROVISIONING_PROFILE_SPECIFIER = "";
				"PROVISIONING_PROFILE_SPECIFIER[sdk=macosx*]" = "";
				SWIFT_VERSION = 5.0;
				TARGETED_DEVICE_FAMILY = "1,2";
				TEST_TARGET_NAME = ENA;
			};
			name = Community;
		};
		85D7596624570491008175F0 /* Debug */ = {
			isa = XCBuildConfiguration;
			buildSettings = {
				ALWAYS_SEARCH_USER_PATHS = NO;
				CLANG_ANALYZER_LOCALIZABILITY_NONLOCALIZED = YES;
				CLANG_ANALYZER_NONNULL = YES;
				CLANG_ANALYZER_NUMBER_OBJECT_CONVERSION = YES_AGGRESSIVE;
				CLANG_CXX_LANGUAGE_STANDARD = "gnu++14";
				CLANG_CXX_LIBRARY = "libc++";
				CLANG_ENABLE_MODULES = YES;
				CLANG_ENABLE_OBJC_ARC = YES;
				CLANG_ENABLE_OBJC_WEAK = YES;
				CLANG_WARN_BLOCK_CAPTURE_AUTORELEASING = YES;
				CLANG_WARN_BOOL_CONVERSION = YES;
				CLANG_WARN_COMMA = YES;
				CLANG_WARN_CONSTANT_CONVERSION = YES;
				CLANG_WARN_DEPRECATED_OBJC_IMPLEMENTATIONS = YES;
				CLANG_WARN_DIRECT_OBJC_ISA_USAGE = YES_ERROR;
				CLANG_WARN_DOCUMENTATION_COMMENTS = YES;
				CLANG_WARN_EMPTY_BODY = YES;
				CLANG_WARN_ENUM_CONVERSION = YES;
				CLANG_WARN_INFINITE_RECURSION = YES;
				CLANG_WARN_INT_CONVERSION = YES;
				CLANG_WARN_NON_LITERAL_NULL_CONVERSION = YES;
				CLANG_WARN_OBJC_IMPLICIT_RETAIN_SELF = YES;
				CLANG_WARN_OBJC_LITERAL_CONVERSION = YES;
				CLANG_WARN_OBJC_ROOT_CLASS = YES_ERROR;
				CLANG_WARN_RANGE_LOOP_ANALYSIS = YES;
				CLANG_WARN_STRICT_PROTOTYPES = YES;
				CLANG_WARN_SUSPICIOUS_MOVE = YES;
				CLANG_WARN_UNGUARDED_AVAILABILITY = YES_AGGRESSIVE;
				CLANG_WARN_UNREACHABLE_CODE = YES;
				CLANG_WARN__DUPLICATE_METHOD_MATCH = YES;
				COPY_PHASE_STRIP = NO;
				DEBUG_INFORMATION_FORMAT = dwarf;
				ENABLE_STRICT_OBJC_MSGSEND = YES;
				ENABLE_TESTABILITY = YES;
				GCC_C_LANGUAGE_STANDARD = gnu11;
				GCC_DYNAMIC_NO_PIC = NO;
				GCC_NO_COMMON_BLOCKS = YES;
				GCC_OPTIMIZATION_LEVEL = 0;
				GCC_PREPROCESSOR_DEFINITIONS = (
					"DEBUG=1",
					"$(inherited)",
				);
				GCC_WARN_64_TO_32_BIT_CONVERSION = YES;
				GCC_WARN_ABOUT_RETURN_TYPE = YES_ERROR;
				GCC_WARN_UNDECLARED_SELECTOR = YES;
				GCC_WARN_UNINITIALIZED_AUTOS = YES_AGGRESSIVE;
				GCC_WARN_UNUSED_FUNCTION = YES;
				GCC_WARN_UNUSED_VARIABLE = YES;
				IPHONEOS_DEPLOYMENT_TARGET = 13.5;
				MTL_ENABLE_DEBUG_INFO = INCLUDE_SOURCE;
				MTL_FAST_MATH = YES;
				ONLY_ACTIVE_ARCH = YES;
				SDKROOT = iphoneos;
				SWIFT_ACTIVE_COMPILATION_CONDITIONS = DEBUG;
				SWIFT_OPTIMIZATION_LEVEL = "-Onone";
			};
			name = Debug;
		};
		85D7596724570491008175F0 /* Release */ = {
			isa = XCBuildConfiguration;
			buildSettings = {
				ALWAYS_SEARCH_USER_PATHS = NO;
				CLANG_ANALYZER_LOCALIZABILITY_NONLOCALIZED = YES;
				CLANG_ANALYZER_NONNULL = YES;
				CLANG_ANALYZER_NUMBER_OBJECT_CONVERSION = YES_AGGRESSIVE;
				CLANG_CXX_LANGUAGE_STANDARD = "gnu++14";
				CLANG_CXX_LIBRARY = "libc++";
				CLANG_ENABLE_MODULES = YES;
				CLANG_ENABLE_OBJC_ARC = YES;
				CLANG_ENABLE_OBJC_WEAK = YES;
				CLANG_WARN_BLOCK_CAPTURE_AUTORELEASING = YES;
				CLANG_WARN_BOOL_CONVERSION = YES;
				CLANG_WARN_COMMA = YES;
				CLANG_WARN_CONSTANT_CONVERSION = YES;
				CLANG_WARN_DEPRECATED_OBJC_IMPLEMENTATIONS = YES;
				CLANG_WARN_DIRECT_OBJC_ISA_USAGE = YES_ERROR;
				CLANG_WARN_DOCUMENTATION_COMMENTS = YES;
				CLANG_WARN_EMPTY_BODY = YES;
				CLANG_WARN_ENUM_CONVERSION = YES;
				CLANG_WARN_INFINITE_RECURSION = YES;
				CLANG_WARN_INT_CONVERSION = YES;
				CLANG_WARN_NON_LITERAL_NULL_CONVERSION = YES;
				CLANG_WARN_OBJC_IMPLICIT_RETAIN_SELF = YES;
				CLANG_WARN_OBJC_LITERAL_CONVERSION = YES;
				CLANG_WARN_OBJC_ROOT_CLASS = YES_ERROR;
				CLANG_WARN_RANGE_LOOP_ANALYSIS = YES;
				CLANG_WARN_STRICT_PROTOTYPES = YES;
				CLANG_WARN_SUSPICIOUS_MOVE = YES;
				CLANG_WARN_UNGUARDED_AVAILABILITY = YES_AGGRESSIVE;
				CLANG_WARN_UNREACHABLE_CODE = YES;
				CLANG_WARN__DUPLICATE_METHOD_MATCH = YES;
				COPY_PHASE_STRIP = NO;
				DEBUG_INFORMATION_FORMAT = "dwarf-with-dsym";
				ENABLE_NS_ASSERTIONS = NO;
				ENABLE_STRICT_OBJC_MSGSEND = YES;
				GCC_C_LANGUAGE_STANDARD = gnu11;
				GCC_NO_COMMON_BLOCKS = YES;
				GCC_WARN_64_TO_32_BIT_CONVERSION = YES;
				GCC_WARN_ABOUT_RETURN_TYPE = YES_ERROR;
				GCC_WARN_UNDECLARED_SELECTOR = YES;
				GCC_WARN_UNINITIALIZED_AUTOS = YES_AGGRESSIVE;
				GCC_WARN_UNUSED_FUNCTION = YES;
				GCC_WARN_UNUSED_VARIABLE = YES;
				IPHONEOS_DEPLOYMENT_TARGET = 13.5;
				MTL_ENABLE_DEBUG_INFO = NO;
				MTL_FAST_MATH = YES;
				SDKROOT = iphoneos;
				SWIFT_COMPILATION_MODE = wholemodule;
				SWIFT_OPTIMIZATION_LEVEL = "-O";
				VALIDATE_PRODUCT = YES;
			};
			name = Release;
		};
		85D7596924570491008175F0 /* Debug */ = {
			isa = XCBuildConfiguration;
			buildSettings = {
				ASSETCATALOG_COMPILER_APPICON_NAME = AppIcon;
				CODE_SIGN_ENTITLEMENTS = "${PROJECT}/Resources/ENATest.entitlements";
				CODE_SIGN_IDENTITY = $IPHONE_APP_CODE_SIGN_IDENTITY;
				CODE_SIGN_STYLE = Manual;
				CURRENT_PROJECT_VERSION = 4;
				INFOPLIST_FILE = ENA/Resources/Info.plist;
				IPHONE_APP_CODE_SIGN_IDENTITY = "iPhone Developer";
				IPHONE_APP_DEV_TEAM = 523TP53AQF;
				IPHONE_APP_DIST_PROF_SPECIFIER = "523TP53AQF/Corona-Warn-App-Dev";
				LD_RUNPATH_SEARCH_PATHS = (
					"$(inherited)",
					"@executable_path/Frameworks",
				);
				MARKETING_VERSION = 0.5.1;
				PRODUCT_BUNDLE_IDENTIFIER = "de.rki.coronawarnapp-dev";
				PRODUCT_NAME = "$(TARGET_NAME)";
				PROVISIONING_PROFILE_SPECIFIER = $IPHONE_APP_DIST_PROF_SPECIFIER;
				SWIFT_VERSION = 5.0;
				TARGETED_DEVICE_FAMILY = 1;
			};
			name = Debug;
		};
		85D7596A24570491008175F0 /* Release */ = {
			isa = XCBuildConfiguration;
			buildSettings = {
				ASSETCATALOG_COMPILER_APPICON_NAME = AppIcon;
				CODE_SIGN_ENTITLEMENTS = "${PROJECT}/Resources/ENA.entitlements";
				CODE_SIGN_IDENTITY = $IPHONE_APP_CODE_SIGN_IDENTITY;
				CODE_SIGN_STYLE = Manual;
				CURRENT_PROJECT_VERSION = 4;
				INFOPLIST_FILE = ENA/Resources/Info.plist;
				IPHONE_APP_CODE_SIGN_IDENTITY = "iPhone Developer";
				IPHONE_APP_DEV_TEAM = 523TP53AQF;
				IPHONE_APP_DIST_PROF_SPECIFIER = "523TP53AQF/Corona-Warn-App-Dev";
				LD_RUNPATH_SEARCH_PATHS = (
					"$(inherited)",
					"@executable_path/Frameworks",
				);
				MARKETING_VERSION = 0.5.1;
				PRODUCT_BUNDLE_IDENTIFIER = "de.rki.coronawarnapp-dev";
				PRODUCT_NAME = "$(TARGET_NAME)";
				PROVISIONING_PROFILE_SPECIFIER = $IPHONE_APP_DIST_PROF_SPECIFIER;
				SWIFT_VERSION = 5.0;
				TARGETED_DEVICE_FAMILY = 1;
			};
			name = Release;
		};
		85D7596C24570491008175F0 /* Debug */ = {
			isa = XCBuildConfiguration;
			buildSettings = {
				ALWAYS_EMBED_SWIFT_STANDARD_LIBRARIES = YES;
				BUNDLE_LOADER = "$(TEST_HOST)";
				CODE_SIGN_STYLE = Automatic;
				DEVELOPMENT_TEAM = 523TP53AQF;
				INFOPLIST_FILE = ENATests/Info.plist;
				IPHONEOS_DEPLOYMENT_TARGET = 13.5;
				LD_RUNPATH_SEARCH_PATHS = (
					"$(inherited)",
					"@executable_path/Frameworks",
					"@loader_path/Frameworks",
				);
				PRODUCT_BUNDLE_IDENTIFIER = com.sap.ux.ENATests;
				PRODUCT_NAME = "$(TARGET_NAME)";
				SWIFT_VERSION = 5.0;
				TARGETED_DEVICE_FAMILY = "1,2";
				TEST_HOST = "$(BUILT_PRODUCTS_DIR)/ENA.app/ENA";
			};
			name = Debug;
		};
		85D7596D24570491008175F0 /* Release */ = {
			isa = XCBuildConfiguration;
			buildSettings = {
				ALWAYS_EMBED_SWIFT_STANDARD_LIBRARIES = YES;
				BUNDLE_LOADER = "$(TEST_HOST)";
				CODE_SIGN_STYLE = Automatic;
				DEVELOPMENT_TEAM = 523TP53AQF;
				INFOPLIST_FILE = ENATests/Info.plist;
				IPHONEOS_DEPLOYMENT_TARGET = 13.5;
				LD_RUNPATH_SEARCH_PATHS = (
					"$(inherited)",
					"@executable_path/Frameworks",
					"@loader_path/Frameworks",
				);
				PRODUCT_BUNDLE_IDENTIFIER = com.sap.ux.ENATests;
				PRODUCT_NAME = "$(TARGET_NAME)";
				SWIFT_VERSION = 5.0;
				TARGETED_DEVICE_FAMILY = "1,2";
				TEST_HOST = "$(BUILT_PRODUCTS_DIR)/ENA.app/ENA";
			};
			name = Release;
		};
		85D7596F24570491008175F0 /* Debug */ = {
			isa = XCBuildConfiguration;
			buildSettings = {
				ALWAYS_EMBED_SWIFT_STANDARD_LIBRARIES = YES;
				CODE_SIGN_STYLE = Automatic;
				DEVELOPMENT_TEAM = 523TP53AQF;
				INFOPLIST_FILE = ENAUITests/Info.plist;
				LD_RUNPATH_SEARCH_PATHS = (
					"$(inherited)",
					"@executable_path/Frameworks",
					"@loader_path/Frameworks",
				);
				PRODUCT_BUNDLE_IDENTIFIER = com.sap.ux.ENAUITests;
				PRODUCT_NAME = "$(TARGET_NAME)";
				PROVISIONING_PROFILE_SPECIFIER = "";
				"PROVISIONING_PROFILE_SPECIFIER[sdk=macosx*]" = "";
				SWIFT_VERSION = 5.0;
				TARGETED_DEVICE_FAMILY = "1,2";
				TEST_TARGET_NAME = ENA;
			};
			name = Debug;
		};
		85D7597024570491008175F0 /* Release */ = {
			isa = XCBuildConfiguration;
			buildSettings = {
				ALWAYS_EMBED_SWIFT_STANDARD_LIBRARIES = YES;
				CODE_SIGN_STYLE = Automatic;
				DEVELOPMENT_TEAM = 523TP53AQF;
				INFOPLIST_FILE = ENAUITests/Info.plist;
				LD_RUNPATH_SEARCH_PATHS = (
					"$(inherited)",
					"@executable_path/Frameworks",
					"@loader_path/Frameworks",
				);
				PRODUCT_BUNDLE_IDENTIFIER = com.sap.ux.ENAUITests;
				PRODUCT_NAME = "$(TARGET_NAME)";
				PROVISIONING_PROFILE_SPECIFIER = "";
				"PROVISIONING_PROFILE_SPECIFIER[sdk=macosx*]" = "";
				SWIFT_VERSION = 5.0;
				TARGETED_DEVICE_FAMILY = "1,2";
				TEST_TARGET_NAME = ENA;
			};
			name = Release;
		};
		CD7F5C6E2466ED8F00D3D03C /* ReleaseAppStore */ = {
			isa = XCBuildConfiguration;
			buildSettings = {
				ALWAYS_SEARCH_USER_PATHS = NO;
				CLANG_ANALYZER_LOCALIZABILITY_NONLOCALIZED = YES;
				CLANG_ANALYZER_NONNULL = YES;
				CLANG_ANALYZER_NUMBER_OBJECT_CONVERSION = YES_AGGRESSIVE;
				CLANG_CXX_LANGUAGE_STANDARD = "gnu++14";
				CLANG_CXX_LIBRARY = "libc++";
				CLANG_ENABLE_MODULES = YES;
				CLANG_ENABLE_OBJC_ARC = YES;
				CLANG_ENABLE_OBJC_WEAK = YES;
				CLANG_WARN_BLOCK_CAPTURE_AUTORELEASING = YES;
				CLANG_WARN_BOOL_CONVERSION = YES;
				CLANG_WARN_COMMA = YES;
				CLANG_WARN_CONSTANT_CONVERSION = YES;
				CLANG_WARN_DEPRECATED_OBJC_IMPLEMENTATIONS = YES;
				CLANG_WARN_DIRECT_OBJC_ISA_USAGE = YES_ERROR;
				CLANG_WARN_DOCUMENTATION_COMMENTS = YES;
				CLANG_WARN_EMPTY_BODY = YES;
				CLANG_WARN_ENUM_CONVERSION = YES;
				CLANG_WARN_INFINITE_RECURSION = YES;
				CLANG_WARN_INT_CONVERSION = YES;
				CLANG_WARN_NON_LITERAL_NULL_CONVERSION = YES;
				CLANG_WARN_OBJC_IMPLICIT_RETAIN_SELF = YES;
				CLANG_WARN_OBJC_LITERAL_CONVERSION = YES;
				CLANG_WARN_OBJC_ROOT_CLASS = YES_ERROR;
				CLANG_WARN_RANGE_LOOP_ANALYSIS = YES;
				CLANG_WARN_STRICT_PROTOTYPES = YES;
				CLANG_WARN_SUSPICIOUS_MOVE = YES;
				CLANG_WARN_UNGUARDED_AVAILABILITY = YES_AGGRESSIVE;
				CLANG_WARN_UNREACHABLE_CODE = YES;
				CLANG_WARN__DUPLICATE_METHOD_MATCH = YES;
				COPY_PHASE_STRIP = NO;
				DEBUG_INFORMATION_FORMAT = "dwarf-with-dsym";
				ENABLE_NS_ASSERTIONS = NO;
				ENABLE_STRICT_OBJC_MSGSEND = YES;
				GCC_C_LANGUAGE_STANDARD = gnu11;
				GCC_NO_COMMON_BLOCKS = YES;
				GCC_WARN_64_TO_32_BIT_CONVERSION = YES;
				GCC_WARN_ABOUT_RETURN_TYPE = YES_ERROR;
				GCC_WARN_UNDECLARED_SELECTOR = YES;
				GCC_WARN_UNINITIALIZED_AUTOS = YES_AGGRESSIVE;
				GCC_WARN_UNUSED_FUNCTION = YES;
				GCC_WARN_UNUSED_VARIABLE = YES;
				IPHONEOS_DEPLOYMENT_TARGET = 13.5;
				MTL_ENABLE_DEBUG_INFO = NO;
				MTL_FAST_MATH = YES;
				SDKROOT = iphoneos;
				SWIFT_ACTIVE_COMPILATION_CONDITIONS = APP_STORE;
				SWIFT_COMPILATION_MODE = wholemodule;
				SWIFT_OPTIMIZATION_LEVEL = "-O";
				VALIDATE_PRODUCT = YES;
			};
			name = ReleaseAppStore;
		};
		CD7F5C6F2466ED8F00D3D03C /* ReleaseAppStore */ = {
			isa = XCBuildConfiguration;
			buildSettings = {
				ASSETCATALOG_COMPILER_APPICON_NAME = AppIcon;
				CODE_SIGN_ENTITLEMENTS = "${PROJECT}/Resources/ENA.entitlements";
				CODE_SIGN_IDENTITY = $IPHONE_APP_CODE_SIGN_IDENTITY;
				CODE_SIGN_STYLE = Manual;
				CURRENT_PROJECT_VERSION = 4;
				INFOPLIST_FILE = ENA/Resources/Info.plist;
				IPHONE_APP_CODE_SIGN_IDENTITY = "iPhone Developer";
				IPHONE_APP_DEV_TEAM = 523TP53AQF;
				IPHONE_APP_DIST_PROF_SPECIFIER = "523TP53AQF/Corona-Warn-App-Dev";
				LD_RUNPATH_SEARCH_PATHS = (
					"$(inherited)",
					"@executable_path/Frameworks",
				);
				MARKETING_VERSION = 0.5.1;
				PRODUCT_BUNDLE_IDENTIFIER = "de.rki.coronawarnapp-dev";
				PRODUCT_NAME = "$(TARGET_NAME)";
				PROVISIONING_PROFILE_SPECIFIER = $IPHONE_APP_DIST_PROF_SPECIFIER;
				SWIFT_VERSION = 5.0;
				TARGETED_DEVICE_FAMILY = 1;
			};
			name = ReleaseAppStore;
		};
		CD7F5C702466ED8F00D3D03C /* ReleaseAppStore */ = {
			isa = XCBuildConfiguration;
			buildSettings = {
				ALWAYS_EMBED_SWIFT_STANDARD_LIBRARIES = YES;
				BUNDLE_LOADER = "$(TEST_HOST)";
				CODE_SIGN_STYLE = Automatic;
				DEVELOPMENT_TEAM = 523TP53AQF;
				INFOPLIST_FILE = ENATests/Info.plist;
				IPHONEOS_DEPLOYMENT_TARGET = 13.5;
				LD_RUNPATH_SEARCH_PATHS = (
					"$(inherited)",
					"@executable_path/Frameworks",
					"@loader_path/Frameworks",
				);
				PRODUCT_BUNDLE_IDENTIFIER = com.sap.ux.ENATests;
				PRODUCT_NAME = "$(TARGET_NAME)";
				SWIFT_VERSION = 5.0;
				TARGETED_DEVICE_FAMILY = "1,2";
				TEST_HOST = "$(BUILT_PRODUCTS_DIR)/ENA.app/ENA";
			};
			name = ReleaseAppStore;
		};
		CD7F5C712466ED8F00D3D03C /* ReleaseAppStore */ = {
			isa = XCBuildConfiguration;
			buildSettings = {
				ALWAYS_EMBED_SWIFT_STANDARD_LIBRARIES = YES;
				CODE_SIGN_STYLE = Automatic;
				DEVELOPMENT_TEAM = 523TP53AQF;
				INFOPLIST_FILE = ENAUITests/Info.plist;
				LD_RUNPATH_SEARCH_PATHS = (
					"$(inherited)",
					"@executable_path/Frameworks",
					"@loader_path/Frameworks",
				);
				PRODUCT_BUNDLE_IDENTIFIER = com.sap.ux.ENAUITests;
				PRODUCT_NAME = "$(TARGET_NAME)";
				PROVISIONING_PROFILE_SPECIFIER = "";
				"PROVISIONING_PROFILE_SPECIFIER[sdk=macosx*]" = "";
				SWIFT_VERSION = 5.0;
				TARGETED_DEVICE_FAMILY = "1,2";
				TEST_TARGET_NAME = ENA;
			};
			name = ReleaseAppStore;
		};
/* End XCBuildConfiguration section */

/* Begin XCConfigurationList section */
		85D759362457048F008175F0 /* Build configuration list for PBXProject "ENA" */ = {
			isa = XCConfigurationList;
			buildConfigurations = (
				85D7596624570491008175F0 /* Debug */,
				011E4AFC2483A269002E6412 /* Community */,
				85D7596724570491008175F0 /* Release */,
				CD7F5C6E2466ED8F00D3D03C /* ReleaseAppStore */,
			);
			defaultConfigurationIsVisible = 0;
			defaultConfigurationName = Release;
		};
		85D7596824570491008175F0 /* Build configuration list for PBXNativeTarget "ENA" */ = {
			isa = XCConfigurationList;
			buildConfigurations = (
				85D7596924570491008175F0 /* Debug */,
				011E4AFD2483A269002E6412 /* Community */,
				85D7596A24570491008175F0 /* Release */,
				CD7F5C6F2466ED8F00D3D03C /* ReleaseAppStore */,
			);
			defaultConfigurationIsVisible = 0;
			defaultConfigurationName = Release;
		};
		85D7596B24570491008175F0 /* Build configuration list for PBXNativeTarget "ENATests" */ = {
			isa = XCConfigurationList;
			buildConfigurations = (
				85D7596C24570491008175F0 /* Debug */,
				011E4AFE2483A269002E6412 /* Community */,
				85D7596D24570491008175F0 /* Release */,
				CD7F5C702466ED8F00D3D03C /* ReleaseAppStore */,
			);
			defaultConfigurationIsVisible = 0;
			defaultConfigurationName = Release;
		};
		85D7596E24570491008175F0 /* Build configuration list for PBXNativeTarget "ENAUITests" */ = {
			isa = XCConfigurationList;
			buildConfigurations = (
				85D7596F24570491008175F0 /* Debug */,
				011E4AFF2483A269002E6412 /* Community */,
				85D7597024570491008175F0 /* Release */,
				CD7F5C712466ED8F00D3D03C /* ReleaseAppStore */,
			);
			defaultConfigurationIsVisible = 0;
			defaultConfigurationName = Release;
		};
/* End XCConfigurationList section */

/* Begin XCRemoteSwiftPackageReference section */
		01990E10247A8DAB00096D25 /* XCRemoteSwiftPackageReference "fmdb" */ = {
			isa = XCRemoteSwiftPackageReference;
			repositoryURL = "https://github.com/ccgus/fmdb.git";
			requirement = {
				kind = upToNextMajorVersion;
				minimumVersion = 2.7.7;
			};
		};
		B10FB02E246036F3004CA11E /* XCRemoteSwiftPackageReference "swift-protobuf" */ = {
			isa = XCRemoteSwiftPackageReference;
			repositoryURL = "https://github.com/apple/swift-protobuf.git";
			requirement = {
				kind = exactVersion;
				version = 1.9.0;
			};
		};
		B180E607247C1F6100240CED /* XCRemoteSwiftPackageReference "fmdb" */ = {
			isa = XCRemoteSwiftPackageReference;
			repositoryURL = "https://github.com/ccgus/fmdb.git";
			requirement = {
				kind = exactVersion;
				version = 2.7.7;
			};
		};
		B1E8C9A3247AB869006DC678 /* XCRemoteSwiftPackageReference "ZIPFoundation" */ = {
			isa = XCRemoteSwiftPackageReference;
			repositoryURL = "https://github.com/weichsel/ZIPFoundation.git";
			requirement = {
				kind = exactVersion;
				version = 0.9.11;
			};
		};
		EE2A20E8247E3D1800E6079C /* XCRemoteSwiftPackageReference "Reachability" */ = {
			isa = XCRemoteSwiftPackageReference;
			repositoryURL = "https://github.com/ashleymills/Reachability.swift";
			requirement = {
				kind = exactVersion;
				version = 5.0.0;
			};
		};
/* End XCRemoteSwiftPackageReference section */

/* Begin XCSwiftPackageProductDependency section */
		01990E11247A8DAB00096D25 /* FMDB */ = {
			isa = XCSwiftPackageProductDependency;
			package = 01990E10247A8DAB00096D25 /* XCRemoteSwiftPackageReference "fmdb" */;
			productName = FMDB;
		};
		B10FB02F246036F3004CA11E /* SwiftProtobuf */ = {
			isa = XCSwiftPackageProductDependency;
			package = B10FB02E246036F3004CA11E /* XCRemoteSwiftPackageReference "swift-protobuf" */;
			productName = SwiftProtobuf;
		};
		B180E608247C1F6100240CED /* FMDB */ = {
			isa = XCSwiftPackageProductDependency;
			package = B180E607247C1F6100240CED /* XCRemoteSwiftPackageReference "fmdb" */;
			productName = FMDB;
		};
		B1E8C9A4247AB869006DC678 /* ZIPFoundation */ = {
			isa = XCSwiftPackageProductDependency;
			package = B1E8C9A3247AB869006DC678 /* XCRemoteSwiftPackageReference "ZIPFoundation" */;
			productName = ZIPFoundation;
		};
		EE2A20E9247E3D1800E6079C /* Reachability */ = {
			isa = XCSwiftPackageProductDependency;
			package = EE2A20E8247E3D1800E6079C /* XCRemoteSwiftPackageReference "Reachability" */;
			productName = Reachability;
		};
/* End XCSwiftPackageProductDependency section */
	};
	rootObject = 85D759332457048F008175F0 /* Project object */;
}<|MERGE_RESOLUTION|>--- conflicted
+++ resolved
@@ -1627,12 +1627,9 @@
 				514E813024618E3D00636861 /* ExposureDetection.storyboard in Resources */,
 				710ABB2C2475531700948792 /* app-information-assets.xcassets in Resources */,
 				71B8044524828A6C00D53506 /* .swiftformat in Resources */,
-<<<<<<< HEAD
 				51486DA32485101500FCE216 /* RiskInactiveCollectionViewCell.xib in Resources */,
 				51486DA72485237200FCE216 /* RiskThankYouCollectionViewCell.xib in Resources */,
-=======
 				2F785752248506BD00323A9C /* HomeTestResultCell.xib in Resources */,
->>>>>>> 98a7c119
 				51CE1B8F246078B6002CF42A /* HomeFooterSupplementaryView.xib in Resources */,
 				85D7594E24570491008175F0 /* LaunchScreen.storyboard in Resources */,
 				A36D07B12483F78500E46F96 /* (null) in Resources */,
