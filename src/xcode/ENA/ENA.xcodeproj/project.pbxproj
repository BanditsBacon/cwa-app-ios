// !$*UTF8*$!
{
	archiveVersion = 1;
	classes = {
	};
	objectVersion = 52;
	objects = {

/* Begin PBXBuildFile section */
		011E13AE24680A4000973467 /* HTTPClient.swift in Sources */ = {isa = PBXBuildFile; fileRef = 011E13AD24680A4000973467 /* HTTPClient.swift */; };
		013DC102245DAC4E00EE58B0 /* Store.swift in Sources */ = {isa = PBXBuildFile; fileRef = 013DC101245DAC4E00EE58B0 /* Store.swift */; };
		0158112A245B0B28001B38B2 /* ExposureDetectionViewController.swift in Sources */ = {isa = PBXBuildFile; fileRef = 01581129245B0B28001B38B2 /* ExposureDetectionViewController.swift */; };
		01DC23242462DF78001B727C /* ExposureSubmissionViewController.swift in Sources */ = {isa = PBXBuildFile; fileRef = CD99A399245B22B700BF12AF /* ExposureSubmissionViewController.swift */; };
		01DC23252462DFD0001B727C /* ExposureSubmission.storyboard in Resources */ = {isa = PBXBuildFile; fileRef = CD99A39C245B22EE00BF12AF /* ExposureSubmission.storyboard */; };
		01EB1D2D246973F100A7908B /* exposure_notification.pb.swift in Sources */ = {isa = PBXBuildFile; fileRef = 01EB1D27246973F100A7908B /* exposure_notification.pb.swift */; };
		01EB1D2E246973F100A7908B /* risk_level.pb.swift in Sources */ = {isa = PBXBuildFile; fileRef = 01EB1D28246973F100A7908B /* risk_level.pb.swift */; };
		01EB1D2F246973F100A7908B /* file_bucket.pb.swift in Sources */ = {isa = PBXBuildFile; fileRef = 01EB1D29246973F100A7908B /* file_bucket.pb.swift */; };
		01EB1D30246973F100A7908B /* signed_payload.pb.swift in Sources */ = {isa = PBXBuildFile; fileRef = 01EB1D2A246973F100A7908B /* signed_payload.pb.swift */; };
		01EB1D31246973F100A7908B /* risk_score_parameters.pb.swift in Sources */ = {isa = PBXBuildFile; fileRef = 01EB1D2B246973F100A7908B /* risk_score_parameters.pb.swift */; };
		01EB1D32246973F100A7908B /* submission_payload.pb.swift in Sources */ = {isa = PBXBuildFile; fileRef = 01EB1D2C246973F100A7908B /* submission_payload.pb.swift */; };
		01EB1D342469770A00A7908B /* apple_exposure_notification.pb.swift in Sources */ = {isa = PBXBuildFile; fileRef = 01EB1D332469770A00A7908B /* apple_exposure_notification.pb.swift */; };
<<<<<<< HEAD
		13126832246E88AC005297B7 /* AccessibilityIdentifiers.swift in Sources */ = {isa = PBXBuildFile; fileRef = 13126831246E88AC005297B7 /* AccessibilityIdentifiers.swift */; };
		13126833246E88AC005297B7 /* AccessibilityIdentifiers.swift in Sources */ = {isa = PBXBuildFile; fileRef = 13126831246E88AC005297B7 /* AccessibilityIdentifiers.swift */; };
		13126838246E89C1005297B7 /* ENAUITestsOnboarding-Localized.swift in Sources */ = {isa = PBXBuildFile; fileRef = 13126835246E89C1005297B7 /* ENAUITestsOnboarding-Localized.swift */; };
		13126839246E89C1005297B7 /* ENAUITests-Extensions.swift in Sources */ = {isa = PBXBuildFile; fileRef = 13126836246E89C1005297B7 /* ENAUITests-Extensions.swift */; };
		1312683A246E89C1005297B7 /* ENAUITestsOnboarding.swift in Sources */ = {isa = PBXBuildFile; fileRef = 13126837246E89C1005297B7 /* ENAUITestsOnboarding.swift */; };
		1312683C246E8A72005297B7 /* Store.swift in Sources */ = {isa = PBXBuildFile; fileRef = 013DC101245DAC4E00EE58B0 /* Store.swift */; };
		1312683D246E8A87005297B7 /* PersistedAndPublished.swift in Sources */ = {isa = PBXBuildFile; fileRef = B1BC090E246B1A0C00302424 /* PersistedAndPublished.swift */; };
		1312683E246E8A92005297B7 /* NotificationName.swift in Sources */ = {isa = PBXBuildFile; fileRef = 51D420D324586DCA00AD70CA /* NotificationName.swift */; };
=======
		130CB19C246D92F800ADE602 /* ENAUITestsOnboarding.swift in Sources */ = {isa = PBXBuildFile; fileRef = 130CB19B246D92F800ADE602 /* ENAUITestsOnboarding.swift */; };
		130CB19D246D931B00ADE602 /* PersistenceManager.swift in Sources */ = {isa = PBXBuildFile; fileRef = 013DC101245DAC4E00EE58B0 /* PersistenceManager.swift */; };
		130CB19E246D932F00ADE602 /* NotificationName.swift in Sources */ = {isa = PBXBuildFile; fileRef = 51D420D324586DCA00AD70CA /* NotificationName.swift */; };
>>>>>>> 92ec0f67
		5111E7632460BB1500ED6498 /* HomeInteractor.swift in Sources */ = {isa = PBXBuildFile; fileRef = 5111E7622460BB1500ED6498 /* HomeInteractor.swift */; };
		514E813024618E3D00636861 /* ExposureDetection.storyboard in Resources */ = {isa = PBXBuildFile; fileRef = 514E812F24618E3D00636861 /* ExposureDetection.storyboard */; };
		514E81342461B97800636861 /* ExposureManager.swift in Sources */ = {isa = PBXBuildFile; fileRef = 514E81332461B97700636861 /* ExposureManager.swift */; };
		51895EDC245E16CD0085DA38 /* UIColor.swift in Sources */ = {isa = PBXBuildFile; fileRef = 51895EDB245E16CD0085DA38 /* UIColor.swift */; };
		518A69FB24687D5800444E66 /* RiskLevel.swift in Sources */ = {isa = PBXBuildFile; fileRef = 518A69FA24687D5800444E66 /* RiskLevel.swift */; };
		518A6A1E246A9FCD00444E66 /* HomeRiskCellPropertyHolder.swift in Sources */ = {isa = PBXBuildFile; fileRef = 518A6A1D246A9FCD00444E66 /* HomeRiskCellPropertyHolder.swift */; };
		51C737BD245B349700286105 /* OnboardingInfoViewController.swift in Sources */ = {isa = PBXBuildFile; fileRef = 51C737BC245B349700286105 /* OnboardingInfoViewController.swift */; };
		51C737BF245B3B5D00286105 /* OnboardingInfo.swift in Sources */ = {isa = PBXBuildFile; fileRef = 51C737BE245B3B5D00286105 /* OnboardingInfo.swift */; };
		51CE1B4A246016B0002CF42A /* UICollectionViewCell+Identifier.swift in Sources */ = {isa = PBXBuildFile; fileRef = 51CE1B49246016B0002CF42A /* UICollectionViewCell+Identifier.swift */; };
		51CE1B4C246016D1002CF42A /* UICollectionReusableView+Identifier.swift in Sources */ = {isa = PBXBuildFile; fileRef = 51CE1B4B246016D1002CF42A /* UICollectionReusableView+Identifier.swift */; };
		51CE1B5524604DD2002CF42A /* HomeLayout.swift in Sources */ = {isa = PBXBuildFile; fileRef = 51CE1B5424604DD2002CF42A /* HomeLayout.swift */; };
		51CE1B85246078B6002CF42A /* ActivateCollectionViewCell.xib in Resources */ = {isa = PBXBuildFile; fileRef = 51CE1B76246078B6002CF42A /* ActivateCollectionViewCell.xib */; };
		51CE1B86246078B6002CF42A /* SubmitCollectionViewCell.swift in Sources */ = {isa = PBXBuildFile; fileRef = 51CE1B77246078B6002CF42A /* SubmitCollectionViewCell.swift */; };
		51CE1B87246078B6002CF42A /* ActivateCollectionViewCell.swift in Sources */ = {isa = PBXBuildFile; fileRef = 51CE1B78246078B6002CF42A /* ActivateCollectionViewCell.swift */; };
		51CE1B88246078B6002CF42A /* RiskCollectionViewCell.xib in Resources */ = {isa = PBXBuildFile; fileRef = 51CE1B79246078B6002CF42A /* RiskCollectionViewCell.xib */; };
		51CE1B89246078B6002CF42A /* RiskCollectionViewCell.swift in Sources */ = {isa = PBXBuildFile; fileRef = 51CE1B7A246078B6002CF42A /* RiskCollectionViewCell.swift */; };
		51CE1B8A246078B6002CF42A /* InfoCollectionViewCell.xib in Resources */ = {isa = PBXBuildFile; fileRef = 51CE1B7B246078B6002CF42A /* InfoCollectionViewCell.xib */; };
		51CE1B8B246078B6002CF42A /* InfoCollectionViewCell.swift in Sources */ = {isa = PBXBuildFile; fileRef = 51CE1B7C246078B6002CF42A /* InfoCollectionViewCell.swift */; };
		51CE1B8C246078B6002CF42A /* SettingsCollectionViewCell.swift in Sources */ = {isa = PBXBuildFile; fileRef = 51CE1B7D246078B6002CF42A /* SettingsCollectionViewCell.swift */; };
		51CE1B8D246078B6002CF42A /* SubmitCollectionViewCell.xib in Resources */ = {isa = PBXBuildFile; fileRef = 51CE1B7E246078B6002CF42A /* SubmitCollectionViewCell.xib */; };
		51CE1B8E246078B6002CF42A /* SettingsCollectionViewCell.xib in Resources */ = {isa = PBXBuildFile; fileRef = 51CE1B7F246078B6002CF42A /* SettingsCollectionViewCell.xib */; };
		51CE1B8F246078B6002CF42A /* HomeFooterSupplementaryView.xib in Resources */ = {isa = PBXBuildFile; fileRef = 51CE1B81246078B6002CF42A /* HomeFooterSupplementaryView.xib */; };
		51CE1B90246078B6002CF42A /* HomeFooterSupplementaryView.swift in Sources */ = {isa = PBXBuildFile; fileRef = 51CE1B82246078B6002CF42A /* HomeFooterSupplementaryView.swift */; };
		51CE1B91246078B6002CF42A /* SectionSystemBackgroundDecorationView.swift in Sources */ = {isa = PBXBuildFile; fileRef = 51CE1B84246078B6002CF42A /* SectionSystemBackgroundDecorationView.swift */; };
		51CE1BB52460AC83002CF42A /* UICollectionView+Dequeue.swift in Sources */ = {isa = PBXBuildFile; fileRef = 51CE1BB42460AC82002CF42A /* UICollectionView+Dequeue.swift */; };
		51CE1BBA2460AFD8002CF42A /* HomeActivateCellConfigurator.swift in Sources */ = {isa = PBXBuildFile; fileRef = 51CE1BB92460AFD8002CF42A /* HomeActivateCellConfigurator.swift */; };
		51CE1BBD2460B1CB002CF42A /* CollectionViewCellConfigurator.swift in Sources */ = {isa = PBXBuildFile; fileRef = 51CE1BBC2460B1CB002CF42A /* CollectionViewCellConfigurator.swift */; };
		51CE1BBF2460B222002CF42A /* HomeRiskCellConfigurator.swift in Sources */ = {isa = PBXBuildFile; fileRef = 51CE1BBE2460B222002CF42A /* HomeRiskCellConfigurator.swift */; };
		51CE1BC12460B256002CF42A /* HomeSubmitCellConfigurator.swift in Sources */ = {isa = PBXBuildFile; fileRef = 51CE1BC02460B256002CF42A /* HomeSubmitCellConfigurator.swift */; };
		51CE1BC32460B28D002CF42A /* HomeInfoCellConfigurator.swift in Sources */ = {isa = PBXBuildFile; fileRef = 51CE1BC22460B28D002CF42A /* HomeInfoCellConfigurator.swift */; };
		51CE1BC52460B2AF002CF42A /* HomeSettingsCellConfigurator.swift in Sources */ = {isa = PBXBuildFile; fileRef = 51CE1BC42460B2AF002CF42A /* HomeSettingsCellConfigurator.swift */; };
		51D420B12458397300AD70CA /* Onboarding.storyboard in Resources */ = {isa = PBXBuildFile; fileRef = 51D420B02458397300AD70CA /* Onboarding.storyboard */; };
		51D420B424583ABB00AD70CA /* AppStoryboard.swift in Sources */ = {isa = PBXBuildFile; fileRef = 51D420B324583ABB00AD70CA /* AppStoryboard.swift */; };
		51D420B724583B7200AD70CA /* NSObject+Identifier.swift in Sources */ = {isa = PBXBuildFile; fileRef = 51D420B624583B7200AD70CA /* NSObject+Identifier.swift */; };
		51D420B924583B8300AD70CA /* UIViewController+AppStoryboard.swift in Sources */ = {isa = PBXBuildFile; fileRef = 51D420B824583B8300AD70CA /* UIViewController+AppStoryboard.swift */; };
		51D420BB24583BF400AD70CA /* LaunchInstructor.swift in Sources */ = {isa = PBXBuildFile; fileRef = 51D420BA24583BF400AD70CA /* LaunchInstructor.swift */; };
		51D420C424583E3300AD70CA /* SettingsViewController.swift in Sources */ = {isa = PBXBuildFile; fileRef = 51D420C324583E3300AD70CA /* SettingsViewController.swift */; };
		51D420CE245869C800AD70CA /* Home.storyboard in Resources */ = {isa = PBXBuildFile; fileRef = 51D420CD245869C800AD70CA /* Home.storyboard */; };
		51D420D024586AB300AD70CA /* Settings.storyboard in Resources */ = {isa = PBXBuildFile; fileRef = 51D420CF24586AB300AD70CA /* Settings.storyboard */; };
		51D420D424586DCA00AD70CA /* NotificationName.swift in Sources */ = {isa = PBXBuildFile; fileRef = 51D420D324586DCA00AD70CA /* NotificationName.swift */; };
		71888C37246A9CD3007AD508 /* DiagnosisKeyAPITests.swift in Sources */ = {isa = PBXBuildFile; fileRef = 71888C36246A9CD3007AD508 /* DiagnosisKeyAPITests.swift */; };
		71888C3C246AAF11007AD508 /* DiagnosisKeyAPI.swift in Sources */ = {isa = PBXBuildFile; fileRef = 71888C3B246AAF11007AD508 /* DiagnosisKeyAPI.swift */; };
		71888C3E246AC0C3007AD508 /* DiagnosisKeyManager.swift in Sources */ = {isa = PBXBuildFile; fileRef = 71888C3D246AC0C3007AD508 /* DiagnosisKeyManager.swift */; };
		71CC3E7D246D308000217F2C /* app-information-assets.xcassets in Resources */ = {isa = PBXBuildFile; fileRef = 71CC3E7C246D308000217F2C /* app-information-assets.xcassets */; };
		71CC3E98246D358E00217F2C /* AppInformationViewController.swift in Sources */ = {isa = PBXBuildFile; fileRef = 71CC3E97246D358E00217F2C /* AppInformationViewController.swift */; };
		71CC3E9B246D5D6C00217F2C /* AppInformationDetailModel.swift in Sources */ = {isa = PBXBuildFile; fileRef = 71CC3E9A246D5D6C00217F2C /* AppInformationDetailModel.swift */; };
		71CC3E9D246D5D8000217F2C /* AppInformationDetailModelData.swift in Sources */ = {isa = PBXBuildFile; fileRef = 71CC3E9C246D5D8000217F2C /* AppInformationDetailModelData.swift */; };
		71CC3E9F246D6B6800217F2C /* AppInformationDetailViewController.swift in Sources */ = {isa = PBXBuildFile; fileRef = 71CC3E9E246D6B6800217F2C /* AppInformationDetailViewController.swift */; };
		71CC3EA1246D6BBF00217F2C /* DynamicTypeLabel.swift in Sources */ = {isa = PBXBuildFile; fileRef = 71CC3EA0246D6BBF00217F2C /* DynamicTypeLabel.swift */; };
		71CC3EA3246D6C4000217F2C /* UIFont+DynamicType.swift in Sources */ = {isa = PBXBuildFile; fileRef = 71CC3EA2246D6C4000217F2C /* UIFont+DynamicType.swift */; };
		71CC3EA5246D74E800217F2C /* AppInformationHelpViewController.swift in Sources */ = {isa = PBXBuildFile; fileRef = 71CC3EA4246D74E800217F2C /* AppInformationHelpViewController.swift */; };
		71FD885E246D7E1500E804D0 /* AppInformationHelpModel.swift in Sources */ = {isa = PBXBuildFile; fileRef = 71FD885D246D7E1500E804D0 /* AppInformationHelpModel.swift */; };
		71FD8860246D7E3100E804D0 /* AppInformationHelpModelData.swift in Sources */ = {isa = PBXBuildFile; fileRef = 71FD885F246D7E3100E804D0 /* AppInformationHelpModelData.swift */; };
		85142501245DA0B3009D2791 /* UIViewController+Alert.swift in Sources */ = {isa = PBXBuildFile; fileRef = 85142500245DA0B3009D2791 /* UIViewController+Alert.swift */; };
		8539874F2467094E00D28B62 /* AppIcon.xcassets in Resources */ = {isa = PBXBuildFile; fileRef = 8539874E2467094E00D28B62 /* AppIcon.xcassets */; };
		853D987A24694A8700490DBA /* ENAButton.swift in Sources */ = {isa = PBXBuildFile; fileRef = 853D987924694A8700490DBA /* ENAButton.swift */; };
		853D98832469DC5000490DBA /* ExposureNotificationSetting.storyboard in Resources */ = {isa = PBXBuildFile; fileRef = 853D98822469DC5000490DBA /* ExposureNotificationSetting.storyboard */; };
		853D98852469DC8100490DBA /* ExposureNotificationSettingViewController.swift in Sources */ = {isa = PBXBuildFile; fileRef = 853D98842469DC8100490DBA /* ExposureNotificationSettingViewController.swift */; };
		858F6F6E245A103C009FFD33 /* ExposureNotification.framework in Frameworks */ = {isa = PBXBuildFile; fileRef = 858F6F6D245A103C009FFD33 /* ExposureNotification.framework */; };
		8595BF5F246032D90056EA27 /* ENASwitch.swift in Sources */ = {isa = PBXBuildFile; fileRef = 8595BF5E246032D90056EA27 /* ENASwitch.swift */; };
		85D7593F2457048F008175F0 /* AppDelegate.swift in Sources */ = {isa = PBXBuildFile; fileRef = 85D7593E2457048F008175F0 /* AppDelegate.swift */; };
		85D759412457048F008175F0 /* SceneDelegate.swift in Sources */ = {isa = PBXBuildFile; fileRef = 85D759402457048F008175F0 /* SceneDelegate.swift */; };
		85D7594B24570491008175F0 /* Assets.xcassets in Resources */ = {isa = PBXBuildFile; fileRef = 85D7594A24570491008175F0 /* Assets.xcassets */; };
		85D7594E24570491008175F0 /* LaunchScreen.storyboard in Resources */ = {isa = PBXBuildFile; fileRef = 85D7594C24570491008175F0 /* LaunchScreen.storyboard */; };
		85D7596424570491008175F0 /* ENAUITests.swift in Sources */ = {isa = PBXBuildFile; fileRef = 85D7596324570491008175F0 /* ENAUITests.swift */; };
		B10FB030246036F3004CA11E /* SwiftProtobuf in Frameworks */ = {isa = PBXBuildFile; productRef = B10FB02F246036F3004CA11E /* SwiftProtobuf */; };
		B111EDEB2465B1E7001AEBB4 /* MockClient.swift in Sources */ = {isa = PBXBuildFile; fileRef = B111EDEA2465B1E7001AEBB4 /* MockClient.swift */; };
		B111EE2C2465D9F7001AEBB4 /* String+Localization.swift in Sources */ = {isa = PBXBuildFile; fileRef = B111EE2B2465D9F7001AEBB4 /* String+Localization.swift */; };
		B12995E9246C344100854AD0 /* BackendConfiguration.swift in Sources */ = {isa = PBXBuildFile; fileRef = B12995E8246C344100854AD0 /* BackendConfiguration.swift */; };
		B1741B492462C207006275D9 /* Client.swift in Sources */ = {isa = PBXBuildFile; fileRef = B1741B482462C207006275D9 /* Client.swift */; };
		B1741B4B2462C21C006275D9 /* DMQRCodeScanViewController.swift in Sources */ = {isa = PBXBuildFile; fileRef = B1741B402461A511006275D9 /* DMQRCodeScanViewController.swift */; };
		B1741B4C2462C21F006275D9 /* DMDeveloperMenu.swift in Sources */ = {isa = PBXBuildFile; fileRef = B1741B432461C257006275D9 /* DMDeveloperMenu.swift */; };
		B1741B4D2462C21F006275D9 /* DMQRCodeViewController.swift in Sources */ = {isa = PBXBuildFile; fileRef = B1741B3D24619179006275D9 /* DMQRCodeViewController.swift */; };
		B1741B4E2462C21F006275D9 /* DMViewController.swift in Sources */ = {isa = PBXBuildFile; fileRef = B1569DDE245D70990079FCD7 /* DMViewController.swift */; };
		B1741B582462EBDB006275D9 /* HomeViewController.swift in Sources */ = {isa = PBXBuildFile; fileRef = 51CE1B2E245F5CFC002CF42A /* HomeViewController.swift */; };
		B1741B5A2462F4DE006275D9 /* TanEntryViewController.swift in Sources */ = {isa = PBXBuildFile; fileRef = B1741B592462F4DE006275D9 /* TanEntryViewController.swift */; };
		B17A44A22464906A00CB195E /* KeyTests.swift in Sources */ = {isa = PBXBuildFile; fileRef = B17A44A12464906A00CB195E /* KeyTests.swift */; };
		B1A7A1CD246C13CB00AD3470 /* Mode.swift in Sources */ = {isa = PBXBuildFile; fileRef = B1A7A1CC246C13CB00AD3470 /* Mode.swift */; };
		B1BC090F246B1A0C00302424 /* PersistedAndPublished.swift in Sources */ = {isa = PBXBuildFile; fileRef = B1BC090E246B1A0C00302424 /* PersistedAndPublished.swift */; };
		B1CF8D10246C1F4100DBE135 /* ModeTests.swift in Sources */ = {isa = PBXBuildFile; fileRef = B1CF8D0F246C1F4100DBE135 /* ModeTests.swift */; };
		CD678F6B246C43E200B6A0F8 /* MockExposureManager.swift in Sources */ = {isa = PBXBuildFile; fileRef = CD678F6A246C43E200B6A0F8 /* MockExposureManager.swift */; };
		CD678F6D246C43EE00B6A0F8 /* MockTestClient.swift in Sources */ = {isa = PBXBuildFile; fileRef = CD678F6C246C43EE00B6A0F8 /* MockTestClient.swift */; };
		CD678F6F246C43FC00B6A0F8 /* MockURLSession.swift in Sources */ = {isa = PBXBuildFile; fileRef = CD678F6E246C43FC00B6A0F8 /* MockURLSession.swift */; };
		CD99A3A7245B33D500BF12AF /* ConfirmationViewController.swift in Sources */ = {isa = PBXBuildFile; fileRef = CD99A3A6245B33D500BF12AF /* ConfirmationViewController.swift */; };
		CD99A3A9245C272400BF12AF /* ExposureSubmissionService.swift in Sources */ = {isa = PBXBuildFile; fileRef = CD99A3A8245C272400BF12AF /* ExposureSubmissionService.swift */; };
		CD99A3C52461558200BF12AF /* CocoaLumberjackSwift in Frameworks */ = {isa = PBXBuildFile; productRef = CD99A3C42461558200BF12AF /* CocoaLumberjackSwift */; };
		CD99A3C7246155C300BF12AF /* Logger.swift in Sources */ = {isa = PBXBuildFile; fileRef = CD99A3C6246155C300BF12AF /* Logger.swift */; };
		CD99A3CA2461A47C00BF12AF /* AppStrings.swift in Sources */ = {isa = PBXBuildFile; fileRef = CD99A3C92461A47C00BF12AF /* AppStrings.swift */; };
		CDF27BD3246ADBA70044D32B /* ExposureSubmissionServiceTests.swift in Sources */ = {isa = PBXBuildFile; fileRef = CDF27BD2246ADBA70044D32B /* ExposureSubmissionServiceTests.swift */; };
		CDF27BD5246ADBF30044D32B /* HTTPClientTests.swift in Sources */ = {isa = PBXBuildFile; fileRef = CDF27BD4246ADBF30044D32B /* HTTPClientTests.swift */; };
		EE20EA072469883900770683 /* RiskLegend.storyboard in Resources */ = {isa = PBXBuildFile; fileRef = EE20EA062469883900770683 /* RiskLegend.storyboard */; };
		EE20EA0A24699A5800770683 /* RiskLegendTableViewController.swift in Sources */ = {isa = PBXBuildFile; fileRef = EE20EA0924699A5800770683 /* RiskLegendTableViewController.swift */; };
		EE20EA0C24699AA100770683 /* RiskLegendTableViewCell.swift in Sources */ = {isa = PBXBuildFile; fileRef = EE20EA0B24699AA100770683 /* RiskLegendTableViewCell.swift */; };
		EE20EA0E246ABED600770683 /* RiskLegendFactory.swift in Sources */ = {isa = PBXBuildFile; fileRef = EE20EA0D246ABED600770683 /* RiskLegendFactory.swift */; };
		EE278B2B245F0B32008B06F9 /* ColorStyle.swift in Sources */ = {isa = PBXBuildFile; fileRef = EE278B2A245F0B32008B06F9 /* ColorStyle.swift */; };
		EE278B2D245F2BBB008B06F9 /* InviteFriends.storyboard in Resources */ = {isa = PBXBuildFile; fileRef = EE278B2C245F2BBB008B06F9 /* InviteFriends.storyboard */; };
		EE278B30245F2C8A008B06F9 /* FriendsInviteController.swift in Sources */ = {isa = PBXBuildFile; fileRef = EE278B2F245F2C8A008B06F9 /* FriendsInviteController.swift */; };
		EE46E5D82466AEA50057627F /* UIView.swift in Sources */ = {isa = PBXBuildFile; fileRef = EE46E5D72466AEA50057627F /* UIView.swift */; };
		EE70C23D245B09EA00AC9B2F /* Localizable.strings in Resources */ = {isa = PBXBuildFile; fileRef = EE70C23A245B09E900AC9B2F /* Localizable.strings */; };
		EE8599932462EFFD002E7AE2 /* AppInformation.storyboard in Resources */ = {isa = PBXBuildFile; fileRef = EE8599922462EFFD002E7AE2 /* AppInformation.storyboard */; };
		EE92A33E245D96DA006B97B0 /* Localizable.stringsdict in Resources */ = {isa = PBXBuildFile; fileRef = EE92A340245D96DA006B97B0 /* Localizable.stringsdict */; };
		EEF1067A246EBF8B009DFB4E /* ResetViewController.swift in Sources */ = {isa = PBXBuildFile; fileRef = EEF10679246EBF8B009DFB4E /* ResetViewController.swift */; };
		EEF7900B2466ED6F0065EBD5 /* RiskView.xib in Resources */ = {isa = PBXBuildFile; fileRef = EEF7900A2466ED6F0065EBD5 /* RiskView.xib */; };
		EEF7900D2466F6E40065EBD5 /* RiskView.swift in Sources */ = {isa = PBXBuildFile; fileRef = EEF7900C2466F6E40065EBD5 /* RiskView.swift */; };
/* End PBXBuildFile section */

/* Begin PBXContainerItemProxy section */
		85D7595524570491008175F0 /* PBXContainerItemProxy */ = {
			isa = PBXContainerItemProxy;
			containerPortal = 85D759332457048F008175F0 /* Project object */;
			proxyType = 1;
			remoteGlobalIDString = 85D7593A2457048F008175F0;
			remoteInfo = ENA;
		};
		85D7596024570491008175F0 /* PBXContainerItemProxy */ = {
			isa = PBXContainerItemProxy;
			containerPortal = 85D759332457048F008175F0 /* Project object */;
			proxyType = 1;
			remoteGlobalIDString = 85D7593A2457048F008175F0;
			remoteInfo = ENA;
		};
/* End PBXContainerItemProxy section */

/* Begin PBXCopyFilesBuildPhase section */
		B102BDB924603FD600CD55A2 /* Embed Frameworks */ = {
			isa = PBXCopyFilesBuildPhase;
			buildActionMask = 2147483647;
			dstPath = "";
			dstSubfolderSpec = 10;
			files = (
			);
			name = "Embed Frameworks";
			runOnlyForDeploymentPostprocessing = 0;
		};
/* End PBXCopyFilesBuildPhase section */

/* Begin PBXFileReference section */
		011E13AD24680A4000973467 /* HTTPClient.swift */ = {isa = PBXFileReference; lastKnownFileType = sourcecode.swift; path = HTTPClient.swift; sourceTree = "<group>"; };
		013DC101245DAC4E00EE58B0 /* Store.swift */ = {isa = PBXFileReference; lastKnownFileType = sourcecode.swift; path = Store.swift; sourceTree = "<group>"; };
		01581129245B0B28001B38B2 /* ExposureDetectionViewController.swift */ = {isa = PBXFileReference; lastKnownFileType = sourcecode.swift; path = ExposureDetectionViewController.swift; sourceTree = "<group>"; };
		01EB1D27246973F100A7908B /* exposure_notification.pb.swift */ = {isa = PBXFileReference; fileEncoding = 4; lastKnownFileType = sourcecode.swift; name = exposure_notification.pb.swift; path = ../../../../../proto/output/exposure_notification.pb.swift; sourceTree = "<group>"; };
		01EB1D28246973F100A7908B /* risk_level.pb.swift */ = {isa = PBXFileReference; fileEncoding = 4; lastKnownFileType = sourcecode.swift; name = risk_level.pb.swift; path = ../../../../../proto/output/risk_level.pb.swift; sourceTree = "<group>"; };
		01EB1D29246973F100A7908B /* file_bucket.pb.swift */ = {isa = PBXFileReference; fileEncoding = 4; lastKnownFileType = sourcecode.swift; name = file_bucket.pb.swift; path = ../../../../../proto/output/file_bucket.pb.swift; sourceTree = "<group>"; };
		01EB1D2A246973F100A7908B /* signed_payload.pb.swift */ = {isa = PBXFileReference; fileEncoding = 4; lastKnownFileType = sourcecode.swift; name = signed_payload.pb.swift; path = ../../../../../proto/output/signed_payload.pb.swift; sourceTree = "<group>"; };
		01EB1D2B246973F100A7908B /* risk_score_parameters.pb.swift */ = {isa = PBXFileReference; fileEncoding = 4; lastKnownFileType = sourcecode.swift; name = risk_score_parameters.pb.swift; path = ../../../../../proto/output/risk_score_parameters.pb.swift; sourceTree = "<group>"; };
		01EB1D2C246973F100A7908B /* submission_payload.pb.swift */ = {isa = PBXFileReference; fileEncoding = 4; lastKnownFileType = sourcecode.swift; name = submission_payload.pb.swift; path = ../../../../../proto/output/submission_payload.pb.swift; sourceTree = "<group>"; };
		01EB1D332469770A00A7908B /* apple_exposure_notification.pb.swift */ = {isa = PBXFileReference; fileEncoding = 4; lastKnownFileType = sourcecode.swift; name = apple_exposure_notification.pb.swift; path = ../../../../../proto/output/apple_exposure_notification.pb.swift; sourceTree = "<group>"; };
<<<<<<< HEAD
		13126831246E88AC005297B7 /* AccessibilityIdentifiers.swift */ = {isa = PBXFileReference; fileEncoding = 4; lastKnownFileType = sourcecode.swift; path = AccessibilityIdentifiers.swift; sourceTree = "<group>"; };
		13126835246E89C1005297B7 /* ENAUITestsOnboarding-Localized.swift */ = {isa = PBXFileReference; fileEncoding = 4; lastKnownFileType = sourcecode.swift; path = "ENAUITestsOnboarding-Localized.swift"; sourceTree = "<group>"; };
		13126836246E89C1005297B7 /* ENAUITests-Extensions.swift */ = {isa = PBXFileReference; fileEncoding = 4; lastKnownFileType = sourcecode.swift; path = "ENAUITests-Extensions.swift"; sourceTree = "<group>"; };
		13126837246E89C1005297B7 /* ENAUITestsOnboarding.swift */ = {isa = PBXFileReference; fileEncoding = 4; lastKnownFileType = sourcecode.swift; path = ENAUITestsOnboarding.swift; sourceTree = "<group>"; };
=======
		130CB19B246D92F800ADE602 /* ENAUITestsOnboarding.swift */ = {isa = PBXFileReference; fileEncoding = 4; lastKnownFileType = sourcecode.swift; path = ENAUITestsOnboarding.swift; sourceTree = "<group>"; };
>>>>>>> 92ec0f67
		5111E7622460BB1500ED6498 /* HomeInteractor.swift */ = {isa = PBXFileReference; lastKnownFileType = sourcecode.swift; path = HomeInteractor.swift; sourceTree = "<group>"; };
		514E812F24618E3D00636861 /* ExposureDetection.storyboard */ = {isa = PBXFileReference; lastKnownFileType = file.storyboard; path = ExposureDetection.storyboard; sourceTree = "<group>"; };
		514E81332461B97700636861 /* ExposureManager.swift */ = {isa = PBXFileReference; fileEncoding = 4; lastKnownFileType = sourcecode.swift; path = ExposureManager.swift; sourceTree = "<group>"; };
		51895EDB245E16CD0085DA38 /* UIColor.swift */ = {isa = PBXFileReference; lastKnownFileType = sourcecode.swift; path = UIColor.swift; sourceTree = "<group>"; };
		518A69FA24687D5800444E66 /* RiskLevel.swift */ = {isa = PBXFileReference; lastKnownFileType = sourcecode.swift; path = RiskLevel.swift; sourceTree = "<group>"; };
		518A6A1D246A9FCD00444E66 /* HomeRiskCellPropertyHolder.swift */ = {isa = PBXFileReference; lastKnownFileType = sourcecode.swift; path = HomeRiskCellPropertyHolder.swift; sourceTree = "<group>"; };
		51C737BC245B349700286105 /* OnboardingInfoViewController.swift */ = {isa = PBXFileReference; lastKnownFileType = sourcecode.swift; path = OnboardingInfoViewController.swift; sourceTree = "<group>"; };
		51C737BE245B3B5D00286105 /* OnboardingInfo.swift */ = {isa = PBXFileReference; lastKnownFileType = sourcecode.swift; path = OnboardingInfo.swift; sourceTree = "<group>"; };
		51CE1B2E245F5CFC002CF42A /* HomeViewController.swift */ = {isa = PBXFileReference; lastKnownFileType = sourcecode.swift; path = HomeViewController.swift; sourceTree = "<group>"; };
		51CE1B49246016B0002CF42A /* UICollectionViewCell+Identifier.swift */ = {isa = PBXFileReference; lastKnownFileType = sourcecode.swift; path = "UICollectionViewCell+Identifier.swift"; sourceTree = "<group>"; };
		51CE1B4B246016D1002CF42A /* UICollectionReusableView+Identifier.swift */ = {isa = PBXFileReference; lastKnownFileType = sourcecode.swift; path = "UICollectionReusableView+Identifier.swift"; sourceTree = "<group>"; };
		51CE1B5424604DD2002CF42A /* HomeLayout.swift */ = {isa = PBXFileReference; lastKnownFileType = sourcecode.swift; path = HomeLayout.swift; sourceTree = "<group>"; };
		51CE1B76246078B6002CF42A /* ActivateCollectionViewCell.xib */ = {isa = PBXFileReference; fileEncoding = 4; lastKnownFileType = file.xib; path = ActivateCollectionViewCell.xib; sourceTree = "<group>"; };
		51CE1B77246078B6002CF42A /* SubmitCollectionViewCell.swift */ = {isa = PBXFileReference; fileEncoding = 4; lastKnownFileType = sourcecode.swift; path = SubmitCollectionViewCell.swift; sourceTree = "<group>"; };
		51CE1B78246078B6002CF42A /* ActivateCollectionViewCell.swift */ = {isa = PBXFileReference; fileEncoding = 4; lastKnownFileType = sourcecode.swift; path = ActivateCollectionViewCell.swift; sourceTree = "<group>"; };
		51CE1B79246078B6002CF42A /* RiskCollectionViewCell.xib */ = {isa = PBXFileReference; fileEncoding = 4; lastKnownFileType = file.xib; path = RiskCollectionViewCell.xib; sourceTree = "<group>"; };
		51CE1B7A246078B6002CF42A /* RiskCollectionViewCell.swift */ = {isa = PBXFileReference; fileEncoding = 4; lastKnownFileType = sourcecode.swift; path = RiskCollectionViewCell.swift; sourceTree = "<group>"; };
		51CE1B7B246078B6002CF42A /* InfoCollectionViewCell.xib */ = {isa = PBXFileReference; fileEncoding = 4; lastKnownFileType = file.xib; path = InfoCollectionViewCell.xib; sourceTree = "<group>"; };
		51CE1B7C246078B6002CF42A /* InfoCollectionViewCell.swift */ = {isa = PBXFileReference; fileEncoding = 4; lastKnownFileType = sourcecode.swift; path = InfoCollectionViewCell.swift; sourceTree = "<group>"; };
		51CE1B7D246078B6002CF42A /* SettingsCollectionViewCell.swift */ = {isa = PBXFileReference; fileEncoding = 4; lastKnownFileType = sourcecode.swift; path = SettingsCollectionViewCell.swift; sourceTree = "<group>"; };
		51CE1B7E246078B6002CF42A /* SubmitCollectionViewCell.xib */ = {isa = PBXFileReference; fileEncoding = 4; lastKnownFileType = file.xib; path = SubmitCollectionViewCell.xib; sourceTree = "<group>"; };
		51CE1B7F246078B6002CF42A /* SettingsCollectionViewCell.xib */ = {isa = PBXFileReference; fileEncoding = 4; lastKnownFileType = file.xib; path = SettingsCollectionViewCell.xib; sourceTree = "<group>"; };
		51CE1B81246078B6002CF42A /* HomeFooterSupplementaryView.xib */ = {isa = PBXFileReference; fileEncoding = 4; lastKnownFileType = file.xib; path = HomeFooterSupplementaryView.xib; sourceTree = "<group>"; };
		51CE1B82246078B6002CF42A /* HomeFooterSupplementaryView.swift */ = {isa = PBXFileReference; fileEncoding = 4; lastKnownFileType = sourcecode.swift; path = HomeFooterSupplementaryView.swift; sourceTree = "<group>"; };
		51CE1B84246078B6002CF42A /* SectionSystemBackgroundDecorationView.swift */ = {isa = PBXFileReference; fileEncoding = 4; lastKnownFileType = sourcecode.swift; path = SectionSystemBackgroundDecorationView.swift; sourceTree = "<group>"; };
		51CE1BB42460AC82002CF42A /* UICollectionView+Dequeue.swift */ = {isa = PBXFileReference; lastKnownFileType = sourcecode.swift; path = "UICollectionView+Dequeue.swift"; sourceTree = "<group>"; };
		51CE1BB92460AFD8002CF42A /* HomeActivateCellConfigurator.swift */ = {isa = PBXFileReference; lastKnownFileType = sourcecode.swift; path = HomeActivateCellConfigurator.swift; sourceTree = "<group>"; };
		51CE1BBC2460B1CB002CF42A /* CollectionViewCellConfigurator.swift */ = {isa = PBXFileReference; fileEncoding = 4; lastKnownFileType = sourcecode.swift; path = CollectionViewCellConfigurator.swift; sourceTree = "<group>"; };
		51CE1BBE2460B222002CF42A /* HomeRiskCellConfigurator.swift */ = {isa = PBXFileReference; lastKnownFileType = sourcecode.swift; path = HomeRiskCellConfigurator.swift; sourceTree = "<group>"; };
		51CE1BC02460B256002CF42A /* HomeSubmitCellConfigurator.swift */ = {isa = PBXFileReference; lastKnownFileType = sourcecode.swift; path = HomeSubmitCellConfigurator.swift; sourceTree = "<group>"; };
		51CE1BC22460B28D002CF42A /* HomeInfoCellConfigurator.swift */ = {isa = PBXFileReference; lastKnownFileType = sourcecode.swift; path = HomeInfoCellConfigurator.swift; sourceTree = "<group>"; };
		51CE1BC42460B2AF002CF42A /* HomeSettingsCellConfigurator.swift */ = {isa = PBXFileReference; lastKnownFileType = sourcecode.swift; path = HomeSettingsCellConfigurator.swift; sourceTree = "<group>"; };
		51D420B02458397300AD70CA /* Onboarding.storyboard */ = {isa = PBXFileReference; lastKnownFileType = file.storyboard; path = Onboarding.storyboard; sourceTree = "<group>"; };
		51D420B324583ABB00AD70CA /* AppStoryboard.swift */ = {isa = PBXFileReference; lastKnownFileType = sourcecode.swift; path = AppStoryboard.swift; sourceTree = "<group>"; };
		51D420B624583B7200AD70CA /* NSObject+Identifier.swift */ = {isa = PBXFileReference; lastKnownFileType = sourcecode.swift; path = "NSObject+Identifier.swift"; sourceTree = "<group>"; };
		51D420B824583B8300AD70CA /* UIViewController+AppStoryboard.swift */ = {isa = PBXFileReference; lastKnownFileType = sourcecode.swift; path = "UIViewController+AppStoryboard.swift"; sourceTree = "<group>"; };
		51D420BA24583BF400AD70CA /* LaunchInstructor.swift */ = {isa = PBXFileReference; lastKnownFileType = sourcecode.swift; path = LaunchInstructor.swift; sourceTree = "<group>"; };
		51D420C324583E3300AD70CA /* SettingsViewController.swift */ = {isa = PBXFileReference; lastKnownFileType = sourcecode.swift; path = SettingsViewController.swift; sourceTree = "<group>"; };
		51D420CD245869C800AD70CA /* Home.storyboard */ = {isa = PBXFileReference; lastKnownFileType = file.storyboard; path = Home.storyboard; sourceTree = "<group>"; };
		51D420CF24586AB300AD70CA /* Settings.storyboard */ = {isa = PBXFileReference; lastKnownFileType = file.storyboard; path = Settings.storyboard; sourceTree = "<group>"; };
		51D420D324586DCA00AD70CA /* NotificationName.swift */ = {isa = PBXFileReference; lastKnownFileType = sourcecode.swift; path = NotificationName.swift; sourceTree = "<group>"; };
		71888C36246A9CD3007AD508 /* DiagnosisKeyAPITests.swift */ = {isa = PBXFileReference; lastKnownFileType = sourcecode.swift; path = DiagnosisKeyAPITests.swift; sourceTree = "<group>"; };
		71888C3B246AAF11007AD508 /* DiagnosisKeyAPI.swift */ = {isa = PBXFileReference; lastKnownFileType = sourcecode.swift; path = DiagnosisKeyAPI.swift; sourceTree = "<group>"; };
		71888C3D246AC0C3007AD508 /* DiagnosisKeyManager.swift */ = {isa = PBXFileReference; lastKnownFileType = sourcecode.swift; path = DiagnosisKeyManager.swift; sourceTree = "<group>"; };
		71AFBD922464251000F91006 /* .swiftlint.yml */ = {isa = PBXFileReference; lastKnownFileType = text.yaml; path = .swiftlint.yml; sourceTree = "<group>"; };
		71CC3E7C246D308000217F2C /* app-information-assets.xcassets */ = {isa = PBXFileReference; lastKnownFileType = folder.assetcatalog; path = "app-information-assets.xcassets"; sourceTree = "<group>"; };
		71CC3E97246D358E00217F2C /* AppInformationViewController.swift */ = {isa = PBXFileReference; lastKnownFileType = sourcecode.swift; path = AppInformationViewController.swift; sourceTree = "<group>"; };
		71CC3E9A246D5D6C00217F2C /* AppInformationDetailModel.swift */ = {isa = PBXFileReference; lastKnownFileType = sourcecode.swift; path = AppInformationDetailModel.swift; sourceTree = "<group>"; };
		71CC3E9C246D5D8000217F2C /* AppInformationDetailModelData.swift */ = {isa = PBXFileReference; lastKnownFileType = sourcecode.swift; path = AppInformationDetailModelData.swift; sourceTree = "<group>"; };
		71CC3E9E246D6B6800217F2C /* AppInformationDetailViewController.swift */ = {isa = PBXFileReference; lastKnownFileType = sourcecode.swift; path = AppInformationDetailViewController.swift; sourceTree = "<group>"; };
		71CC3EA0246D6BBF00217F2C /* DynamicTypeLabel.swift */ = {isa = PBXFileReference; lastKnownFileType = sourcecode.swift; path = DynamicTypeLabel.swift; sourceTree = "<group>"; };
		71CC3EA2246D6C4000217F2C /* UIFont+DynamicType.swift */ = {isa = PBXFileReference; lastKnownFileType = sourcecode.swift; path = "UIFont+DynamicType.swift"; sourceTree = "<group>"; };
		71CC3EA4246D74E800217F2C /* AppInformationHelpViewController.swift */ = {isa = PBXFileReference; lastKnownFileType = sourcecode.swift; path = AppInformationHelpViewController.swift; sourceTree = "<group>"; };
		71FD885D246D7E1500E804D0 /* AppInformationHelpModel.swift */ = {isa = PBXFileReference; lastKnownFileType = sourcecode.swift; path = AppInformationHelpModel.swift; sourceTree = "<group>"; };
		71FD885F246D7E3100E804D0 /* AppInformationHelpModelData.swift */ = {isa = PBXFileReference; lastKnownFileType = sourcecode.swift; path = AppInformationHelpModelData.swift; sourceTree = "<group>"; };
		85142500245DA0B3009D2791 /* UIViewController+Alert.swift */ = {isa = PBXFileReference; lastKnownFileType = sourcecode.swift; path = "UIViewController+Alert.swift"; sourceTree = "<group>"; };
		8539874E2467094E00D28B62 /* AppIcon.xcassets */ = {isa = PBXFileReference; lastKnownFileType = folder.assetcatalog; path = AppIcon.xcassets; sourceTree = "<group>"; };
		853D987924694A8700490DBA /* ENAButton.swift */ = {isa = PBXFileReference; lastKnownFileType = sourcecode.swift; path = ENAButton.swift; sourceTree = "<group>"; };
		853D98822469DC5000490DBA /* ExposureNotificationSetting.storyboard */ = {isa = PBXFileReference; lastKnownFileType = file.storyboard; path = ExposureNotificationSetting.storyboard; sourceTree = "<group>"; };
		853D98842469DC8100490DBA /* ExposureNotificationSettingViewController.swift */ = {isa = PBXFileReference; lastKnownFileType = sourcecode.swift; path = ExposureNotificationSettingViewController.swift; sourceTree = "<group>"; };
		85790F2E245C6B72003D47E1 /* ENA.entitlements */ = {isa = PBXFileReference; fileEncoding = 4; lastKnownFileType = text.plist.entitlements; path = ENA.entitlements; sourceTree = "<group>"; };
		858F6F6D245A103C009FFD33 /* ExposureNotification.framework */ = {isa = PBXFileReference; lastKnownFileType = wrapper.framework; name = ExposureNotification.framework; path = System/Library/Frameworks/ExposureNotification.framework; sourceTree = SDKROOT; };
		8595BF5E246032D90056EA27 /* ENASwitch.swift */ = {isa = PBXFileReference; lastKnownFileType = sourcecode.swift; path = ENASwitch.swift; sourceTree = "<group>"; };
		85D7593B2457048F008175F0 /* ENA.app */ = {isa = PBXFileReference; explicitFileType = wrapper.application; includeInIndex = 0; path = ENA.app; sourceTree = BUILT_PRODUCTS_DIR; };
		85D7593E2457048F008175F0 /* AppDelegate.swift */ = {isa = PBXFileReference; lastKnownFileType = sourcecode.swift; path = AppDelegate.swift; sourceTree = "<group>"; };
		85D759402457048F008175F0 /* SceneDelegate.swift */ = {isa = PBXFileReference; lastKnownFileType = sourcecode.swift; path = SceneDelegate.swift; sourceTree = "<group>"; };
		85D7594A24570491008175F0 /* Assets.xcassets */ = {isa = PBXFileReference; lastKnownFileType = folder.assetcatalog; path = Assets.xcassets; sourceTree = "<group>"; };
		85D7594D24570491008175F0 /* Base */ = {isa = PBXFileReference; lastKnownFileType = file.storyboard; name = Base; path = Base.lproj/LaunchScreen.storyboard; sourceTree = "<group>"; };
		85D7594F24570491008175F0 /* Info.plist */ = {isa = PBXFileReference; lastKnownFileType = text.plist.xml; path = Info.plist; sourceTree = "<group>"; };
		85D7595424570491008175F0 /* ENATests.xctest */ = {isa = PBXFileReference; explicitFileType = wrapper.cfbundle; includeInIndex = 0; path = ENATests.xctest; sourceTree = BUILT_PRODUCTS_DIR; };
		85D7595A24570491008175F0 /* Info.plist */ = {isa = PBXFileReference; lastKnownFileType = text.plist.xml; path = Info.plist; sourceTree = "<group>"; };
		85D7595F24570491008175F0 /* ENAUITests.xctest */ = {isa = PBXFileReference; explicitFileType = wrapper.cfbundle; includeInIndex = 0; path = ENAUITests.xctest; sourceTree = BUILT_PRODUCTS_DIR; };
		85D7596324570491008175F0 /* ENAUITests.swift */ = {isa = PBXFileReference; lastKnownFileType = sourcecode.swift; path = ENAUITests.swift; sourceTree = "<group>"; };
		85D7596524570491008175F0 /* Info.plist */ = {isa = PBXFileReference; lastKnownFileType = text.plist.xml; path = Info.plist; sourceTree = "<group>"; };
		B102BDC22460410600CD55A2 /* README.md */ = {isa = PBXFileReference; lastKnownFileType = net.daringfireball.markdown; path = README.md; sourceTree = "<group>"; };
		B111EDEA2465B1E7001AEBB4 /* MockClient.swift */ = {isa = PBXFileReference; lastKnownFileType = sourcecode.swift; name = MockClient.swift; path = ENA/Source/Client/MockClient.swift; sourceTree = SOURCE_ROOT; };
		B111EE2B2465D9F7001AEBB4 /* String+Localization.swift */ = {isa = PBXFileReference; lastKnownFileType = sourcecode.swift; path = "String+Localization.swift"; sourceTree = "<group>"; };
		B12995E8246C344100854AD0 /* BackendConfiguration.swift */ = {isa = PBXFileReference; lastKnownFileType = sourcecode.swift; path = BackendConfiguration.swift; sourceTree = "<group>"; };
		B1569DDE245D70990079FCD7 /* DMViewController.swift */ = {isa = PBXFileReference; lastKnownFileType = sourcecode.swift; path = DMViewController.swift; sourceTree = "<group>"; };
		B1741B3D24619179006275D9 /* DMQRCodeViewController.swift */ = {isa = PBXFileReference; lastKnownFileType = sourcecode.swift; path = DMQRCodeViewController.swift; sourceTree = "<group>"; };
		B1741B402461A511006275D9 /* DMQRCodeScanViewController.swift */ = {isa = PBXFileReference; lastKnownFileType = sourcecode.swift; path = DMQRCodeScanViewController.swift; sourceTree = "<group>"; };
		B1741B422461C105006275D9 /* README.md */ = {isa = PBXFileReference; lastKnownFileType = net.daringfireball.markdown; path = README.md; sourceTree = "<group>"; };
		B1741B432461C257006275D9 /* DMDeveloperMenu.swift */ = {isa = PBXFileReference; lastKnownFileType = sourcecode.swift; path = DMDeveloperMenu.swift; sourceTree = "<group>"; };
		B1741B482462C207006275D9 /* Client.swift */ = {isa = PBXFileReference; fileEncoding = 4; lastKnownFileType = sourcecode.swift; path = Client.swift; sourceTree = "<group>"; };
		B1741B592462F4DE006275D9 /* TanEntryViewController.swift */ = {isa = PBXFileReference; fileEncoding = 4; lastKnownFileType = sourcecode.swift; path = TanEntryViewController.swift; sourceTree = "<group>"; };
		B17A44A12464906A00CB195E /* KeyTests.swift */ = {isa = PBXFileReference; lastKnownFileType = sourcecode.swift; path = KeyTests.swift; sourceTree = "<group>"; };
		B1A7A1CC246C13CB00AD3470 /* Mode.swift */ = {isa = PBXFileReference; lastKnownFileType = sourcecode.swift; path = Mode.swift; sourceTree = "<group>"; };
		B1BC090E246B1A0C00302424 /* PersistedAndPublished.swift */ = {isa = PBXFileReference; lastKnownFileType = sourcecode.swift; path = PersistedAndPublished.swift; sourceTree = "<group>"; };
		B1CF8D0F246C1F4100DBE135 /* ModeTests.swift */ = {isa = PBXFileReference; lastKnownFileType = sourcecode.swift; path = ModeTests.swift; sourceTree = "<group>"; };
		CD678F6A246C43E200B6A0F8 /* MockExposureManager.swift */ = {isa = PBXFileReference; lastKnownFileType = sourcecode.swift; path = MockExposureManager.swift; sourceTree = "<group>"; };
		CD678F6C246C43EE00B6A0F8 /* MockTestClient.swift */ = {isa = PBXFileReference; lastKnownFileType = sourcecode.swift; path = MockTestClient.swift; sourceTree = "<group>"; };
		CD678F6E246C43FC00B6A0F8 /* MockURLSession.swift */ = {isa = PBXFileReference; lastKnownFileType = sourcecode.swift; path = MockURLSession.swift; sourceTree = "<group>"; };
		CD7F5C732466F6D400D3D03C /* ENATest.entitlements */ = {isa = PBXFileReference; lastKnownFileType = text.plist.entitlements; path = ENATest.entitlements; sourceTree = "<group>"; };
		CD99A399245B22B700BF12AF /* ExposureSubmissionViewController.swift */ = {isa = PBXFileReference; fileEncoding = 4; lastKnownFileType = sourcecode.swift; path = ExposureSubmissionViewController.swift; sourceTree = "<group>"; };
		CD99A39C245B22EE00BF12AF /* ExposureSubmission.storyboard */ = {isa = PBXFileReference; fileEncoding = 4; lastKnownFileType = file.storyboard; path = ExposureSubmission.storyboard; sourceTree = "<group>"; };
		CD99A3A6245B33D500BF12AF /* ConfirmationViewController.swift */ = {isa = PBXFileReference; lastKnownFileType = sourcecode.swift; path = ConfirmationViewController.swift; sourceTree = "<group>"; };
		CD99A3A8245C272400BF12AF /* ExposureSubmissionService.swift */ = {isa = PBXFileReference; lastKnownFileType = sourcecode.swift; path = ExposureSubmissionService.swift; sourceTree = "<group>"; };
		CD99A3C6246155C300BF12AF /* Logger.swift */ = {isa = PBXFileReference; fileEncoding = 4; lastKnownFileType = sourcecode.swift; path = Logger.swift; sourceTree = "<group>"; };
		CD99A3C92461A47C00BF12AF /* AppStrings.swift */ = {isa = PBXFileReference; lastKnownFileType = sourcecode.swift; path = AppStrings.swift; sourceTree = "<group>"; };
		CDF27BD2246ADBA70044D32B /* ExposureSubmissionServiceTests.swift */ = {isa = PBXFileReference; lastKnownFileType = sourcecode.swift; path = ExposureSubmissionServiceTests.swift; sourceTree = "<group>"; };
		CDF27BD4246ADBF30044D32B /* HTTPClientTests.swift */ = {isa = PBXFileReference; lastKnownFileType = sourcecode.swift; path = HTTPClientTests.swift; sourceTree = "<group>"; };
		EE20EA062469883900770683 /* RiskLegend.storyboard */ = {isa = PBXFileReference; lastKnownFileType = file.storyboard; path = RiskLegend.storyboard; sourceTree = "<group>"; };
		EE20EA0924699A5800770683 /* RiskLegendTableViewController.swift */ = {isa = PBXFileReference; lastKnownFileType = sourcecode.swift; path = RiskLegendTableViewController.swift; sourceTree = "<group>"; };
		EE20EA0B24699AA100770683 /* RiskLegendTableViewCell.swift */ = {isa = PBXFileReference; lastKnownFileType = sourcecode.swift; path = RiskLegendTableViewCell.swift; sourceTree = "<group>"; };
		EE20EA0D246ABED600770683 /* RiskLegendFactory.swift */ = {isa = PBXFileReference; lastKnownFileType = sourcecode.swift; path = RiskLegendFactory.swift; sourceTree = "<group>"; };
		EE278B2A245F0B32008B06F9 /* ColorStyle.swift */ = {isa = PBXFileReference; fileEncoding = 4; lastKnownFileType = sourcecode.swift; path = ColorStyle.swift; sourceTree = "<group>"; };
		EE278B2C245F2BBB008B06F9 /* InviteFriends.storyboard */ = {isa = PBXFileReference; lastKnownFileType = file.storyboard; path = InviteFriends.storyboard; sourceTree = "<group>"; };
		EE278B2F245F2C8A008B06F9 /* FriendsInviteController.swift */ = {isa = PBXFileReference; lastKnownFileType = sourcecode.swift; path = FriendsInviteController.swift; sourceTree = "<group>"; };
		EE46E5D72466AEA50057627F /* UIView.swift */ = {isa = PBXFileReference; fileEncoding = 4; lastKnownFileType = sourcecode.swift; path = UIView.swift; sourceTree = "<group>"; };
		EE70C23B245B09E900AC9B2F /* de */ = {isa = PBXFileReference; lastKnownFileType = text.plist.strings; name = de; path = de.lproj/Localizable.strings; sourceTree = "<group>"; };
		EE70C23C245B09E900AC9B2F /* en */ = {isa = PBXFileReference; lastKnownFileType = text.plist.strings; name = en; path = en.lproj/Localizable.strings; sourceTree = "<group>"; };
		EE8599922462EFFD002E7AE2 /* AppInformation.storyboard */ = {isa = PBXFileReference; fileEncoding = 4; lastKnownFileType = file.storyboard; path = AppInformation.storyboard; sourceTree = "<group>"; };
		EE92A33F245D96DA006B97B0 /* de */ = {isa = PBXFileReference; lastKnownFileType = text.plist.stringsdict; name = de; path = de.lproj/Localizable.stringsdict; sourceTree = "<group>"; };
		EEF10679246EBF8B009DFB4E /* ResetViewController.swift */ = {isa = PBXFileReference; fileEncoding = 4; lastKnownFileType = sourcecode.swift; path = ResetViewController.swift; sourceTree = "<group>"; };
		EEF7900A2466ED6F0065EBD5 /* RiskView.xib */ = {isa = PBXFileReference; lastKnownFileType = file.xib; path = RiskView.xib; sourceTree = "<group>"; };
		EEF7900C2466F6E40065EBD5 /* RiskView.swift */ = {isa = PBXFileReference; lastKnownFileType = sourcecode.swift; path = RiskView.swift; sourceTree = "<group>"; };
/* End PBXFileReference section */

/* Begin PBXFrameworksBuildPhase section */
		85D759382457048F008175F0 /* Frameworks */ = {
			isa = PBXFrameworksBuildPhase;
			buildActionMask = 2147483647;
			files = (
				858F6F6E245A103C009FFD33 /* ExposureNotification.framework in Frameworks */,
				B10FB030246036F3004CA11E /* SwiftProtobuf in Frameworks */,
				CD99A3C52461558200BF12AF /* CocoaLumberjackSwift in Frameworks */,
			);
			runOnlyForDeploymentPostprocessing = 0;
		};
		85D7595124570491008175F0 /* Frameworks */ = {
			isa = PBXFrameworksBuildPhase;
			buildActionMask = 2147483647;
			files = (
			);
			runOnlyForDeploymentPostprocessing = 0;
		};
		85D7595C24570491008175F0 /* Frameworks */ = {
			isa = PBXFrameworksBuildPhase;
			buildActionMask = 2147483647;
			files = (
			);
			runOnlyForDeploymentPostprocessing = 0;
		};
/* End PBXFrameworksBuildPhase section */

/* Begin PBXGroup section */
<<<<<<< HEAD
		13126834246E89C1005297B7 /* Onboarding */ = {
			isa = PBXGroup;
			children = (
				13126836246E89C1005297B7 /* ENAUITests-Extensions.swift */,
				13126837246E89C1005297B7 /* ENAUITestsOnboarding.swift */,
				13126835246E89C1005297B7 /* ENAUITestsOnboarding-Localized.swift */,
			);
			name = Onboarding;
			path = "../../../../../ENA stash/ENAUITests/Onboarding";
=======
		130CB19A246D92F800ADE602 /* Onboarding */ = {
			isa = PBXGroup;
			children = (
				130CB19B246D92F800ADE602 /* ENAUITestsOnboarding.swift */,
			);
			path = Onboarding;
>>>>>>> 92ec0f67
			sourceTree = "<group>";
		};
		5107E3D72459B2D60042FC9B /* Frameworks */ = {
			isa = PBXGroup;
			children = (
				858F6F6D245A103C009FFD33 /* ExposureNotification.framework */,
			);
			name = Frameworks;
			sourceTree = "<group>";
		};
		514E81312461946E00636861 /* ExposureDetection */ = {
			isa = PBXGroup;
			children = (
				01581129245B0B28001B38B2 /* ExposureDetectionViewController.swift */,
			);
			path = ExposureDetection;
			sourceTree = "<group>";
		};
		514E81322461B97700636861 /* Exposure */ = {
			isa = PBXGroup;
			children = (
				514E81332461B97700636861 /* ExposureManager.swift */,
				518A69FA24687D5800444E66 /* RiskLevel.swift */,
			);
			path = Exposure;
			sourceTree = "<group>";
		};
		518A6A1C246A9F6600444E66 /* HomeRiskCellConfigurator */ = {
			isa = PBXGroup;
			children = (
				51CE1BBE2460B222002CF42A /* HomeRiskCellConfigurator.swift */,
				518A6A1D246A9FCD00444E66 /* HomeRiskCellPropertyHolder.swift */,
			);
			path = HomeRiskCellConfigurator;
			sourceTree = "<group>";
		};
		51CE1B74246078B6002CF42A /* Home Screen */ = {
			isa = PBXGroup;
			children = (
				51CE1B75246078B6002CF42A /* Cells */,
				51CE1B80246078B6002CF42A /* Footers */,
				51CE1B83246078B6002CF42A /* Decorations */,
			);
			path = "Home Screen";
			sourceTree = "<group>";
		};
		51CE1B75246078B6002CF42A /* Cells */ = {
			isa = PBXGroup;
			children = (
				51CE1B78246078B6002CF42A /* ActivateCollectionViewCell.swift */,
				51CE1B76246078B6002CF42A /* ActivateCollectionViewCell.xib */,
				51CE1B7A246078B6002CF42A /* RiskCollectionViewCell.swift */,
				51CE1B79246078B6002CF42A /* RiskCollectionViewCell.xib */,
				51CE1B77246078B6002CF42A /* SubmitCollectionViewCell.swift */,
				51CE1B7E246078B6002CF42A /* SubmitCollectionViewCell.xib */,
				51CE1B7C246078B6002CF42A /* InfoCollectionViewCell.swift */,
				51CE1B7B246078B6002CF42A /* InfoCollectionViewCell.xib */,
				51CE1B7D246078B6002CF42A /* SettingsCollectionViewCell.swift */,
				51CE1B7F246078B6002CF42A /* SettingsCollectionViewCell.xib */,
			);
			path = Cells;
			sourceTree = "<group>";
		};
		51CE1B80246078B6002CF42A /* Footers */ = {
			isa = PBXGroup;
			children = (
				51CE1B81246078B6002CF42A /* HomeFooterSupplementaryView.xib */,
				51CE1B82246078B6002CF42A /* HomeFooterSupplementaryView.swift */,
			);
			path = Footers;
			sourceTree = "<group>";
		};
		51CE1B83246078B6002CF42A /* Decorations */ = {
			isa = PBXGroup;
			children = (
				51CE1B84246078B6002CF42A /* SectionSystemBackgroundDecorationView.swift */,
			);
			path = Decorations;
			sourceTree = "<group>";
		};
		51CE1BB82460AE69002CF42A /* Home */ = {
			isa = PBXGroup;
			children = (
				51CE1BB92460AFD8002CF42A /* HomeActivateCellConfigurator.swift */,
				518A6A1C246A9F6600444E66 /* HomeRiskCellConfigurator */,
				51CE1BC02460B256002CF42A /* HomeSubmitCellConfigurator.swift */,
				51CE1BC22460B28D002CF42A /* HomeInfoCellConfigurator.swift */,
				51CE1BC42460B2AF002CF42A /* HomeSettingsCellConfigurator.swift */,
			);
			path = Home;
			sourceTree = "<group>";
		};
		51CE1BBB2460B1BA002CF42A /* Protocols */ = {
			isa = PBXGroup;
			children = (
				51CE1BBC2460B1CB002CF42A /* CollectionViewCellConfigurator.swift */,
			);
			path = Protocols;
			sourceTree = "<group>";
		};
		51D420AF2458308400AD70CA /* Onboarding */ = {
			isa = PBXGroup;
			children = (
				51C737BC245B349700286105 /* OnboardingInfoViewController.swift */,
			);
			path = Onboarding;
			sourceTree = "<group>";
		};
		51D420B224583AA400AD70CA /* Workers */ = {
			isa = PBXGroup;
			children = (
				CD99A3C6246155C300BF12AF /* Logger.swift */,
				013DC101245DAC4E00EE58B0 /* Store.swift */,
				B1BC090E246B1A0C00302424 /* PersistedAndPublished.swift */,
			);
			path = Workers;
			sourceTree = "<group>";
		};
		51D420B524583B5100AD70CA /* Extensions */ = {
			isa = PBXGroup;
			children = (
				51D420B624583B7200AD70CA /* NSObject+Identifier.swift */,
				51D420B824583B8300AD70CA /* UIViewController+AppStoryboard.swift */,
				51CE1B49246016B0002CF42A /* UICollectionViewCell+Identifier.swift */,
				51CE1B4B246016D1002CF42A /* UICollectionReusableView+Identifier.swift */,
				51CE1BB42460AC82002CF42A /* UICollectionView+Dequeue.swift */,
				51D420D324586DCA00AD70CA /* NotificationName.swift */,
				85142500245DA0B3009D2791 /* UIViewController+Alert.swift */,
				51895EDB245E16CD0085DA38 /* UIColor.swift */,
				EE46E5D72466AEA50057627F /* UIView.swift */,
				B111EE2B2465D9F7001AEBB4 /* String+Localization.swift */,
				71CC3EA2246D6C4000217F2C /* UIFont+DynamicType.swift */,
			);
			path = Extensions;
			sourceTree = "<group>";
		};
		51D420C124583D3100AD70CA /* Home */ = {
			isa = PBXGroup;
			children = (
				51CE1B2E245F5CFC002CF42A /* HomeViewController.swift */,
				5111E7622460BB1500ED6498 /* HomeInteractor.swift */,
				51CE1B5424604DD2002CF42A /* HomeLayout.swift */,
			);
			path = Home;
			sourceTree = "<group>";
		};
		51D420C224583D7B00AD70CA /* Settings */ = {
			isa = PBXGroup;
			children = (
				51D420C324583E3300AD70CA /* SettingsViewController.swift */,
				EEF10679246EBF8B009DFB4E /* ResetViewController.swift */,
			);
			path = Settings;
			sourceTree = "<group>";
		};
		51D420D524598AC200AD70CA /* Source */ = {
			isa = PBXGroup;
			children = (
				B111EDEC2465B1F4001AEBB4 /* Client */,
				CD99A3C82461A44B00BF12AF /* View Helpers */,
				51CE1BBB2460B1BA002CF42A /* Protocols */,
				8595BF5D246032C40056EA27 /* Views */,
				B1569DD5245D6C790079FCD7 /* Developer Menu */,
				51EE9A6A245C0F7900F2544F /* Models */,
				85D759802459A82D008175F0 /* Services */,
				85D759712457059A008175F0 /* Scenes */,
				51D420B224583AA400AD70CA /* Workers */,
				51D420B524583B5100AD70CA /* Extensions */,
				85D7593E2457048F008175F0 /* AppDelegate.swift */,
				85D759402457048F008175F0 /* SceneDelegate.swift */,
			);
			path = Source;
			sourceTree = "<group>";
		};
		51EE9A6A245C0F7900F2544F /* Models */ = {
			isa = PBXGroup;
			children = (
				B1A7A1CC246C13CB00AD3470 /* Mode.swift */,
				71CC3E99246D5D5800217F2C /* AppInformation */,
				514E81322461B97700636861 /* Exposure */,
				51CE1BB82460AE69002CF42A /* Home */,
				51EE9A6C245C0FB500F2544F /* Onboarding */,
			);
			path = Models;
			sourceTree = "<group>";
		};
		51EE9A6C245C0FB500F2544F /* Onboarding */ = {
			isa = PBXGroup;
			children = (
				51C737BE245B3B5D00286105 /* OnboardingInfo.swift */,
			);
			path = Onboarding;
			sourceTree = "<group>";
		};
		71888C38246AAE87007AD508 /* Diagnosis Keys */ = {
			isa = PBXGroup;
			children = (
				71888C3B246AAF11007AD508 /* DiagnosisKeyAPI.swift */,
				71888C3D246AC0C3007AD508 /* DiagnosisKeyManager.swift */,
			);
			path = "Diagnosis Keys";
			sourceTree = "<group>";
		};
		71CC3E99246D5D5800217F2C /* AppInformation */ = {
			isa = PBXGroup;
			children = (
				71CC3E9A246D5D6C00217F2C /* AppInformationDetailModel.swift */,
				71CC3E9C246D5D8000217F2C /* AppInformationDetailModelData.swift */,
				71FD885D246D7E1500E804D0 /* AppInformationHelpModel.swift */,
				71FD885F246D7E3100E804D0 /* AppInformationHelpModelData.swift */,
			);
			path = AppInformation;
			sourceTree = "<group>";
		};
		853D987824694A1E00490DBA /* BaseElements */ = {
			isa = PBXGroup;
			children = (
				8595BF5E246032D90056EA27 /* ENASwitch.swift */,
				853D987924694A8700490DBA /* ENAButton.swift */,
			);
			path = BaseElements;
			sourceTree = "<group>";
		};
		858F6F71245AEC05009FFD33 /* ENSetting */ = {
			isa = PBXGroup;
			children = (
				853D98842469DC8100490DBA /* ExposureNotificationSettingViewController.swift */,
			);
			path = ENSetting;
			sourceTree = "<group>";
		};
		8595BF5D246032C40056EA27 /* Views */ = {
			isa = PBXGroup;
			children = (
				853D987824694A1E00490DBA /* BaseElements */,
				EEF790092466ED410065EBD5 /* ExposureDetection */,
				51CE1B74246078B6002CF42A /* Home Screen */,
				71CC3EA0246D6BBF00217F2C /* DynamicTypeLabel.swift */,
			);
			path = Views;
			sourceTree = "<group>";
		};
		85D759322457048F008175F0 = {
			isa = PBXGroup;
			children = (
				71AFBD922464251000F91006 /* .swiftlint.yml */,
				85D7593D2457048F008175F0 /* ENA */,
				85D7595724570491008175F0 /* ENATests */,
				85D7596224570491008175F0 /* ENAUITests */,
				85D7593C2457048F008175F0 /* Products */,
				5107E3D72459B2D60042FC9B /* Frameworks */,
				B1741B572462EB26006275D9 /* Recovered References */,
			);
			sourceTree = "<group>";
		};
		85D7593C2457048F008175F0 /* Products */ = {
			isa = PBXGroup;
			children = (
				85D7593B2457048F008175F0 /* ENA.app */,
				85D7595424570491008175F0 /* ENATests.xctest */,
				85D7595F24570491008175F0 /* ENAUITests.xctest */,
			);
			name = Products;
			sourceTree = "<group>";
		};
		85D7593D2457048F008175F0 /* ENA */ = {
			isa = PBXGroup;
			children = (
				B102BDC12460405F00CD55A2 /* Backend */,
				51D420D524598AC200AD70CA /* Source */,
				85D7597424570615008175F0 /* Resources */,
			);
			path = ENA;
			sourceTree = "<group>";
		};
		85D7595724570491008175F0 /* ENATests */ = {
			isa = PBXGroup;
			children = (
				CD678F69246C43BF00B6A0F8 /* Mocks */,
				CDF27BD1246AD5220044D32B /* Services */,
				CDF27BD0246AD51A0044D32B /* Client */,
				85D7595A24570491008175F0 /* Info.plist */,
				B17A44A12464906A00CB195E /* KeyTests.swift */,
				71888C36246A9CD3007AD508 /* DiagnosisKeyAPITests.swift */,
				B1CF8D0F246C1F4100DBE135 /* ModeTests.swift */,
			);
			path = ENATests;
			sourceTree = "<group>";
		};
		85D7596224570491008175F0 /* ENAUITests */ = {
			isa = PBXGroup;
			children = (
<<<<<<< HEAD
				13126834246E89C1005297B7 /* Onboarding */,
=======
				130CB19A246D92F800ADE602 /* Onboarding */,
>>>>>>> 92ec0f67
				85D7596324570491008175F0 /* ENAUITests.swift */,
				85D7596524570491008175F0 /* Info.plist */,
			);
			path = ENAUITests;
			sourceTree = "<group>";
		};
		85D759712457059A008175F0 /* Scenes */ = {
			isa = PBXGroup;
			children = (
				EE20EA0824699A3A00770683 /* Help */,
				EE85998B2462EFD4002E7AE2 /* AppInformation */,
				51D420AF2458308400AD70CA /* Onboarding */,
				51D420C124583D3100AD70CA /* Home */,
				514E81312461946E00636861 /* ExposureDetection */,
				EE278B2E245F2C58008B06F9 /* FriendsInvite */,
				CD99A398245B229F00BF12AF /* ExposureSubmission */,
				858F6F71245AEC05009FFD33 /* ENSetting */,
				51D420C224583D7B00AD70CA /* Settings */,
			);
			path = Scenes;
			sourceTree = "<group>";
		};
		85D7597424570615008175F0 /* Resources */ = {
			isa = PBXGroup;
			children = (
				CD7F5C732466F6D400D3D03C /* ENATest.entitlements */,
				85790F2E245C6B72003D47E1 /* ENA.entitlements */,
				EE70C239245B09E900AC9B2F /* Localization */,
				85D7594F24570491008175F0 /* Info.plist */,
				85D75976245706BD008175F0 /* Assets */,
				85D75975245706B0008175F0 /* Storyboards */,
			);
			path = Resources;
			sourceTree = "<group>";
		};
		85D75975245706B0008175F0 /* Storyboards */ = {
			isa = PBXGroup;
			children = (
				EE8599922462EFFD002E7AE2 /* AppInformation.storyboard */,
				CD99A39C245B22EE00BF12AF /* ExposureSubmission.storyboard */,
				85D7594C24570491008175F0 /* LaunchScreen.storyboard */,
				51D420B02458397300AD70CA /* Onboarding.storyboard */,
				51D420CD245869C800AD70CA /* Home.storyboard */,
				514E812F24618E3D00636861 /* ExposureDetection.storyboard */,
				51D420CF24586AB300AD70CA /* Settings.storyboard */,
				EE278B2C245F2BBB008B06F9 /* InviteFriends.storyboard */,
				853D98822469DC5000490DBA /* ExposureNotificationSetting.storyboard */,
				EE20EA062469883900770683 /* RiskLegend.storyboard */,
			);
			path = Storyboards;
			sourceTree = "<group>";
		};
		85D75976245706BD008175F0 /* Assets */ = {
			isa = PBXGroup;
			children = (
				8539874E2467094E00D28B62 /* AppIcon.xcassets */,
				85D7594A24570491008175F0 /* Assets.xcassets */,
				71CC3E7C246D308000217F2C /* app-information-assets.xcassets */,
			);
			path = Assets;
			sourceTree = "<group>";
		};
		85D759802459A82D008175F0 /* Services */ = {
			isa = PBXGroup;
			children = (
				CD99A3A8245C272400BF12AF /* ExposureSubmissionService.swift */,
				71888C38246AAE87007AD508 /* Diagnosis Keys */,
			);
			path = Services;
			sourceTree = "<group>";
		};
		B102BDC12460405F00CD55A2 /* Backend */ = {
			isa = PBXGroup;
			children = (
				01EB1D27246973F100A7908B /* exposure_notification.pb.swift */,
				01EB1D332469770A00A7908B /* apple_exposure_notification.pb.swift */,
				01EB1D29246973F100A7908B /* file_bucket.pb.swift */,
				01EB1D28246973F100A7908B /* risk_level.pb.swift */,
				01EB1D2B246973F100A7908B /* risk_score_parameters.pb.swift */,
				01EB1D2A246973F100A7908B /* signed_payload.pb.swift */,
				01EB1D2C246973F100A7908B /* submission_payload.pb.swift */,
				B102BDC22460410600CD55A2 /* README.md */,
			);
			path = Backend;
			sourceTree = "<group>";
		};
		B111EDEC2465B1F4001AEBB4 /* Client */ = {
			isa = PBXGroup;
			children = (
				B111EDEA2465B1E7001AEBB4 /* MockClient.swift */,
				B1741B482462C207006275D9 /* Client.swift */,
				011E13AD24680A4000973467 /* HTTPClient.swift */,
				B12995E8246C344100854AD0 /* BackendConfiguration.swift */,
			);
			path = Client;
			sourceTree = "<group>";
		};
		B1569DD5245D6C790079FCD7 /* Developer Menu */ = {
			isa = PBXGroup;
			children = (
				B1741B432461C257006275D9 /* DMDeveloperMenu.swift */,
				B1741B402461A511006275D9 /* DMQRCodeScanViewController.swift */,
				B1741B3D24619179006275D9 /* DMQRCodeViewController.swift */,
				B1569DDE245D70990079FCD7 /* DMViewController.swift */,
				B1741B422461C105006275D9 /* README.md */,
			);
			path = "Developer Menu";
			sourceTree = "<group>";
		};
		B1741B572462EB26006275D9 /* Recovered References */ = {
			isa = PBXGroup;
			children = (
			);
			name = "Recovered References";
			sourceTree = "<group>";
		};
		CD678F69246C43BF00B6A0F8 /* Mocks */ = {
			isa = PBXGroup;
			children = (
				CD678F6A246C43E200B6A0F8 /* MockExposureManager.swift */,
				CD678F6C246C43EE00B6A0F8 /* MockTestClient.swift */,
				CD678F6E246C43FC00B6A0F8 /* MockURLSession.swift */,
			);
			path = Mocks;
			sourceTree = "<group>";
		};
		CD99A398245B229F00BF12AF /* ExposureSubmission */ = {
			isa = PBXGroup;
			children = (
				CD99A399245B22B700BF12AF /* ExposureSubmissionViewController.swift */,
				B1741B592462F4DE006275D9 /* TanEntryViewController.swift */,
				CD99A3A6245B33D500BF12AF /* ConfirmationViewController.swift */,
			);
			path = ExposureSubmission;
			sourceTree = "<group>";
		};
		CD99A3C82461A44B00BF12AF /* View Helpers */ = {
			isa = PBXGroup;
			children = (
				EE278B29245F0B32008B06F9 /* ColorStyle */,
				51D420B324583ABB00AD70CA /* AppStoryboard.swift */,
				51D420BA24583BF400AD70CA /* LaunchInstructor.swift */,
				CD99A3C92461A47C00BF12AF /* AppStrings.swift */,
				13126831246E88AC005297B7 /* AccessibilityIdentifiers.swift */,
			);
			path = "View Helpers";
			sourceTree = "<group>";
		};
		CDF27BD0246AD51A0044D32B /* Client */ = {
			isa = PBXGroup;
			children = (
				CDF27BD4246ADBF30044D32B /* HTTPClientTests.swift */,
			);
			path = Client;
			sourceTree = "<group>";
		};
		CDF27BD1246AD5220044D32B /* Services */ = {
			isa = PBXGroup;
			children = (
				CDF27BD2246ADBA70044D32B /* ExposureSubmissionServiceTests.swift */,
			);
			path = Services;
			sourceTree = "<group>";
		};
		EE20EA0824699A3A00770683 /* Help */ = {
			isa = PBXGroup;
			children = (
				EE20EA0924699A5800770683 /* RiskLegendTableViewController.swift */,
				EE20EA0B24699AA100770683 /* RiskLegendTableViewCell.swift */,
				EE20EA0D246ABED600770683 /* RiskLegendFactory.swift */,
			);
			path = Help;
			sourceTree = "<group>";
		};
		EE278B29245F0B32008B06F9 /* ColorStyle */ = {
			isa = PBXGroup;
			children = (
				EE278B2A245F0B32008B06F9 /* ColorStyle.swift */,
			);
			path = ColorStyle;
			sourceTree = "<group>";
		};
		EE278B2E245F2C58008B06F9 /* FriendsInvite */ = {
			isa = PBXGroup;
			children = (
				EE278B2F245F2C8A008B06F9 /* FriendsInviteController.swift */,
			);
			path = FriendsInvite;
			sourceTree = "<group>";
		};
		EE70C239245B09E900AC9B2F /* Localization */ = {
			isa = PBXGroup;
			children = (
				EE70C23A245B09E900AC9B2F /* Localizable.strings */,
				EE92A340245D96DA006B97B0 /* Localizable.stringsdict */,
			);
			path = Localization;
			sourceTree = "<group>";
		};
		EE85998B2462EFD4002E7AE2 /* AppInformation */ = {
			isa = PBXGroup;
			children = (
				71CC3E97246D358E00217F2C /* AppInformationViewController.swift */,
				71CC3E9E246D6B6800217F2C /* AppInformationDetailViewController.swift */,
				71CC3EA4246D74E800217F2C /* AppInformationHelpViewController.swift */,
			);
			path = AppInformation;
			sourceTree = "<group>";
		};
		EEF790092466ED410065EBD5 /* ExposureDetection */ = {
			isa = PBXGroup;
			children = (
				EEF7900A2466ED6F0065EBD5 /* RiskView.xib */,
				EEF7900C2466F6E40065EBD5 /* RiskView.swift */,
			);
			path = ExposureDetection;
			sourceTree = "<group>";
		};
/* End PBXGroup section */

/* Begin PBXNativeTarget section */
		85D7593A2457048F008175F0 /* ENA */ = {
			isa = PBXNativeTarget;
			buildConfigurationList = 85D7596824570491008175F0 /* Build configuration list for PBXNativeTarget "ENA" */;
			buildPhases = (
				71AFBD9324642AF500F91006 /* SwiftLint */,
				85D759372457048F008175F0 /* Sources */,
				85D759382457048F008175F0 /* Frameworks */,
				85D759392457048F008175F0 /* Resources */,
				B102BDB924603FD600CD55A2 /* Embed Frameworks */,
			);
			buildRules = (
			);
			dependencies = (
			);
			name = ENA;
			packageProductDependencies = (
				B10FB02F246036F3004CA11E /* SwiftProtobuf */,
				CD99A3C42461558200BF12AF /* CocoaLumberjackSwift */,
			);
			productName = ENA;
			productReference = 85D7593B2457048F008175F0 /* ENA.app */;
			productType = "com.apple.product-type.application";
		};
		85D7595324570491008175F0 /* ENATests */ = {
			isa = PBXNativeTarget;
			buildConfigurationList = 85D7596B24570491008175F0 /* Build configuration list for PBXNativeTarget "ENATests" */;
			buildPhases = (
				85D7595024570491008175F0 /* Sources */,
				85D7595124570491008175F0 /* Frameworks */,
				85D7595224570491008175F0 /* Resources */,
			);
			buildRules = (
			);
			dependencies = (
				85D7595624570491008175F0 /* PBXTargetDependency */,
			);
			name = ENATests;
			productName = ENATests;
			productReference = 85D7595424570491008175F0 /* ENATests.xctest */;
			productType = "com.apple.product-type.bundle.unit-test";
		};
		85D7595E24570491008175F0 /* ENAUITests */ = {
			isa = PBXNativeTarget;
			buildConfigurationList = 85D7596E24570491008175F0 /* Build configuration list for PBXNativeTarget "ENAUITests" */;
			buildPhases = (
				85D7595B24570491008175F0 /* Sources */,
				85D7595C24570491008175F0 /* Frameworks */,
				85D7595D24570491008175F0 /* Resources */,
			);
			buildRules = (
			);
			dependencies = (
				85D7596124570491008175F0 /* PBXTargetDependency */,
			);
			name = ENAUITests;
			productName = ENAUITests;
			productReference = 85D7595F24570491008175F0 /* ENAUITests.xctest */;
			productType = "com.apple.product-type.bundle.ui-testing";
		};
/* End PBXNativeTarget section */

/* Begin PBXProject section */
		85D759332457048F008175F0 /* Project object */ = {
			isa = PBXProject;
			attributes = {
				LastSwiftUpdateCheck = 1150;
				LastUpgradeCheck = 1150;
				ORGANIZATIONNAME = "SAP SE";
				TargetAttributes = {
					85D7593A2457048F008175F0 = {
						CreatedOnToolsVersion = 11.4.1;
					};
					85D7595324570491008175F0 = {
						CreatedOnToolsVersion = 11.4.1;
						TestTargetID = 85D7593A2457048F008175F0;
					};
					85D7595E24570491008175F0 = {
						CreatedOnToolsVersion = 11.4.1;
						TestTargetID = 85D7593A2457048F008175F0;
					};
				};
			};
			buildConfigurationList = 85D759362457048F008175F0 /* Build configuration list for PBXProject "ENA" */;
			compatibilityVersion = "Xcode 9.3";
			developmentRegion = en;
			hasScannedForEncodings = 0;
			knownRegions = (
				en,
				Base,
				de,
			);
			mainGroup = 85D759322457048F008175F0;
			packageReferences = (
				B10FB02E246036F3004CA11E /* XCRemoteSwiftPackageReference "swift-protobuf" */,
				CD99A3C32461558200BF12AF /* XCRemoteSwiftPackageReference "CocoaLumberjack" */,
			);
			productRefGroup = 85D7593C2457048F008175F0 /* Products */;
			projectDirPath = "";
			projectRoot = "";
			targets = (
				85D7593A2457048F008175F0 /* ENA */,
				85D7595324570491008175F0 /* ENATests */,
				85D7595E24570491008175F0 /* ENAUITests */,
			);
		};
/* End PBXProject section */

/* Begin PBXResourcesBuildPhase section */
		85D759392457048F008175F0 /* Resources */ = {
			isa = PBXResourcesBuildPhase;
			buildActionMask = 2147483647;
			files = (
				514E813024618E3D00636861 /* ExposureDetection.storyboard in Resources */,
				71CC3E7D246D308000217F2C /* app-information-assets.xcassets in Resources */,
				51CE1B8F246078B6002CF42A /* HomeFooterSupplementaryView.xib in Resources */,
				85D7594E24570491008175F0 /* LaunchScreen.storyboard in Resources */,
				EE20EA072469883900770683 /* RiskLegend.storyboard in Resources */,
				51CE1B8D246078B6002CF42A /* SubmitCollectionViewCell.xib in Resources */,
				EEF7900B2466ED6F0065EBD5 /* RiskView.xib in Resources */,
				EE92A33E245D96DA006B97B0 /* Localizable.stringsdict in Resources */,
				EE278B2D245F2BBB008B06F9 /* InviteFriends.storyboard in Resources */,
				EE70C23D245B09EA00AC9B2F /* Localizable.strings in Resources */,
				51CE1B85246078B6002CF42A /* ActivateCollectionViewCell.xib in Resources */,
				51D420CE245869C800AD70CA /* Home.storyboard in Resources */,
				8539874F2467094E00D28B62 /* AppIcon.xcassets in Resources */,
				EE8599932462EFFD002E7AE2 /* AppInformation.storyboard in Resources */,
				51CE1B8E246078B6002CF42A /* SettingsCollectionViewCell.xib in Resources */,
				85D7594B24570491008175F0 /* Assets.xcassets in Resources */,
				51CE1B88246078B6002CF42A /* RiskCollectionViewCell.xib in Resources */,
				51D420D024586AB300AD70CA /* Settings.storyboard in Resources */,
				01DC23252462DFD0001B727C /* ExposureSubmission.storyboard in Resources */,
				51CE1B8A246078B6002CF42A /* InfoCollectionViewCell.xib in Resources */,
				853D98832469DC5000490DBA /* ExposureNotificationSetting.storyboard in Resources */,
				51D420B12458397300AD70CA /* Onboarding.storyboard in Resources */,
			);
			runOnlyForDeploymentPostprocessing = 0;
		};
		85D7595224570491008175F0 /* Resources */ = {
			isa = PBXResourcesBuildPhase;
			buildActionMask = 2147483647;
			files = (
			);
			runOnlyForDeploymentPostprocessing = 0;
		};
		85D7595D24570491008175F0 /* Resources */ = {
			isa = PBXResourcesBuildPhase;
			buildActionMask = 2147483647;
			files = (
			);
			runOnlyForDeploymentPostprocessing = 0;
		};
/* End PBXResourcesBuildPhase section */

/* Begin PBXShellScriptBuildPhase section */
		71AFBD9324642AF500F91006 /* SwiftLint */ = {
			isa = PBXShellScriptBuildPhase;
			buildActionMask = 2147483647;
			files = (
			);
			inputFileListPaths = (
			);
			inputPaths = (
			);
			name = SwiftLint;
			outputFileListPaths = (
			);
			outputPaths = (
			);
			runOnlyForDeploymentPostprocessing = 0;
			shellPath = /bin/sh;
			shellScript = "if which swiftlint >/dev/null; then\n  swiftlint\nelse\n  echo \"warning: SwiftLint is not available.\"\n  echo \"Use 'brew install swiftlint' to install SwiftLint or download it manually from https://github.com/realm/SwiftLint.\"\nfi\n\n";
			showEnvVarsInLog = 0;
		};
/* End PBXShellScriptBuildPhase section */

/* Begin PBXSourcesBuildPhase section */
		85D759372457048F008175F0 /* Sources */ = {
			isa = PBXSourcesBuildPhase;
			buildActionMask = 2147483647;
			files = (
				01EB1D31246973F100A7908B /* risk_score_parameters.pb.swift in Sources */,
				01EB1D342469770A00A7908B /* apple_exposure_notification.pb.swift in Sources */,
				CD99A3A7245B33D500BF12AF /* ConfirmationViewController.swift in Sources */,
				51895EDC245E16CD0085DA38 /* UIColor.swift in Sources */,
				71CC3E9F246D6B6800217F2C /* AppInformationDetailViewController.swift in Sources */,
				01DC23242462DF78001B727C /* ExposureSubmissionViewController.swift in Sources */,
				CD99A3A9245C272400BF12AF /* ExposureSubmissionService.swift in Sources */,
				011E13AE24680A4000973467 /* HTTPClient.swift in Sources */,
				853D987A24694A8700490DBA /* ENAButton.swift in Sources */,
				71FD885E246D7E1500E804D0 /* AppInformationHelpModel.swift in Sources */,
				51CE1BB52460AC83002CF42A /* UICollectionView+Dequeue.swift in Sources */,
				B1741B4D2462C21F006275D9 /* DMQRCodeViewController.swift in Sources */,
				71CC3E9D246D5D8000217F2C /* AppInformationDetailModelData.swift in Sources */,
				B1741B4B2462C21C006275D9 /* DMQRCodeScanViewController.swift in Sources */,
				EE20EA0E246ABED600770683 /* RiskLegendFactory.swift in Sources */,
				51CE1B4A246016B0002CF42A /* UICollectionViewCell+Identifier.swift in Sources */,
				853D98852469DC8100490DBA /* ExposureNotificationSettingViewController.swift in Sources */,
				8595BF5F246032D90056EA27 /* ENASwitch.swift in Sources */,
				51D420B724583B7200AD70CA /* NSObject+Identifier.swift in Sources */,
				71CC3EA3246D6C4000217F2C /* UIFont+DynamicType.swift in Sources */,
				51CE1B86246078B6002CF42A /* SubmitCollectionViewCell.swift in Sources */,
				B1741B4E2462C21F006275D9 /* DMViewController.swift in Sources */,
				B1741B4C2462C21F006275D9 /* DMDeveloperMenu.swift in Sources */,
				EEF7900D2466F6E40065EBD5 /* RiskView.swift in Sources */,
				51D420D424586DCA00AD70CA /* NotificationName.swift in Sources */,
				B1BC090F246B1A0C00302424 /* PersistedAndPublished.swift in Sources */,
				51CE1BC12460B256002CF42A /* HomeSubmitCellConfigurator.swift in Sources */,
				B1741B582462EBDB006275D9 /* HomeViewController.swift in Sources */,
				51C737BF245B3B5D00286105 /* OnboardingInfo.swift in Sources */,
				51D420B924583B8300AD70CA /* UIViewController+AppStoryboard.swift in Sources */,
				51CE1BC52460B2AF002CF42A /* HomeSettingsCellConfigurator.swift in Sources */,
				EE20EA0A24699A5800770683 /* RiskLegendTableViewController.swift in Sources */,
				5111E7632460BB1500ED6498 /* HomeInteractor.swift in Sources */,
				51CE1B4C246016D1002CF42A /* UICollectionReusableView+Identifier.swift in Sources */,
				013DC102245DAC4E00EE58B0 /* Store.swift in Sources */,
				51CE1B89246078B6002CF42A /* RiskCollectionViewCell.swift in Sources */,
				01EB1D30246973F100A7908B /* signed_payload.pb.swift in Sources */,
				51D420B424583ABB00AD70CA /* AppStoryboard.swift in Sources */,
				EE278B30245F2C8A008B06F9 /* FriendsInviteController.swift in Sources */,
				EE20EA0C24699AA100770683 /* RiskLegendTableViewCell.swift in Sources */,
				71FD8860246D7E3100E804D0 /* AppInformationHelpModelData.swift in Sources */,
				51CE1B87246078B6002CF42A /* ActivateCollectionViewCell.swift in Sources */,
				51CE1BBD2460B1CB002CF42A /* CollectionViewCellConfigurator.swift in Sources */,
				71CC3EA5246D74E800217F2C /* AppInformationHelpViewController.swift in Sources */,
				518A6A1E246A9FCD00444E66 /* HomeRiskCellPropertyHolder.swift in Sources */,
				51C737BD245B349700286105 /* OnboardingInfoViewController.swift in Sources */,
				B1A7A1CD246C13CB00AD3470 /* Mode.swift in Sources */,
				01EB1D2F246973F100A7908B /* file_bucket.pb.swift in Sources */,
				85D7593F2457048F008175F0 /* AppDelegate.swift in Sources */,
				51CE1B90246078B6002CF42A /* HomeFooterSupplementaryView.swift in Sources */,
				CD99A3C7246155C300BF12AF /* Logger.swift in Sources */,
				B111EDEB2465B1E7001AEBB4 /* MockClient.swift in Sources */,
				85D759412457048F008175F0 /* SceneDelegate.swift in Sources */,
				51CE1BC32460B28D002CF42A /* HomeInfoCellConfigurator.swift in Sources */,
				71CC3EA1246D6BBF00217F2C /* DynamicTypeLabel.swift in Sources */,
				B1741B5A2462F4DE006275D9 /* TanEntryViewController.swift in Sources */,
				B111EE2C2465D9F7001AEBB4 /* String+Localization.swift in Sources */,
				B12995E9246C344100854AD0 /* BackendConfiguration.swift in Sources */,
				EEF1067A246EBF8B009DFB4E /* ResetViewController.swift in Sources */,
				51CE1BBA2460AFD8002CF42A /* HomeActivateCellConfigurator.swift in Sources */,
				01EB1D2E246973F100A7908B /* risk_level.pb.swift in Sources */,
				EE46E5D82466AEA50057627F /* UIView.swift in Sources */,
				71CC3E98246D358E00217F2C /* AppInformationViewController.swift in Sources */,
				51D420BB24583BF400AD70CA /* LaunchInstructor.swift in Sources */,
				51CE1B91246078B6002CF42A /* SectionSystemBackgroundDecorationView.swift in Sources */,
				EE278B2B245F0B32008B06F9 /* ColorStyle.swift in Sources */,
				01EB1D32246973F100A7908B /* submission_payload.pb.swift in Sources */,
<<<<<<< HEAD
				13126832246E88AC005297B7 /* AccessibilityIdentifiers.swift in Sources */,
				51C737BB245B142B00286105 /* OnboardingViewController.swift in Sources */,
=======
>>>>>>> 92ec0f67
				51CE1B5524604DD2002CF42A /* HomeLayout.swift in Sources */,
				51D420C424583E3300AD70CA /* SettingsViewController.swift in Sources */,
				0158112A245B0B28001B38B2 /* ExposureDetectionViewController.swift in Sources */,
				51CE1B8C246078B6002CF42A /* SettingsCollectionViewCell.swift in Sources */,
				71888C3C246AAF11007AD508 /* DiagnosisKeyAPI.swift in Sources */,
				71888C3E246AC0C3007AD508 /* DiagnosisKeyManager.swift in Sources */,
				71CC3E9B246D5D6C00217F2C /* AppInformationDetailModel.swift in Sources */,
				518A69FB24687D5800444E66 /* RiskLevel.swift in Sources */,
				B1741B492462C207006275D9 /* Client.swift in Sources */,
				51CE1B8B246078B6002CF42A /* InfoCollectionViewCell.swift in Sources */,
				85142501245DA0B3009D2791 /* UIViewController+Alert.swift in Sources */,
				CD99A3CA2461A47C00BF12AF /* AppStrings.swift in Sources */,
				514E81342461B97800636861 /* ExposureManager.swift in Sources */,
				01EB1D2D246973F100A7908B /* exposure_notification.pb.swift in Sources */,
				51CE1BBF2460B222002CF42A /* HomeRiskCellConfigurator.swift in Sources */,
			);
			runOnlyForDeploymentPostprocessing = 0;
		};
		85D7595024570491008175F0 /* Sources */ = {
			isa = PBXSourcesBuildPhase;
			buildActionMask = 2147483647;
			files = (
				CD678F6F246C43FC00B6A0F8 /* MockURLSession.swift in Sources */,
				CD678F6B246C43E200B6A0F8 /* MockExposureManager.swift in Sources */,
				71888C37246A9CD3007AD508 /* DiagnosisKeyAPITests.swift in Sources */,
				CDF27BD3246ADBA70044D32B /* ExposureSubmissionServiceTests.swift in Sources */,
				B1CF8D10246C1F4100DBE135 /* ModeTests.swift in Sources */,
				B17A44A22464906A00CB195E /* KeyTests.swift in Sources */,
				CDF27BD5246ADBF30044D32B /* HTTPClientTests.swift in Sources */,
				CD678F6D246C43EE00B6A0F8 /* MockTestClient.swift in Sources */,
			);
			runOnlyForDeploymentPostprocessing = 0;
		};
		85D7595B24570491008175F0 /* Sources */ = {
			isa = PBXSourcesBuildPhase;
			buildActionMask = 2147483647;
			files = (
<<<<<<< HEAD
				1312683A246E89C1005297B7 /* ENAUITestsOnboarding.swift in Sources */,
				1312683E246E8A92005297B7 /* NotificationName.swift in Sources */,
				13126839246E89C1005297B7 /* ENAUITests-Extensions.swift in Sources */,
				85D7596424570491008175F0 /* ENAUITests.swift in Sources */,
				1312683C246E8A72005297B7 /* Store.swift in Sources */,
				13126833246E88AC005297B7 /* AccessibilityIdentifiers.swift in Sources */,
				13126838246E89C1005297B7 /* ENAUITestsOnboarding-Localized.swift in Sources */,
				1312683D246E8A87005297B7 /* PersistedAndPublished.swift in Sources */,
=======
				130CB19D246D931B00ADE602 /* PersistenceManager.swift in Sources */,
				130CB19E246D932F00ADE602 /* NotificationName.swift in Sources */,
				85D7596424570491008175F0 /* ENAUITests.swift in Sources */,
				130CB19C246D92F800ADE602 /* ENAUITestsOnboarding.swift in Sources */,
>>>>>>> 92ec0f67
			);
			runOnlyForDeploymentPostprocessing = 0;
		};
/* End PBXSourcesBuildPhase section */

/* Begin PBXTargetDependency section */
		85D7595624570491008175F0 /* PBXTargetDependency */ = {
			isa = PBXTargetDependency;
			target = 85D7593A2457048F008175F0 /* ENA */;
			targetProxy = 85D7595524570491008175F0 /* PBXContainerItemProxy */;
		};
		85D7596124570491008175F0 /* PBXTargetDependency */ = {
			isa = PBXTargetDependency;
			target = 85D7593A2457048F008175F0 /* ENA */;
			targetProxy = 85D7596024570491008175F0 /* PBXContainerItemProxy */;
		};
/* End PBXTargetDependency section */

/* Begin PBXVariantGroup section */
		85D7594C24570491008175F0 /* LaunchScreen.storyboard */ = {
			isa = PBXVariantGroup;
			children = (
				85D7594D24570491008175F0 /* Base */,
			);
			name = LaunchScreen.storyboard;
			sourceTree = "<group>";
		};
		EE70C23A245B09E900AC9B2F /* Localizable.strings */ = {
			isa = PBXVariantGroup;
			children = (
				EE70C23B245B09E900AC9B2F /* de */,
				EE70C23C245B09E900AC9B2F /* en */,
			);
			name = Localizable.strings;
			sourceTree = "<group>";
		};
		EE92A340245D96DA006B97B0 /* Localizable.stringsdict */ = {
			isa = PBXVariantGroup;
			children = (
				EE92A33F245D96DA006B97B0 /* de */,
			);
			name = Localizable.stringsdict;
			sourceTree = "<group>";
		};
/* End PBXVariantGroup section */

/* Begin XCBuildConfiguration section */
		85D7596624570491008175F0 /* Debug */ = {
			isa = XCBuildConfiguration;
			buildSettings = {
				ALWAYS_SEARCH_USER_PATHS = NO;
				CLANG_ANALYZER_LOCALIZABILITY_NONLOCALIZED = YES;
				CLANG_ANALYZER_NONNULL = YES;
				CLANG_ANALYZER_NUMBER_OBJECT_CONVERSION = YES_AGGRESSIVE;
				CLANG_CXX_LANGUAGE_STANDARD = "gnu++14";
				CLANG_CXX_LIBRARY = "libc++";
				CLANG_ENABLE_MODULES = YES;
				CLANG_ENABLE_OBJC_ARC = YES;
				CLANG_ENABLE_OBJC_WEAK = YES;
				CLANG_WARN_BLOCK_CAPTURE_AUTORELEASING = YES;
				CLANG_WARN_BOOL_CONVERSION = YES;
				CLANG_WARN_COMMA = YES;
				CLANG_WARN_CONSTANT_CONVERSION = YES;
				CLANG_WARN_DEPRECATED_OBJC_IMPLEMENTATIONS = YES;
				CLANG_WARN_DIRECT_OBJC_ISA_USAGE = YES_ERROR;
				CLANG_WARN_DOCUMENTATION_COMMENTS = YES;
				CLANG_WARN_EMPTY_BODY = YES;
				CLANG_WARN_ENUM_CONVERSION = YES;
				CLANG_WARN_INFINITE_RECURSION = YES;
				CLANG_WARN_INT_CONVERSION = YES;
				CLANG_WARN_NON_LITERAL_NULL_CONVERSION = YES;
				CLANG_WARN_OBJC_IMPLICIT_RETAIN_SELF = YES;
				CLANG_WARN_OBJC_LITERAL_CONVERSION = YES;
				CLANG_WARN_OBJC_ROOT_CLASS = YES_ERROR;
				CLANG_WARN_RANGE_LOOP_ANALYSIS = YES;
				CLANG_WARN_STRICT_PROTOTYPES = YES;
				CLANG_WARN_SUSPICIOUS_MOVE = YES;
				CLANG_WARN_UNGUARDED_AVAILABILITY = YES_AGGRESSIVE;
				CLANG_WARN_UNREACHABLE_CODE = YES;
				CLANG_WARN__DUPLICATE_METHOD_MATCH = YES;
				COPY_PHASE_STRIP = NO;
				DEBUG_INFORMATION_FORMAT = dwarf;
				ENABLE_STRICT_OBJC_MSGSEND = YES;
				ENABLE_TESTABILITY = YES;
				GCC_C_LANGUAGE_STANDARD = gnu11;
				GCC_DYNAMIC_NO_PIC = NO;
				GCC_NO_COMMON_BLOCKS = YES;
				GCC_OPTIMIZATION_LEVEL = 0;
				GCC_PREPROCESSOR_DEFINITIONS = (
					"DEBUG=1",
					"$(inherited)",
				);
				GCC_WARN_64_TO_32_BIT_CONVERSION = YES;
				GCC_WARN_ABOUT_RETURN_TYPE = YES_ERROR;
				GCC_WARN_UNDECLARED_SELECTOR = YES;
				GCC_WARN_UNINITIALIZED_AUTOS = YES_AGGRESSIVE;
				GCC_WARN_UNUSED_FUNCTION = YES;
				GCC_WARN_UNUSED_VARIABLE = YES;
				IPHONEOS_DEPLOYMENT_TARGET = 13.5;
				MTL_ENABLE_DEBUG_INFO = INCLUDE_SOURCE;
				MTL_FAST_MATH = YES;
				ONLY_ACTIVE_ARCH = YES;
				SDKROOT = iphoneos;
				SWIFT_ACTIVE_COMPILATION_CONDITIONS = DEBUG;
				SWIFT_OPTIMIZATION_LEVEL = "-Onone";
			};
			name = Debug;
		};
		85D7596724570491008175F0 /* Release */ = {
			isa = XCBuildConfiguration;
			buildSettings = {
				ALWAYS_SEARCH_USER_PATHS = NO;
				CLANG_ANALYZER_LOCALIZABILITY_NONLOCALIZED = YES;
				CLANG_ANALYZER_NONNULL = YES;
				CLANG_ANALYZER_NUMBER_OBJECT_CONVERSION = YES_AGGRESSIVE;
				CLANG_CXX_LANGUAGE_STANDARD = "gnu++14";
				CLANG_CXX_LIBRARY = "libc++";
				CLANG_ENABLE_MODULES = YES;
				CLANG_ENABLE_OBJC_ARC = YES;
				CLANG_ENABLE_OBJC_WEAK = YES;
				CLANG_WARN_BLOCK_CAPTURE_AUTORELEASING = YES;
				CLANG_WARN_BOOL_CONVERSION = YES;
				CLANG_WARN_COMMA = YES;
				CLANG_WARN_CONSTANT_CONVERSION = YES;
				CLANG_WARN_DEPRECATED_OBJC_IMPLEMENTATIONS = YES;
				CLANG_WARN_DIRECT_OBJC_ISA_USAGE = YES_ERROR;
				CLANG_WARN_DOCUMENTATION_COMMENTS = YES;
				CLANG_WARN_EMPTY_BODY = YES;
				CLANG_WARN_ENUM_CONVERSION = YES;
				CLANG_WARN_INFINITE_RECURSION = YES;
				CLANG_WARN_INT_CONVERSION = YES;
				CLANG_WARN_NON_LITERAL_NULL_CONVERSION = YES;
				CLANG_WARN_OBJC_IMPLICIT_RETAIN_SELF = YES;
				CLANG_WARN_OBJC_LITERAL_CONVERSION = YES;
				CLANG_WARN_OBJC_ROOT_CLASS = YES_ERROR;
				CLANG_WARN_RANGE_LOOP_ANALYSIS = YES;
				CLANG_WARN_STRICT_PROTOTYPES = YES;
				CLANG_WARN_SUSPICIOUS_MOVE = YES;
				CLANG_WARN_UNGUARDED_AVAILABILITY = YES_AGGRESSIVE;
				CLANG_WARN_UNREACHABLE_CODE = YES;
				CLANG_WARN__DUPLICATE_METHOD_MATCH = YES;
				COPY_PHASE_STRIP = NO;
				DEBUG_INFORMATION_FORMAT = "dwarf-with-dsym";
				ENABLE_NS_ASSERTIONS = NO;
				ENABLE_STRICT_OBJC_MSGSEND = YES;
				GCC_C_LANGUAGE_STANDARD = gnu11;
				GCC_NO_COMMON_BLOCKS = YES;
				GCC_WARN_64_TO_32_BIT_CONVERSION = YES;
				GCC_WARN_ABOUT_RETURN_TYPE = YES_ERROR;
				GCC_WARN_UNDECLARED_SELECTOR = YES;
				GCC_WARN_UNINITIALIZED_AUTOS = YES_AGGRESSIVE;
				GCC_WARN_UNUSED_FUNCTION = YES;
				GCC_WARN_UNUSED_VARIABLE = YES;
				IPHONEOS_DEPLOYMENT_TARGET = 13.5;
				MTL_ENABLE_DEBUG_INFO = NO;
				MTL_FAST_MATH = YES;
				SDKROOT = iphoneos;
				SWIFT_COMPILATION_MODE = wholemodule;
				SWIFT_OPTIMIZATION_LEVEL = "-O";
				VALIDATE_PRODUCT = YES;
			};
			name = Release;
		};
		85D7596924570491008175F0 /* Debug */ = {
			isa = XCBuildConfiguration;
			buildSettings = {
				ASSETCATALOG_COMPILER_APPICON_NAME = AppIcon;
				CODE_SIGN_ENTITLEMENTS = "${PROJECT}/Resources/ENATest.entitlements";
				CODE_SIGN_IDENTITY = "iPhone Developer";
				CODE_SIGN_STYLE = Manual;
				DEVELOPMENT_TEAM = ZK2MG3TWVQ;
				INFOPLIST_FILE = ENA/Resources/Info.plist;
				LD_RUNPATH_SEARCH_PATHS = (
					"$(inherited)",
					"@executable_path/Frameworks",
				);
				PRODUCT_BUNDLE_IDENTIFIER = com.sap.ena;
				PRODUCT_NAME = "$(TARGET_NAME)";
				PROVISIONING_PROFILE_SPECIFIER = covid43;
				SWIFT_VERSION = 5.0;
				TARGETED_DEVICE_FAMILY = "1,2";
			};
			name = Debug;
		};
		85D7596A24570491008175F0 /* Release */ = {
			isa = XCBuildConfiguration;
			buildSettings = {
				ASSETCATALOG_COMPILER_APPICON_NAME = AppIcon;
				CODE_SIGN_ENTITLEMENTS = "${PROJECT}/Resources/ENATest.entitlements";
				CODE_SIGN_IDENTITY = "iPhone Developer";
				CODE_SIGN_STYLE = Manual;
				DEVELOPMENT_TEAM = ZK2MG3TWVQ;
				INFOPLIST_FILE = ENA/Resources/Info.plist;
				LD_RUNPATH_SEARCH_PATHS = (
					"$(inherited)",
					"@executable_path/Frameworks",
				);
				PRODUCT_BUNDLE_IDENTIFIER = com.sap.ena;
				PRODUCT_NAME = "$(TARGET_NAME)";
				PROVISIONING_PROFILE_SPECIFIER = covid43;
				SWIFT_VERSION = 5.0;
				TARGETED_DEVICE_FAMILY = "1,2";
			};
			name = Release;
		};
		85D7596C24570491008175F0 /* Debug */ = {
			isa = XCBuildConfiguration;
			buildSettings = {
				ALWAYS_EMBED_SWIFT_STANDARD_LIBRARIES = YES;
				BUNDLE_LOADER = "$(TEST_HOST)";
				CODE_SIGN_STYLE = Automatic;
				DEVELOPMENT_TEAM = ZK2MG3TWVQ;
				INFOPLIST_FILE = ENATests/Info.plist;
				IPHONEOS_DEPLOYMENT_TARGET = 13.5;
				LD_RUNPATH_SEARCH_PATHS = (
					"$(inherited)",
					"@executable_path/Frameworks",
					"@loader_path/Frameworks",
				);
				PRODUCT_BUNDLE_IDENTIFIER = com.sap.ux.ENATests;
				PRODUCT_NAME = "$(TARGET_NAME)";
				SWIFT_VERSION = 5.0;
				TARGETED_DEVICE_FAMILY = "1,2";
				TEST_HOST = "$(BUILT_PRODUCTS_DIR)/ENA.app/ENA";
			};
			name = Debug;
		};
		85D7596D24570491008175F0 /* Release */ = {
			isa = XCBuildConfiguration;
			buildSettings = {
				ALWAYS_EMBED_SWIFT_STANDARD_LIBRARIES = YES;
				BUNDLE_LOADER = "$(TEST_HOST)";
				CODE_SIGN_STYLE = Automatic;
				DEVELOPMENT_TEAM = ZK2MG3TWVQ;
				INFOPLIST_FILE = ENATests/Info.plist;
				IPHONEOS_DEPLOYMENT_TARGET = 13.5;
				LD_RUNPATH_SEARCH_PATHS = (
					"$(inherited)",
					"@executable_path/Frameworks",
					"@loader_path/Frameworks",
				);
				PRODUCT_BUNDLE_IDENTIFIER = com.sap.ux.ENATests;
				PRODUCT_NAME = "$(TARGET_NAME)";
				SWIFT_VERSION = 5.0;
				TARGETED_DEVICE_FAMILY = "1,2";
				TEST_HOST = "$(BUILT_PRODUCTS_DIR)/ENA.app/ENA";
			};
			name = Release;
		};
		85D7596F24570491008175F0 /* Debug */ = {
			isa = XCBuildConfiguration;
			buildSettings = {
				ALWAYS_EMBED_SWIFT_STANDARD_LIBRARIES = YES;
				CODE_SIGN_STYLE = Automatic;
				DEVELOPMENT_TEAM = 75QSJ8SMAA;
				INFOPLIST_FILE = ENAUITests/Info.plist;
				LD_RUNPATH_SEARCH_PATHS = (
					"$(inherited)",
					"@executable_path/Frameworks",
					"@loader_path/Frameworks",
				);
				PRODUCT_BUNDLE_IDENTIFIER = com.sap.ux.ENAUITests;
				PRODUCT_NAME = "$(TARGET_NAME)";
				SWIFT_VERSION = 5.0;
				TARGETED_DEVICE_FAMILY = "1,2";
				TEST_TARGET_NAME = ENA;
			};
			name = Debug;
		};
		85D7597024570491008175F0 /* Release */ = {
			isa = XCBuildConfiguration;
			buildSettings = {
				ALWAYS_EMBED_SWIFT_STANDARD_LIBRARIES = YES;
				CODE_SIGN_STYLE = Automatic;
				DEVELOPMENT_TEAM = 75QSJ8SMAA;
				INFOPLIST_FILE = ENAUITests/Info.plist;
				LD_RUNPATH_SEARCH_PATHS = (
					"$(inherited)",
					"@executable_path/Frameworks",
					"@loader_path/Frameworks",
				);
				PRODUCT_BUNDLE_IDENTIFIER = com.sap.ux.ENAUITests;
				PRODUCT_NAME = "$(TARGET_NAME)";
				SWIFT_VERSION = 5.0;
				TARGETED_DEVICE_FAMILY = "1,2";
				TEST_TARGET_NAME = ENA;
			};
			name = Release;
		};
		CD7F5C6E2466ED8F00D3D03C /* ReleaseAppStore */ = {
			isa = XCBuildConfiguration;
			buildSettings = {
				ALWAYS_SEARCH_USER_PATHS = NO;
				CLANG_ANALYZER_LOCALIZABILITY_NONLOCALIZED = YES;
				CLANG_ANALYZER_NONNULL = YES;
				CLANG_ANALYZER_NUMBER_OBJECT_CONVERSION = YES_AGGRESSIVE;
				CLANG_CXX_LANGUAGE_STANDARD = "gnu++14";
				CLANG_CXX_LIBRARY = "libc++";
				CLANG_ENABLE_MODULES = YES;
				CLANG_ENABLE_OBJC_ARC = YES;
				CLANG_ENABLE_OBJC_WEAK = YES;
				CLANG_WARN_BLOCK_CAPTURE_AUTORELEASING = YES;
				CLANG_WARN_BOOL_CONVERSION = YES;
				CLANG_WARN_COMMA = YES;
				CLANG_WARN_CONSTANT_CONVERSION = YES;
				CLANG_WARN_DEPRECATED_OBJC_IMPLEMENTATIONS = YES;
				CLANG_WARN_DIRECT_OBJC_ISA_USAGE = YES_ERROR;
				CLANG_WARN_DOCUMENTATION_COMMENTS = YES;
				CLANG_WARN_EMPTY_BODY = YES;
				CLANG_WARN_ENUM_CONVERSION = YES;
				CLANG_WARN_INFINITE_RECURSION = YES;
				CLANG_WARN_INT_CONVERSION = YES;
				CLANG_WARN_NON_LITERAL_NULL_CONVERSION = YES;
				CLANG_WARN_OBJC_IMPLICIT_RETAIN_SELF = YES;
				CLANG_WARN_OBJC_LITERAL_CONVERSION = YES;
				CLANG_WARN_OBJC_ROOT_CLASS = YES_ERROR;
				CLANG_WARN_RANGE_LOOP_ANALYSIS = YES;
				CLANG_WARN_STRICT_PROTOTYPES = YES;
				CLANG_WARN_SUSPICIOUS_MOVE = YES;
				CLANG_WARN_UNGUARDED_AVAILABILITY = YES_AGGRESSIVE;
				CLANG_WARN_UNREACHABLE_CODE = YES;
				CLANG_WARN__DUPLICATE_METHOD_MATCH = YES;
				COPY_PHASE_STRIP = NO;
				DEBUG_INFORMATION_FORMAT = "dwarf-with-dsym";
				ENABLE_NS_ASSERTIONS = NO;
				ENABLE_STRICT_OBJC_MSGSEND = YES;
				GCC_C_LANGUAGE_STANDARD = gnu11;
				GCC_NO_COMMON_BLOCKS = YES;
				GCC_WARN_64_TO_32_BIT_CONVERSION = YES;
				GCC_WARN_ABOUT_RETURN_TYPE = YES_ERROR;
				GCC_WARN_UNDECLARED_SELECTOR = YES;
				GCC_WARN_UNINITIALIZED_AUTOS = YES_AGGRESSIVE;
				GCC_WARN_UNUSED_FUNCTION = YES;
				GCC_WARN_UNUSED_VARIABLE = YES;
				IPHONEOS_DEPLOYMENT_TARGET = 13.5;
				MTL_ENABLE_DEBUG_INFO = NO;
				MTL_FAST_MATH = YES;
				SDKROOT = iphoneos;
				SWIFT_ACTIVE_COMPILATION_CONDITIONS = APP_STORE;
				SWIFT_COMPILATION_MODE = wholemodule;
				SWIFT_OPTIMIZATION_LEVEL = "-O";
				VALIDATE_PRODUCT = YES;
			};
			name = ReleaseAppStore;
		};
		CD7F5C6F2466ED8F00D3D03C /* ReleaseAppStore */ = {
			isa = XCBuildConfiguration;
			buildSettings = {
				ASSETCATALOG_COMPILER_APPICON_NAME = AppIcon;
				CODE_SIGN_ENTITLEMENTS = "${PROJECT}/Resources/ENA.entitlements";
				CODE_SIGN_IDENTITY = "iPhone Developer";
				CODE_SIGN_STYLE = Manual;
				DEVELOPMENT_TEAM = ZK2MG3TWVQ;
				INFOPLIST_FILE = ENA/Resources/Info.plist;
				LD_RUNPATH_SEARCH_PATHS = (
					"$(inherited)",
					"@executable_path/Frameworks",
				);
				PRODUCT_BUNDLE_IDENTIFIER = com.sap.ena;
				PRODUCT_NAME = "$(TARGET_NAME)";
				PROVISIONING_PROFILE_SPECIFIER = covid43;
				SWIFT_VERSION = 5.0;
				TARGETED_DEVICE_FAMILY = "1,2";
			};
			name = ReleaseAppStore;
		};
		CD7F5C702466ED8F00D3D03C /* ReleaseAppStore */ = {
			isa = XCBuildConfiguration;
			buildSettings = {
				ALWAYS_EMBED_SWIFT_STANDARD_LIBRARIES = YES;
				BUNDLE_LOADER = "$(TEST_HOST)";
				CODE_SIGN_STYLE = Automatic;
				DEVELOPMENT_TEAM = ZK2MG3TWVQ;
				INFOPLIST_FILE = ENATests/Info.plist;
				IPHONEOS_DEPLOYMENT_TARGET = 13.5;
				LD_RUNPATH_SEARCH_PATHS = (
					"$(inherited)",
					"@executable_path/Frameworks",
					"@loader_path/Frameworks",
				);
				PRODUCT_BUNDLE_IDENTIFIER = com.sap.ux.ENATests;
				PRODUCT_NAME = "$(TARGET_NAME)";
				SWIFT_VERSION = 5.0;
				TARGETED_DEVICE_FAMILY = "1,2";
				TEST_HOST = "$(BUILT_PRODUCTS_DIR)/ENA.app/ENA";
			};
			name = ReleaseAppStore;
		};
		CD7F5C712466ED8F00D3D03C /* ReleaseAppStore */ = {
			isa = XCBuildConfiguration;
			buildSettings = {
				ALWAYS_EMBED_SWIFT_STANDARD_LIBRARIES = YES;
				CODE_SIGN_STYLE = Automatic;
				DEVELOPMENT_TEAM = 75QSJ8SMAA;
				INFOPLIST_FILE = ENAUITests/Info.plist;
				LD_RUNPATH_SEARCH_PATHS = (
					"$(inherited)",
					"@executable_path/Frameworks",
					"@loader_path/Frameworks",
				);
				PRODUCT_BUNDLE_IDENTIFIER = com.sap.ux.ENAUITests;
				PRODUCT_NAME = "$(TARGET_NAME)";
				SWIFT_VERSION = 5.0;
				TARGETED_DEVICE_FAMILY = "1,2";
				TEST_TARGET_NAME = ENA;
			};
			name = ReleaseAppStore;
		};
/* End XCBuildConfiguration section */

/* Begin XCConfigurationList section */
		85D759362457048F008175F0 /* Build configuration list for PBXProject "ENA" */ = {
			isa = XCConfigurationList;
			buildConfigurations = (
				85D7596624570491008175F0 /* Debug */,
				85D7596724570491008175F0 /* Release */,
				CD7F5C6E2466ED8F00D3D03C /* ReleaseAppStore */,
			);
			defaultConfigurationIsVisible = 0;
			defaultConfigurationName = Release;
		};
		85D7596824570491008175F0 /* Build configuration list for PBXNativeTarget "ENA" */ = {
			isa = XCConfigurationList;
			buildConfigurations = (
				85D7596924570491008175F0 /* Debug */,
				85D7596A24570491008175F0 /* Release */,
				CD7F5C6F2466ED8F00D3D03C /* ReleaseAppStore */,
			);
			defaultConfigurationIsVisible = 0;
			defaultConfigurationName = Release;
		};
		85D7596B24570491008175F0 /* Build configuration list for PBXNativeTarget "ENATests" */ = {
			isa = XCConfigurationList;
			buildConfigurations = (
				85D7596C24570491008175F0 /* Debug */,
				85D7596D24570491008175F0 /* Release */,
				CD7F5C702466ED8F00D3D03C /* ReleaseAppStore */,
			);
			defaultConfigurationIsVisible = 0;
			defaultConfigurationName = Release;
		};
		85D7596E24570491008175F0 /* Build configuration list for PBXNativeTarget "ENAUITests" */ = {
			isa = XCConfigurationList;
			buildConfigurations = (
				85D7596F24570491008175F0 /* Debug */,
				85D7597024570491008175F0 /* Release */,
				CD7F5C712466ED8F00D3D03C /* ReleaseAppStore */,
			);
			defaultConfigurationIsVisible = 0;
			defaultConfigurationName = Release;
		};
/* End XCConfigurationList section */

/* Begin XCRemoteSwiftPackageReference section */
		B10FB02E246036F3004CA11E /* XCRemoteSwiftPackageReference "swift-protobuf" */ = {
			isa = XCRemoteSwiftPackageReference;
			repositoryURL = "https://github.com/apple/swift-protobuf.git";
			requirement = {
				kind = upToNextMajorVersion;
				minimumVersion = 1.8.0;
			};
		};
		CD99A3C32461558200BF12AF /* XCRemoteSwiftPackageReference "CocoaLumberjack" */ = {
			isa = XCRemoteSwiftPackageReference;
			repositoryURL = "https://github.com/CocoaLumberjack/CocoaLumberjack.git";
			requirement = {
				kind = upToNextMajorVersion;
				minimumVersion = 3.6.1;
			};
		};
/* End XCRemoteSwiftPackageReference section */

/* Begin XCSwiftPackageProductDependency section */
		B10FB02F246036F3004CA11E /* SwiftProtobuf */ = {
			isa = XCSwiftPackageProductDependency;
			package = B10FB02E246036F3004CA11E /* XCRemoteSwiftPackageReference "swift-protobuf" */;
			productName = SwiftProtobuf;
		};
		CD99A3C42461558200BF12AF /* CocoaLumberjackSwift */ = {
			isa = XCSwiftPackageProductDependency;
			package = CD99A3C32461558200BF12AF /* XCRemoteSwiftPackageReference "CocoaLumberjack" */;
			productName = CocoaLumberjackSwift;
		};
/* End XCSwiftPackageProductDependency section */
	};
	rootObject = 85D759332457048F008175F0 /* Project object */;
}<|MERGE_RESOLUTION|>--- conflicted
+++ resolved
@@ -19,7 +19,6 @@
 		01EB1D31246973F100A7908B /* risk_score_parameters.pb.swift in Sources */ = {isa = PBXBuildFile; fileRef = 01EB1D2B246973F100A7908B /* risk_score_parameters.pb.swift */; };
 		01EB1D32246973F100A7908B /* submission_payload.pb.swift in Sources */ = {isa = PBXBuildFile; fileRef = 01EB1D2C246973F100A7908B /* submission_payload.pb.swift */; };
 		01EB1D342469770A00A7908B /* apple_exposure_notification.pb.swift in Sources */ = {isa = PBXBuildFile; fileRef = 01EB1D332469770A00A7908B /* apple_exposure_notification.pb.swift */; };
-<<<<<<< HEAD
 		13126832246E88AC005297B7 /* AccessibilityIdentifiers.swift in Sources */ = {isa = PBXBuildFile; fileRef = 13126831246E88AC005297B7 /* AccessibilityIdentifiers.swift */; };
 		13126833246E88AC005297B7 /* AccessibilityIdentifiers.swift in Sources */ = {isa = PBXBuildFile; fileRef = 13126831246E88AC005297B7 /* AccessibilityIdentifiers.swift */; };
 		13126838246E89C1005297B7 /* ENAUITestsOnboarding-Localized.swift in Sources */ = {isa = PBXBuildFile; fileRef = 13126835246E89C1005297B7 /* ENAUITestsOnboarding-Localized.swift */; };
@@ -28,11 +27,6 @@
 		1312683C246E8A72005297B7 /* Store.swift in Sources */ = {isa = PBXBuildFile; fileRef = 013DC101245DAC4E00EE58B0 /* Store.swift */; };
 		1312683D246E8A87005297B7 /* PersistedAndPublished.swift in Sources */ = {isa = PBXBuildFile; fileRef = B1BC090E246B1A0C00302424 /* PersistedAndPublished.swift */; };
 		1312683E246E8A92005297B7 /* NotificationName.swift in Sources */ = {isa = PBXBuildFile; fileRef = 51D420D324586DCA00AD70CA /* NotificationName.swift */; };
-=======
-		130CB19C246D92F800ADE602 /* ENAUITestsOnboarding.swift in Sources */ = {isa = PBXBuildFile; fileRef = 130CB19B246D92F800ADE602 /* ENAUITestsOnboarding.swift */; };
-		130CB19D246D931B00ADE602 /* PersistenceManager.swift in Sources */ = {isa = PBXBuildFile; fileRef = 013DC101245DAC4E00EE58B0 /* PersistenceManager.swift */; };
-		130CB19E246D932F00ADE602 /* NotificationName.swift in Sources */ = {isa = PBXBuildFile; fileRef = 51D420D324586DCA00AD70CA /* NotificationName.swift */; };
->>>>>>> 92ec0f67
 		5111E7632460BB1500ED6498 /* HomeInteractor.swift in Sources */ = {isa = PBXBuildFile; fileRef = 5111E7622460BB1500ED6498 /* HomeInteractor.swift */; };
 		514E813024618E3D00636861 /* ExposureDetection.storyboard in Resources */ = {isa = PBXBuildFile; fileRef = 514E812F24618E3D00636861 /* ExposureDetection.storyboard */; };
 		514E81342461B97800636861 /* ExposureManager.swift in Sources */ = {isa = PBXBuildFile; fileRef = 514E81332461B97700636861 /* ExposureManager.swift */; };
@@ -180,14 +174,10 @@
 		01EB1D2B246973F100A7908B /* risk_score_parameters.pb.swift */ = {isa = PBXFileReference; fileEncoding = 4; lastKnownFileType = sourcecode.swift; name = risk_score_parameters.pb.swift; path = ../../../../../proto/output/risk_score_parameters.pb.swift; sourceTree = "<group>"; };
 		01EB1D2C246973F100A7908B /* submission_payload.pb.swift */ = {isa = PBXFileReference; fileEncoding = 4; lastKnownFileType = sourcecode.swift; name = submission_payload.pb.swift; path = ../../../../../proto/output/submission_payload.pb.swift; sourceTree = "<group>"; };
 		01EB1D332469770A00A7908B /* apple_exposure_notification.pb.swift */ = {isa = PBXFileReference; fileEncoding = 4; lastKnownFileType = sourcecode.swift; name = apple_exposure_notification.pb.swift; path = ../../../../../proto/output/apple_exposure_notification.pb.swift; sourceTree = "<group>"; };
-<<<<<<< HEAD
 		13126831246E88AC005297B7 /* AccessibilityIdentifiers.swift */ = {isa = PBXFileReference; fileEncoding = 4; lastKnownFileType = sourcecode.swift; path = AccessibilityIdentifiers.swift; sourceTree = "<group>"; };
 		13126835246E89C1005297B7 /* ENAUITestsOnboarding-Localized.swift */ = {isa = PBXFileReference; fileEncoding = 4; lastKnownFileType = sourcecode.swift; path = "ENAUITestsOnboarding-Localized.swift"; sourceTree = "<group>"; };
 		13126836246E89C1005297B7 /* ENAUITests-Extensions.swift */ = {isa = PBXFileReference; fileEncoding = 4; lastKnownFileType = sourcecode.swift; path = "ENAUITests-Extensions.swift"; sourceTree = "<group>"; };
 		13126837246E89C1005297B7 /* ENAUITestsOnboarding.swift */ = {isa = PBXFileReference; fileEncoding = 4; lastKnownFileType = sourcecode.swift; path = ENAUITestsOnboarding.swift; sourceTree = "<group>"; };
-=======
-		130CB19B246D92F800ADE602 /* ENAUITestsOnboarding.swift */ = {isa = PBXFileReference; fileEncoding = 4; lastKnownFileType = sourcecode.swift; path = ENAUITestsOnboarding.swift; sourceTree = "<group>"; };
->>>>>>> 92ec0f67
 		5111E7622460BB1500ED6498 /* HomeInteractor.swift */ = {isa = PBXFileReference; lastKnownFileType = sourcecode.swift; path = HomeInteractor.swift; sourceTree = "<group>"; };
 		514E812F24618E3D00636861 /* ExposureDetection.storyboard */ = {isa = PBXFileReference; lastKnownFileType = file.storyboard; path = ExposureDetection.storyboard; sourceTree = "<group>"; };
 		514E81332461B97700636861 /* ExposureManager.swift */ = {isa = PBXFileReference; fileEncoding = 4; lastKnownFileType = sourcecode.swift; path = ExposureManager.swift; sourceTree = "<group>"; };
@@ -334,7 +324,6 @@
 /* End PBXFrameworksBuildPhase section */
 
 /* Begin PBXGroup section */
-<<<<<<< HEAD
 		13126834246E89C1005297B7 /* Onboarding */ = {
 			isa = PBXGroup;
 			children = (
@@ -344,14 +333,6 @@
 			);
 			name = Onboarding;
 			path = "../../../../../ENA stash/ENAUITests/Onboarding";
-=======
-		130CB19A246D92F800ADE602 /* Onboarding */ = {
-			isa = PBXGroup;
-			children = (
-				130CB19B246D92F800ADE602 /* ENAUITestsOnboarding.swift */,
-			);
-			path = Onboarding;
->>>>>>> 92ec0f67
 			sourceTree = "<group>";
 		};
 		5107E3D72459B2D60042FC9B /* Frameworks */ = {
@@ -644,11 +625,7 @@
 		85D7596224570491008175F0 /* ENAUITests */ = {
 			isa = PBXGroup;
 			children = (
-<<<<<<< HEAD
 				13126834246E89C1005297B7 /* Onboarding */,
-=======
-				130CB19A246D92F800ADE602 /* Onboarding */,
->>>>>>> 92ec0f67
 				85D7596324570491008175F0 /* ENAUITests.swift */,
 				85D7596524570491008175F0 /* Info.plist */,
 			);
@@ -1117,11 +1094,7 @@
 				51CE1B91246078B6002CF42A /* SectionSystemBackgroundDecorationView.swift in Sources */,
 				EE278B2B245F0B32008B06F9 /* ColorStyle.swift in Sources */,
 				01EB1D32246973F100A7908B /* submission_payload.pb.swift in Sources */,
-<<<<<<< HEAD
 				13126832246E88AC005297B7 /* AccessibilityIdentifiers.swift in Sources */,
-				51C737BB245B142B00286105 /* OnboardingViewController.swift in Sources */,
-=======
->>>>>>> 92ec0f67
 				51CE1B5524604DD2002CF42A /* HomeLayout.swift in Sources */,
 				51D420C424583E3300AD70CA /* SettingsViewController.swift in Sources */,
 				0158112A245B0B28001B38B2 /* ExposureDetectionViewController.swift in Sources */,
@@ -1159,7 +1132,6 @@
 			isa = PBXSourcesBuildPhase;
 			buildActionMask = 2147483647;
 			files = (
-<<<<<<< HEAD
 				1312683A246E89C1005297B7 /* ENAUITestsOnboarding.swift in Sources */,
 				1312683E246E8A92005297B7 /* NotificationName.swift in Sources */,
 				13126839246E89C1005297B7 /* ENAUITests-Extensions.swift in Sources */,
@@ -1168,12 +1140,6 @@
 				13126833246E88AC005297B7 /* AccessibilityIdentifiers.swift in Sources */,
 				13126838246E89C1005297B7 /* ENAUITestsOnboarding-Localized.swift in Sources */,
 				1312683D246E8A87005297B7 /* PersistedAndPublished.swift in Sources */,
-=======
-				130CB19D246D931B00ADE602 /* PersistenceManager.swift in Sources */,
-				130CB19E246D932F00ADE602 /* NotificationName.swift in Sources */,
-				85D7596424570491008175F0 /* ENAUITests.swift in Sources */,
-				130CB19C246D92F800ADE602 /* ENAUITestsOnboarding.swift in Sources */,
->>>>>>> 92ec0f67
 			);
 			runOnlyForDeploymentPostprocessing = 0;
 		};
