--- conflicted
+++ resolved
@@ -98,12 +98,6 @@
 		B1741B5A2462F4DE006275D9 /* TanEntryViewController.swift in Sources */ = {isa = PBXBuildFile; fileRef = B1741B592462F4DE006275D9 /* TanEntryViewController.swift */; };
 		B17A44A22464906A00CB195E /* KeyTests.swift in Sources */ = {isa = PBXBuildFile; fileRef = B17A44A12464906A00CB195E /* KeyTests.swift */; };
 		B1A7A1CD246C13CB00AD3470 /* Mode.swift in Sources */ = {isa = PBXBuildFile; fileRef = B1A7A1CC246C13CB00AD3470 /* Mode.swift */; };
-<<<<<<< HEAD
-=======
-		B1CF8D10246C1F4100DBE135 /* ModeTests.swift in Sources */ = {isa = PBXBuildFile; fileRef = B1CF8D0F246C1F4100DBE135 /* ModeTests.swift */; };
-		B1BC090B246AC0D400302424 /* Session.swift in Sources */ = {isa = PBXBuildFile; fileRef = B1BC090A246AC0D400302424 /* Session.swift */; };
-		B1BC090D246AC16F00302424 /* HTTPClientTests.swift in Sources */ = {isa = PBXBuildFile; fileRef = B1BC090C246AC16F00302424 /* HTTPClientTests.swift */; };
->>>>>>> 8379abce
 		B1BC090F246B1A0C00302424 /* PersistedAndPublished.swift in Sources */ = {isa = PBXBuildFile; fileRef = B1BC090E246B1A0C00302424 /* PersistedAndPublished.swift */; };
 		B1CF8D10246C1F4100DBE135 /* ModeTests.swift in Sources */ = {isa = PBXBuildFile; fileRef = B1CF8D0F246C1F4100DBE135 /* ModeTests.swift */; };
 		CD678F6B246C43E200B6A0F8 /* MockExposureManager.swift in Sources */ = {isa = PBXBuildFile; fileRef = CD678F6A246C43E200B6A0F8 /* MockExposureManager.swift */; };
@@ -127,7 +121,7 @@
 		EE70C23D245B09EA00AC9B2F /* Localizable.strings in Resources */ = {isa = PBXBuildFile; fileRef = EE70C23A245B09E900AC9B2F /* Localizable.strings */; };
 		EE8599932462EFFD002E7AE2 /* AppInformation.storyboard in Resources */ = {isa = PBXBuildFile; fileRef = EE8599922462EFFD002E7AE2 /* AppInformation.storyboard */; };
 		EE92A33E245D96DA006B97B0 /* Localizable.stringsdict in Resources */ = {isa = PBXBuildFile; fileRef = EE92A340245D96DA006B97B0 /* Localizable.stringsdict */; };
-		EEF10678246EA546009DFB4E /* ResetViewController.swift in Sources */ = {isa = PBXBuildFile; fileRef = EEF10677246EA546009DFB4E /* ResetViewController.swift */; };
+		EEF1067A246EBF8B009DFB4E /* ResetViewController.swift in Sources */ = {isa = PBXBuildFile; fileRef = EEF10679246EBF8B009DFB4E /* ResetViewController.swift */; };
 		EEF7900B2466ED6F0065EBD5 /* RiskView.xib in Resources */ = {isa = PBXBuildFile; fileRef = EEF7900A2466ED6F0065EBD5 /* RiskView.xib */; };
 		EEF7900D2466F6E40065EBD5 /* RiskView.swift in Sources */ = {isa = PBXBuildFile; fileRef = EEF7900C2466F6E40065EBD5 /* RiskView.swift */; };
 /* End PBXBuildFile section */
@@ -261,12 +255,6 @@
 		B1741B592462F4DE006275D9 /* TanEntryViewController.swift */ = {isa = PBXFileReference; fileEncoding = 4; lastKnownFileType = sourcecode.swift; path = TanEntryViewController.swift; sourceTree = "<group>"; };
 		B17A44A12464906A00CB195E /* KeyTests.swift */ = {isa = PBXFileReference; lastKnownFileType = sourcecode.swift; path = KeyTests.swift; sourceTree = "<group>"; };
 		B1A7A1CC246C13CB00AD3470 /* Mode.swift */ = {isa = PBXFileReference; lastKnownFileType = sourcecode.swift; path = Mode.swift; sourceTree = "<group>"; };
-<<<<<<< HEAD
-=======
-		B1CF8D0F246C1F4100DBE135 /* ModeTests.swift */ = {isa = PBXFileReference; lastKnownFileType = sourcecode.swift; path = ModeTests.swift; sourceTree = "<group>"; };
-		B1BC090A246AC0D400302424 /* Session.swift */ = {isa = PBXFileReference; lastKnownFileType = sourcecode.swift; path = Session.swift; sourceTree = "<group>"; };
-		B1BC090C246AC16F00302424 /* HTTPClientTests.swift */ = {isa = PBXFileReference; lastKnownFileType = sourcecode.swift; path = HTTPClientTests.swift; sourceTree = "<group>"; };
->>>>>>> 8379abce
 		B1BC090E246B1A0C00302424 /* PersistedAndPublished.swift */ = {isa = PBXFileReference; lastKnownFileType = sourcecode.swift; path = PersistedAndPublished.swift; sourceTree = "<group>"; };
 		B1CF8D0F246C1F4100DBE135 /* ModeTests.swift */ = {isa = PBXFileReference; lastKnownFileType = sourcecode.swift; path = ModeTests.swift; sourceTree = "<group>"; };
 		CD678F6A246C43E200B6A0F8 /* MockExposureManager.swift */ = {isa = PBXFileReference; lastKnownFileType = sourcecode.swift; path = MockExposureManager.swift; sourceTree = "<group>"; };
@@ -293,7 +281,7 @@
 		EE70C23C245B09E900AC9B2F /* en */ = {isa = PBXFileReference; lastKnownFileType = text.plist.strings; name = en; path = en.lproj/Localizable.strings; sourceTree = "<group>"; };
 		EE8599922462EFFD002E7AE2 /* AppInformation.storyboard */ = {isa = PBXFileReference; fileEncoding = 4; lastKnownFileType = file.storyboard; path = AppInformation.storyboard; sourceTree = "<group>"; };
 		EE92A33F245D96DA006B97B0 /* de */ = {isa = PBXFileReference; lastKnownFileType = text.plist.stringsdict; name = de; path = de.lproj/Localizable.stringsdict; sourceTree = "<group>"; };
-		EEF10677246EA546009DFB4E /* ResetViewController.swift */ = {isa = PBXFileReference; fileEncoding = 4; lastKnownFileType = sourcecode.swift; path = ResetViewController.swift; sourceTree = "<group>"; };
+		EEF10679246EBF8B009DFB4E /* ResetViewController.swift */ = {isa = PBXFileReference; fileEncoding = 4; lastKnownFileType = sourcecode.swift; path = ResetViewController.swift; sourceTree = "<group>"; };
 		EEF7900A2466ED6F0065EBD5 /* RiskView.xib */ = {isa = PBXFileReference; lastKnownFileType = file.xib; path = RiskView.xib; sourceTree = "<group>"; };
 		EEF7900C2466F6E40065EBD5 /* RiskView.swift */ = {isa = PBXFileReference; lastKnownFileType = sourcecode.swift; path = RiskView.swift; sourceTree = "<group>"; };
 /* End PBXFileReference section */
@@ -475,7 +463,7 @@
 			isa = PBXGroup;
 			children = (
 				51D420C324583E3300AD70CA /* SettingsViewController.swift */,
-				EEF10677246EA546009DFB4E /* ResetViewController.swift */,
+				EEF10679246EBF8B009DFB4E /* ResetViewController.swift */,
 			);
 			path = Settings;
 			sourceTree = "<group>";
@@ -1063,7 +1051,6 @@
 				71CC3EA5246D74E800217F2C /* AppInformationHelpViewController.swift in Sources */,
 				518A6A1E246A9FCD00444E66 /* HomeRiskCellPropertyHolder.swift in Sources */,
 				51C737BD245B349700286105 /* OnboardingInfoViewController.swift in Sources */,
-				EEF10678246EA546009DFB4E /* ResetViewController.swift in Sources */,
 				B1A7A1CD246C13CB00AD3470 /* Mode.swift in Sources */,
 				01EB1D2F246973F100A7908B /* file_bucket.pb.swift in Sources */,
 				85D7593F2457048F008175F0 /* AppDelegate.swift in Sources */,
@@ -1076,6 +1063,7 @@
 				B1741B5A2462F4DE006275D9 /* TanEntryViewController.swift in Sources */,
 				B111EE2C2465D9F7001AEBB4 /* String+Localization.swift in Sources */,
 				B12995E9246C344100854AD0 /* BackendConfiguration.swift in Sources */,
+				EEF1067A246EBF8B009DFB4E /* ResetViewController.swift in Sources */,
 				51CE1BBA2460AFD8002CF42A /* HomeActivateCellConfigurator.swift in Sources */,
 				01EB1D2E246973F100A7908B /* risk_level.pb.swift in Sources */,
 				EE46E5D82466AEA50057627F /* UIView.swift in Sources */,
