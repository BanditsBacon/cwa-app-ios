// !$*UTF8*$!
{
	archiveVersion = 1;
	classes = {
	};
	objectVersion = 52;
	objects = {

/* Begin PBXBuildFile section */
		011E13AE24680A4000973467 /* HTTPClient.swift in Sources */ = {isa = PBXBuildFile; fileRef = 011E13AD24680A4000973467 /* HTTPClient.swift */; };
		011E4B032483A92A002E6412 /* MockExposureManager.swift in Sources */ = {isa = PBXBuildFile; fileRef = CD678F6A246C43E200B6A0F8 /* MockExposureManager.swift */; };
		013DC102245DAC4E00EE58B0 /* Store.swift in Sources */ = {isa = PBXBuildFile; fileRef = 013DC101245DAC4E00EE58B0 /* Store.swift */; };
		0159E6C1247829BA00894A89 /* temporary_exposure_key_export.pb.swift in Sources */ = {isa = PBXBuildFile; fileRef = 0159E6BF247829BA00894A89 /* temporary_exposure_key_export.pb.swift */; };
		0159E6C2247829BA00894A89 /* temporary_exposure_key_signature_list.pb.swift in Sources */ = {isa = PBXBuildFile; fileRef = 0159E6C0247829BA00894A89 /* temporary_exposure_key_signature_list.pb.swift */; };
		016146912487A43E00660992 /* WebPageHelper.swift in Sources */ = {isa = PBXBuildFile; fileRef = 016146902487A43E00660992 /* WebPageHelper.swift */; };
		01DC23252462DFD0001B727C /* ExposureSubmission.storyboard in Resources */ = {isa = PBXBuildFile; fileRef = CD99A39C245B22EE00BF12AF /* ExposureSubmission.storyboard */; };
		01F5F7222487B9C000229720 /* AppInformationViewController.swift in Sources */ = {isa = PBXBuildFile; fileRef = 01F5F7212487B9C000229720 /* AppInformationViewController.swift */; };
		0D5611B4247F852C00B5B094 /* SQLiteKeyValueStore.swift in Sources */ = {isa = PBXBuildFile; fileRef = 0D5611B3247F852C00B5B094 /* SQLiteKeyValueStore.swift */; };
		0DD260FF248D549B007C3B2C /* KeychainHelper.swift in Sources */ = {isa = PBXBuildFile; fileRef = 0DD260FE248D549B007C3B2C /* KeychainHelper.swift */; };
		0DF6BB97248AD616007E8B0C /* AppUpdateCheckHelper.swift in Sources */ = {isa = PBXBuildFile; fileRef = 0DF6BB96248AD616007E8B0C /* AppUpdateCheckHelper.swift */; };
		0DF6BB9D248AE232007E8B0C /* AppUpdateCheckerHelperTests.swift in Sources */ = {isa = PBXBuildFile; fileRef = 0DF6BB9C248AE232007E8B0C /* AppUpdateCheckerHelperTests.swift */; };
		0DF6BBB5248C04CF007E8B0C /* app_config_attenuation_duration.pb.swift in Sources */ = {isa = PBXBuildFile; fileRef = 0DF6BBB2248C04CF007E8B0C /* app_config_attenuation_duration.pb.swift */; };
		0DF6BBB6248C04CF007E8B0C /* app_config_app_version_config.pb.swift in Sources */ = {isa = PBXBuildFile; fileRef = 0DF6BBB3248C04CF007E8B0C /* app_config_app_version_config.pb.swift */; };
		0DF6BBB7248C04CF007E8B0C /* app_config.pb.swift in Sources */ = {isa = PBXBuildFile; fileRef = 0DF6BBB4248C04CF007E8B0C /* app_config.pb.swift */; };
		0DFCC2722484DC8400E2811D /* sqlite3.c in Sources */ = {isa = PBXBuildFile; fileRef = 0DFCC2702484DC8400E2811D /* sqlite3.c */; settings = {COMPILER_FLAGS = "-w"; }; };
		1309194F247972C40066E329 /* PrivacyProtectionViewController.swift in Sources */ = {isa = PBXBuildFile; fileRef = 1309194E247972C40066E329 /* PrivacyProtectionViewController.swift */; };
		130CB19C246D92F800ADE602 /* ENAUITestsOnboarding.swift in Sources */ = {isa = PBXBuildFile; fileRef = 130CB19B246D92F800ADE602 /* ENAUITestsOnboarding.swift */; };
		13156CFD248C19D000AFC472 /* usage.html in Resources */ = {isa = PBXBuildFile; fileRef = 13156CFF248C19D000AFC472 /* usage.html */; };
		134F0DBC247578FF00D88934 /* ENAUITestsHome.swift in Sources */ = {isa = PBXBuildFile; fileRef = 134F0DB9247578FF00D88934 /* ENAUITestsHome.swift */; };
		134F0DBD247578FF00D88934 /* ENAUITests-Extensions.swift in Sources */ = {isa = PBXBuildFile; fileRef = 134F0DBA247578FF00D88934 /* ENAUITests-Extensions.swift */; };
		134F0F2C2475793400D88934 /* SnapshotHelper.swift in Sources */ = {isa = PBXBuildFile; fileRef = 134F0F2B2475793400D88934 /* SnapshotHelper.swift */; };
		13722044247AEEAD00152764 /* UNNotificationCenter+Extension.swift in Sources */ = {isa = PBXBuildFile; fileRef = 13722043247AEEAD00152764 /* UNNotificationCenter+Extension.swift */; };
		137846492488027600A50AB8 /* OnboardingInfoViewController+Extension.swift in Sources */ = {isa = PBXBuildFile; fileRef = 137846482488027500A50AB8 /* OnboardingInfoViewController+Extension.swift */; };
		138910C5247A909000D739F6 /* ENATaskScheduler.swift in Sources */ = {isa = PBXBuildFile; fileRef = 138910C4247A909000D739F6 /* ENATaskScheduler.swift */; };
		13BAE9B12472FB1E00CEE58A /* CellConfiguratorIndexPosition.swift in Sources */ = {isa = PBXBuildFile; fileRef = 13BAE9B02472FB1E00CEE58A /* CellConfiguratorIndexPosition.swift */; };
		13E50469248E3CD20086641C /* ENAUITestsAppInformation.swift in Sources */ = {isa = PBXBuildFile; fileRef = 13E50468248E3CD20086641C /* ENAUITestsAppInformation.swift */; };
		13E5046B248E3DF30086641C /* AppStrings.swift in Sources */ = {isa = PBXBuildFile; fileRef = CD99A3C92461A47C00BF12AF /* AppStrings.swift */; };
		13E5046C248E434B0086641C /* Localizable.strings in Resources */ = {isa = PBXBuildFile; fileRef = EE70C23A245B09E900AC9B2F /* Localizable.strings */; };
		13E5046D248E434B0086641C /* Localizable.stringsdict in Resources */ = {isa = PBXBuildFile; fileRef = EE92A340245D96DA006B97B0 /* Localizable.stringsdict */; };
		2F26CE2E248B9C4F00BE30EE /* UIViewController+BackButton.swift in Sources */ = {isa = PBXBuildFile; fileRef = 2F26CE2D248B9C4F00BE30EE /* UIViewController+BackButton.swift */; };
		2F3218D0248063E300A7AC0A /* UIView+Convenience.swift in Sources */ = {isa = PBXBuildFile; fileRef = 2F3218CF248063E300A7AC0A /* UIView+Convenience.swift */; };
		2F785752248506BD00323A9C /* HomeTestResultCollectionViewCell.xib in Resources */ = {isa = PBXBuildFile; fileRef = 2F78574F248506BD00323A9C /* HomeTestResultCollectionViewCell.xib */; };
		2F80CFD9247ED988000F06AF /* ExposureSubmissionIntroViewController.swift in Sources */ = {isa = PBXBuildFile; fileRef = 2F80CFD8247ED988000F06AF /* ExposureSubmissionIntroViewController.swift */; };
		2F80CFDB247EDDB3000F06AF /* ExposureSubmissionHotlineViewController.swift in Sources */ = {isa = PBXBuildFile; fileRef = 2F80CFDA247EDDB3000F06AF /* ExposureSubmissionHotlineViewController.swift */; };
		2FF1D62E2487850200381FFB /* NSMutableAttributedString+Generation.swift in Sources */ = {isa = PBXBuildFile; fileRef = 2FF1D62D2487850200381FFB /* NSMutableAttributedString+Generation.swift */; };
		2FF1D63024880FCF00381FFB /* DynamicTableViewRoundedCell.swift in Sources */ = {isa = PBXBuildFile; fileRef = 2FF1D62F24880FCF00381FFB /* DynamicTableViewRoundedCell.swift */; };
		3DD767462483D4DE002DD2B3 /* ReachabilityService.swift in Sources */ = {isa = PBXBuildFile; fileRef = 3DD767452483D4DE002DD2B3 /* ReachabilityService.swift */; };
		3DD7674B2483D6C1002DD2B3 /* ConnectivityReachabilityService.swift in Sources */ = {isa = PBXBuildFile; fileRef = 3DD7674A2483D6C1002DD2B3 /* ConnectivityReachabilityService.swift */; };
		3DD7674E2483DE18002DD2B3 /* MockReachabilityService.swift in Sources */ = {isa = PBXBuildFile; fileRef = 3DD7674C2483DDAC002DD2B3 /* MockReachabilityService.swift */; };
		4026C2DC24852B7600926FB4 /* AppInformationViewController+LegalModel.swift in Sources */ = {isa = PBXBuildFile; fileRef = 4026C2DB24852B7600926FB4 /* AppInformationViewController+LegalModel.swift */; };
		4026C2E424854C8D00926FB4 /* AppInformationLegalCell.swift in Sources */ = {isa = PBXBuildFile; fileRef = 4026C2E324854C8D00926FB4 /* AppInformationLegalCell.swift */; };
		51486D9F2484FC0200FCE216 /* HomeRiskLevelCellConfigurator.swift in Sources */ = {isa = PBXBuildFile; fileRef = 51486D9E2484FC0200FCE216 /* HomeRiskLevelCellConfigurator.swift */; };
		51486DA22485101500FCE216 /* RiskInactiveCollectionViewCell.swift in Sources */ = {isa = PBXBuildFile; fileRef = 51486DA02485101500FCE216 /* RiskInactiveCollectionViewCell.swift */; };
		51486DA32485101500FCE216 /* RiskInactiveCollectionViewCell.xib in Resources */ = {isa = PBXBuildFile; fileRef = 51486DA12485101500FCE216 /* RiskInactiveCollectionViewCell.xib */; };
		51486DA62485237200FCE216 /* RiskThankYouCollectionViewCell.swift in Sources */ = {isa = PBXBuildFile; fileRef = 51486DA42485237200FCE216 /* RiskThankYouCollectionViewCell.swift */; };
		51486DA72485237200FCE216 /* RiskThankYouCollectionViewCell.xib in Resources */ = {isa = PBXBuildFile; fileRef = 51486DA52485237200FCE216 /* RiskThankYouCollectionViewCell.xib */; };
		514C0A0624772F3400F235F6 /* HomeRiskViewConfigurator.swift in Sources */ = {isa = PBXBuildFile; fileRef = 514C0A0524772F3400F235F6 /* HomeRiskViewConfigurator.swift */; };
		514C0A0824772F5E00F235F6 /* RiskItemView.swift in Sources */ = {isa = PBXBuildFile; fileRef = 514C0A0724772F5E00F235F6 /* RiskItemView.swift */; };
		514C0A0B247AF9F700F235F6 /* RiskTextItemView.xib in Resources */ = {isa = PBXBuildFile; fileRef = 514C0A0A247AF9F700F235F6 /* RiskTextItemView.xib */; };
		514C0A0D247AFB0200F235F6 /* RiskTextItemView.swift in Sources */ = {isa = PBXBuildFile; fileRef = 514C0A0C247AFB0200F235F6 /* RiskTextItemView.swift */; };
		514C0A0F247AFEC500F235F6 /* HomeRiskTextItemViewConfigurator.swift in Sources */ = {isa = PBXBuildFile; fileRef = 514C0A0E247AFEC500F235F6 /* HomeRiskTextItemViewConfigurator.swift */; };
		514C0A11247C15EC00F235F6 /* HomeUnknownRiskCellConfigurator.swift in Sources */ = {isa = PBXBuildFile; fileRef = 514C0A10247C15EC00F235F6 /* HomeUnknownRiskCellConfigurator.swift */; };
		514C0A14247C163800F235F6 /* HomeLowRiskCellConfigurator.swift in Sources */ = {isa = PBXBuildFile; fileRef = 514C0A13247C163800F235F6 /* HomeLowRiskCellConfigurator.swift */; };
		514C0A16247C164700F235F6 /* HomeHighRiskCellConfigurator.swift in Sources */ = {isa = PBXBuildFile; fileRef = 514C0A15247C164700F235F6 /* HomeHighRiskCellConfigurator.swift */; };
		514C0A1A247C16D600F235F6 /* HomeInactiveRiskCellConfigurator.swift in Sources */ = {isa = PBXBuildFile; fileRef = 514C0A19247C16D600F235F6 /* HomeInactiveRiskCellConfigurator.swift */; };
		514E813024618E3D00636861 /* ExposureDetection.storyboard in Resources */ = {isa = PBXBuildFile; fileRef = 514E812F24618E3D00636861 /* ExposureDetection.storyboard */; };
		514E81342461B97800636861 /* ExposureManager.swift in Sources */ = {isa = PBXBuildFile; fileRef = 514E81332461B97700636861 /* ExposureManager.swift */; };
		514EE999246D4C2E00DE4884 /* UITableViewCell+Identifier.swift in Sources */ = {isa = PBXBuildFile; fileRef = 514EE998246D4C2E00DE4884 /* UITableViewCell+Identifier.swift */; };
		514EE99B246D4C4C00DE4884 /* UITableView+Dequeue.swift in Sources */ = {isa = PBXBuildFile; fileRef = 514EE99A246D4C4C00DE4884 /* UITableView+Dequeue.swift */; };
		514EE99D246D4CFB00DE4884 /* TableViewCellConfigurator.swift in Sources */ = {isa = PBXBuildFile; fileRef = 514EE99C246D4CFB00DE4884 /* TableViewCellConfigurator.swift */; };
		515BBDEB2484F8E500CDB674 /* HomeThankYouRiskCellConfigurator.swift in Sources */ = {isa = PBXBuildFile; fileRef = 515BBDEA2484F8E500CDB674 /* HomeThankYouRiskCellConfigurator.swift */; };
		51895EDC245E16CD0085DA38 /* ENAColor.swift in Sources */ = {isa = PBXBuildFile; fileRef = 51895EDB245E16CD0085DA38 /* ENAColor.swift */; };
		518A69FB24687D5800444E66 /* RiskLevel.swift in Sources */ = {isa = PBXBuildFile; fileRef = 518A69FA24687D5800444E66 /* RiskLevel.swift */; };
		51B5B414246DF07300DC5D3E /* RiskImageItemView.xib in Resources */ = {isa = PBXBuildFile; fileRef = 51B5B413246DF07300DC5D3E /* RiskImageItemView.xib */; };
		51B5B41C246EC8B800DC5D3E /* HomeCardCollectionViewCell.swift in Sources */ = {isa = PBXBuildFile; fileRef = 51B5B41B246EC8B800DC5D3E /* HomeCardCollectionViewCell.swift */; };
		51C737BD245B349700286105 /* OnboardingInfoViewController.swift in Sources */ = {isa = PBXBuildFile; fileRef = 51C737BC245B349700286105 /* OnboardingInfoViewController.swift */; };
		51C737BF245B3B5D00286105 /* OnboardingInfo.swift in Sources */ = {isa = PBXBuildFile; fileRef = 51C737BE245B3B5D00286105 /* OnboardingInfo.swift */; };
		51C7790C24867F16004582F8 /* RiskListItemView.xib in Resources */ = {isa = PBXBuildFile; fileRef = 51C7790B24867F16004582F8 /* RiskListItemView.xib */; };
		51C7790E24867F22004582F8 /* RiskListItemView.swift in Sources */ = {isa = PBXBuildFile; fileRef = 51C7790D24867F22004582F8 /* RiskListItemView.swift */; };
		51C77910248684F5004582F8 /* HomeRiskListItemViewConfigurator.swift in Sources */ = {isa = PBXBuildFile; fileRef = 51C7790F248684F5004582F8 /* HomeRiskListItemViewConfigurator.swift */; };
		51C779122486E549004582F8 /* HomeFindingPositiveRiskCellConfigurator.swift in Sources */ = {isa = PBXBuildFile; fileRef = 51C779112486E549004582F8 /* HomeFindingPositiveRiskCellConfigurator.swift */; };
		51C779142486E5AB004582F8 /* RiskFindingPositiveCollectionViewCell.xib in Resources */ = {isa = PBXBuildFile; fileRef = 51C779132486E5AB004582F8 /* RiskFindingPositiveCollectionViewCell.xib */; };
		51C779162486E5BA004582F8 /* RiskFindingPositiveCollectionViewCell.swift in Sources */ = {isa = PBXBuildFile; fileRef = 51C779152486E5BA004582F8 /* RiskFindingPositiveCollectionViewCell.swift */; };
		51CE1B4A246016B0002CF42A /* UICollectionViewCell+Identifier.swift in Sources */ = {isa = PBXBuildFile; fileRef = 51CE1B49246016B0002CF42A /* UICollectionViewCell+Identifier.swift */; };
		51CE1B4C246016D1002CF42A /* UICollectionReusableView+Identifier.swift in Sources */ = {isa = PBXBuildFile; fileRef = 51CE1B4B246016D1002CF42A /* UICollectionReusableView+Identifier.swift */; };
		51CE1B5524604DD2002CF42A /* HomeLayout.swift in Sources */ = {isa = PBXBuildFile; fileRef = 51CE1B5424604DD2002CF42A /* HomeLayout.swift */; };
		51CE1B85246078B6002CF42A /* ActivateCollectionViewCell.xib in Resources */ = {isa = PBXBuildFile; fileRef = 51CE1B76246078B6002CF42A /* ActivateCollectionViewCell.xib */; };
		51CE1B87246078B6002CF42A /* ActivateCollectionViewCell.swift in Sources */ = {isa = PBXBuildFile; fileRef = 51CE1B78246078B6002CF42A /* ActivateCollectionViewCell.swift */; };
		51CE1B88246078B6002CF42A /* RiskLevelCollectionViewCell.xib in Resources */ = {isa = PBXBuildFile; fileRef = 51CE1B79246078B6002CF42A /* RiskLevelCollectionViewCell.xib */; };
		51CE1B89246078B6002CF42A /* RiskLevelCollectionViewCell.swift in Sources */ = {isa = PBXBuildFile; fileRef = 51CE1B7A246078B6002CF42A /* RiskLevelCollectionViewCell.swift */; };
		51CE1B8A246078B6002CF42A /* InfoCollectionViewCell.xib in Resources */ = {isa = PBXBuildFile; fileRef = 51CE1B7B246078B6002CF42A /* InfoCollectionViewCell.xib */; };
		51CE1B8B246078B6002CF42A /* InfoCollectionViewCell.swift in Sources */ = {isa = PBXBuildFile; fileRef = 51CE1B7C246078B6002CF42A /* InfoCollectionViewCell.swift */; };
		51CE1B91246078B6002CF42A /* SectionSystemBackgroundDecorationView.swift in Sources */ = {isa = PBXBuildFile; fileRef = 51CE1B84246078B6002CF42A /* SectionSystemBackgroundDecorationView.swift */; };
		51CE1BB52460AC83002CF42A /* UICollectionView+Dequeue.swift in Sources */ = {isa = PBXBuildFile; fileRef = 51CE1BB42460AC82002CF42A /* UICollectionView+Dequeue.swift */; };
		51CE1BBA2460AFD8002CF42A /* HomeActivateCellConfigurator.swift in Sources */ = {isa = PBXBuildFile; fileRef = 51CE1BB92460AFD8002CF42A /* HomeActivateCellConfigurator.swift */; };
		51CE1BBD2460B1CB002CF42A /* CollectionViewCellConfigurator.swift in Sources */ = {isa = PBXBuildFile; fileRef = 51CE1BBC2460B1CB002CF42A /* CollectionViewCellConfigurator.swift */; };
		51CE1BBF2460B222002CF42A /* HomeRiskCellConfigurator.swift in Sources */ = {isa = PBXBuildFile; fileRef = 51CE1BBE2460B222002CF42A /* HomeRiskCellConfigurator.swift */; };
		51CE1BC32460B28D002CF42A /* HomeInfoCellConfigurator.swift in Sources */ = {isa = PBXBuildFile; fileRef = 51CE1BC22460B28D002CF42A /* HomeInfoCellConfigurator.swift */; };
		51D420B12458397300AD70CA /* Onboarding.storyboard in Resources */ = {isa = PBXBuildFile; fileRef = 51D420B02458397300AD70CA /* Onboarding.storyboard */; };
		51D420B424583ABB00AD70CA /* AppStoryboard.swift in Sources */ = {isa = PBXBuildFile; fileRef = 51D420B324583ABB00AD70CA /* AppStoryboard.swift */; };
		51D420B724583B7200AD70CA /* NSObject+Identifier.swift in Sources */ = {isa = PBXBuildFile; fileRef = 51D420B624583B7200AD70CA /* NSObject+Identifier.swift */; };
		51D420B924583B8300AD70CA /* UIViewController+AppStoryboard.swift in Sources */ = {isa = PBXBuildFile; fileRef = 51D420B824583B8300AD70CA /* UIViewController+AppStoryboard.swift */; };
		51D420C424583E3300AD70CA /* SettingsViewController.swift in Sources */ = {isa = PBXBuildFile; fileRef = 51D420C324583E3300AD70CA /* SettingsViewController.swift */; };
		51D420CE245869C800AD70CA /* Home.storyboard in Resources */ = {isa = PBXBuildFile; fileRef = 51D420CD245869C800AD70CA /* Home.storyboard */; };
		51D420D024586AB300AD70CA /* Settings.storyboard in Resources */ = {isa = PBXBuildFile; fileRef = 51D420CF24586AB300AD70CA /* Settings.storyboard */; };
		51E78563248D439200BBB13E /* ENACloneButton.swift in Sources */ = {isa = PBXBuildFile; fileRef = 51E78562248D439200BBB13E /* ENACloneButton.swift */; };
		51FE277B2475340300BB8144 /* HomeRiskLoadingItemViewConfigurator.swift in Sources */ = {isa = PBXBuildFile; fileRef = 51FE277A2475340300BB8144 /* HomeRiskLoadingItemViewConfigurator.swift */; };
		51FE277D247535C400BB8144 /* RiskLoadingItemView.xib in Resources */ = {isa = PBXBuildFile; fileRef = 51FE277C247535C400BB8144 /* RiskLoadingItemView.xib */; };
		51FE277F247535E300BB8144 /* RiskLoadingItemView.swift in Sources */ = {isa = PBXBuildFile; fileRef = 51FE277E247535E300BB8144 /* RiskLoadingItemView.swift */; };
		710021DC248E44A6001F0B63 /* ENAFont.swift in Sources */ = {isa = PBXBuildFile; fileRef = 710021DB248E44A6001F0B63 /* ENAFont.swift */; };
		710021DE248EAF16001F0B63 /* ExposureSubmissionImageCardCell.xib in Resources */ = {isa = PBXBuildFile; fileRef = 710021DD248EAF16001F0B63 /* ExposureSubmissionImageCardCell.xib */; };
		710021E0248EAF9A001F0B63 /* ExposureSubmissionImageCardCell.swift in Sources */ = {isa = PBXBuildFile; fileRef = 710021DF248EAF9A001F0B63 /* ExposureSubmissionImageCardCell.swift */; };
		710224EA248FA67F000C5DEF /* HomeTestResultCollectionViewCell.swift in Sources */ = {isa = PBXBuildFile; fileRef = 710224E9248FA67F000C5DEF /* HomeTestResultCollectionViewCell.swift */; };
		710224EC248FC150000C5DEF /* HomeTestResultCellConfigurator.swift in Sources */ = {isa = PBXBuildFile; fileRef = 710224EB248FC150000C5DEF /* HomeTestResultCellConfigurator.swift */; };
		710224EE2490E2FD000C5DEF /* ExposureSubmissionStepCell.xib in Resources */ = {isa = PBXBuildFile; fileRef = 710224ED2490E2FC000C5DEF /* ExposureSubmissionStepCell.xib */; };
		710224F42490E7A3000C5DEF /* ExposureSubmissionStepCell.swift in Sources */ = {isa = PBXBuildFile; fileRef = 710224F32490E7A3000C5DEF /* ExposureSubmissionStepCell.swift */; };
		710224F624910661000C5DEF /* ExposureSubmissionDynamicCell.swift in Sources */ = {isa = PBXBuildFile; fileRef = 710224F524910661000C5DEF /* ExposureSubmissionDynamicCell.swift */; };
		710ABB1F2475115500948792 /* UITableViewController+Enum.swift in Sources */ = {isa = PBXBuildFile; fileRef = 710ABB1E2475115500948792 /* UITableViewController+Enum.swift */; };
		710ABB23247513E300948792 /* DynamicTypeTableViewCell.swift in Sources */ = {isa = PBXBuildFile; fileRef = 710ABB22247513E300948792 /* DynamicTypeTableViewCell.swift */; };
		710ABB25247514BD00948792 /* UIViewController+Segue.swift in Sources */ = {isa = PBXBuildFile; fileRef = 710ABB24247514BD00948792 /* UIViewController+Segue.swift */; };
		710ABB27247533FA00948792 /* DynamicTableViewController.swift in Sources */ = {isa = PBXBuildFile; fileRef = 710ABB26247533FA00948792 /* DynamicTableViewController.swift */; };
		710ABB292475353900948792 /* DynamicTableViewModel.swift in Sources */ = {isa = PBXBuildFile; fileRef = 710ABB282475353900948792 /* DynamicTableViewModel.swift */; };
		71176E2F248922B0004B0C9F /* ENAColorTests.swift in Sources */ = {isa = PBXBuildFile; fileRef = 71176E2D24891C02004B0C9F /* ENAColorTests.swift */; };
		71176E32248957C3004B0C9F /* AppNavigationController.swift in Sources */ = {isa = PBXBuildFile; fileRef = 71176E31248957C3004B0C9F /* AppNavigationController.swift */; };
		71330E41248109F600EB10F6 /* DynamicTableViewSection.swift in Sources */ = {isa = PBXBuildFile; fileRef = 71330E40248109F600EB10F6 /* DynamicTableViewSection.swift */; };
		71330E43248109FD00EB10F6 /* DynamicTableViewCell.swift in Sources */ = {isa = PBXBuildFile; fileRef = 71330E42248109FD00EB10F6 /* DynamicTableViewCell.swift */; };
		71330E4524810A0500EB10F6 /* DynamicTableViewHeader.swift in Sources */ = {isa = PBXBuildFile; fileRef = 71330E4424810A0500EB10F6 /* DynamicTableViewHeader.swift */; };
		71330E4724810A0C00EB10F6 /* DynamicTableViewFooter.swift in Sources */ = {isa = PBXBuildFile; fileRef = 71330E4624810A0C00EB10F6 /* DynamicTableViewFooter.swift */; };
		713EA25B247818B000AB7EE8 /* DynamicTypeButton.swift in Sources */ = {isa = PBXBuildFile; fileRef = 713EA25A247818B000AB7EE8 /* DynamicTypeButton.swift */; };
		713EA25D24798A7000AB7EE8 /* ExposureDetectionRoundedView.swift in Sources */ = {isa = PBXBuildFile; fileRef = 713EA25C24798A7000AB7EE8 /* ExposureDetectionRoundedView.swift */; };
		713EA25F24798A9100AB7EE8 /* ExposureDetectionRiskCell.swift in Sources */ = {isa = PBXBuildFile; fileRef = 713EA25E24798A9100AB7EE8 /* ExposureDetectionRiskCell.swift */; };
		713EA26124798AD100AB7EE8 /* InsetTableViewCell.swift in Sources */ = {isa = PBXBuildFile; fileRef = 713EA26024798AD100AB7EE8 /* InsetTableViewCell.swift */; };
		713EA26324798F8500AB7EE8 /* ExposureDetectionHeaderCell.swift in Sources */ = {isa = PBXBuildFile; fileRef = 713EA26224798F8500AB7EE8 /* ExposureDetectionHeaderCell.swift */; };
		714194EA247A65C60072A090 /* DynamicTableViewHeaderSeparatorView.swift in Sources */ = {isa = PBXBuildFile; fileRef = 714194E9247A65C60072A090 /* DynamicTableViewHeaderSeparatorView.swift */; };
		714CD869247297F800F56450 /* NibLoadable.swift in Sources */ = {isa = PBXBuildFile; fileRef = 714CD868247297F800F56450 /* NibLoadable.swift */; };
		7154EB4A247D21E200A467FF /* ExposureDetectionLongGuideCell.swift in Sources */ = {isa = PBXBuildFile; fileRef = 7154EB49247D21E200A467FF /* ExposureDetectionLongGuideCell.swift */; };
		7154EB4C247E862100A467FF /* ExposureDetectionLoadingCell.swift in Sources */ = {isa = PBXBuildFile; fileRef = 7154EB4B247E862100A467FF /* ExposureDetectionLoadingCell.swift */; };
		717D21E9248C022E00D9717E /* DynamicTableViewHtmlCell.swift in Sources */ = {isa = PBXBuildFile; fileRef = 717D21E8248C022E00D9717E /* DynamicTableViewHtmlCell.swift */; };
		7187A5582481231C00FCC755 /* DynamicTableViewAction.swift in Sources */ = {isa = PBXBuildFile; fileRef = 71330E4824810A5A00EB10F6 /* DynamicTableViewAction.swift */; };
		71B804472484CC0800D53506 /* ENALabel.swift in Sources */ = {isa = PBXBuildFile; fileRef = 71B804462484CC0800D53506 /* ENALabel.swift */; };
		71B804492484D37300D53506 /* RiskLegendViewController.swift in Sources */ = {isa = PBXBuildFile; fileRef = 71B804482484D37300D53506 /* RiskLegendViewController.swift */; };
		71B8044D248525CD00D53506 /* RiskLegendViewController+DynamicTableViewModel.swift in Sources */ = {isa = PBXBuildFile; fileRef = 71B8044C248525CD00D53506 /* RiskLegendViewController+DynamicTableViewModel.swift */; };
		71B8044F248526B600D53506 /* DynamicTableViewSpaceCell.swift in Sources */ = {isa = PBXBuildFile; fileRef = 71B8044E248526B600D53506 /* DynamicTableViewSpaceCell.swift */; };
		71B804542485273C00D53506 /* RiskLegendDotBodyCell.swift in Sources */ = {isa = PBXBuildFile; fileRef = 71B804532485273C00D53506 /* RiskLegendDotBodyCell.swift */; };
		71CAB9D2248AACAD00F516A5 /* PixelPerfectLayoutConstraint.swift in Sources */ = {isa = PBXBuildFile; fileRef = 71CAB9D1248AACAD00F516A5 /* PixelPerfectLayoutConstraint.swift */; };
		71CAB9D4248AB33500F516A5 /* DynamicTypeSymbolImageView.swift in Sources */ = {isa = PBXBuildFile; fileRef = 71CAB9D3248AB33500F516A5 /* DynamicTypeSymbolImageView.swift */; };
		71F2E57B2487AEFC00694F1A /* ena-colors.xcassets in Resources */ = {isa = PBXBuildFile; fileRef = 71F2E57A2487AEFC00694F1A /* ena-colors.xcassets */; };
		71F5418E248BEE08006DB793 /* privacy-policy.html in Resources */ = {isa = PBXBuildFile; fileRef = 71F5418A248BEDBE006DB793 /* privacy-policy.html */; };
		71F54191248BF677006DB793 /* HtmlTextView.swift in Sources */ = {isa = PBXBuildFile; fileRef = 71F54190248BF677006DB793 /* HtmlTextView.swift */; };
		71FD8862246EB27F00E804D0 /* ExposureDetectionViewController.swift in Sources */ = {isa = PBXBuildFile; fileRef = 71FD8861246EB27F00E804D0 /* ExposureDetectionViewController.swift */; };
		71FE1C69247A8FE100851FEB /* DynamicTableViewHeaderFooterView.swift in Sources */ = {isa = PBXBuildFile; fileRef = 71FE1C68247A8FE100851FEB /* DynamicTableViewHeaderFooterView.swift */; };
		71FE1C71247AA7B700851FEB /* DynamicTableViewHeaderImageView.swift in Sources */ = {isa = PBXBuildFile; fileRef = 71FE1C70247AA7B700851FEB /* DynamicTableViewHeaderImageView.swift */; };
		71FE1C7A247AC2B500851FEB /* ExposureSubmissionSuccessViewController.swift in Sources */ = {isa = PBXBuildFile; fileRef = 71FE1C73247AC2B500851FEB /* ExposureSubmissionSuccessViewController.swift */; };
		71FE1C7B247AC2B500851FEB /* ExposureSubmissionQRScannerViewController.swift in Sources */ = {isa = PBXBuildFile; fileRef = 71FE1C74247AC2B500851FEB /* ExposureSubmissionQRScannerViewController.swift */; };
		71FE1C7C247AC2B500851FEB /* ExposureSubmissionOverviewViewController.swift in Sources */ = {isa = PBXBuildFile; fileRef = 71FE1C75247AC2B500851FEB /* ExposureSubmissionOverviewViewController.swift */; };
		71FE1C7D247AC2B500851FEB /* ExposureSubmissionTanInputViewController.swift in Sources */ = {isa = PBXBuildFile; fileRef = 71FE1C76247AC2B500851FEB /* ExposureSubmissionTanInputViewController.swift */; };
		71FE1C7F247AC2B500851FEB /* ExposureSubmissionTestResultViewController.swift in Sources */ = {isa = PBXBuildFile; fileRef = 71FE1C78247AC2B500851FEB /* ExposureSubmissionTestResultViewController.swift */; };
		71FE1C80247AC2B500851FEB /* ExposureSubmissionNavigationController.swift in Sources */ = {isa = PBXBuildFile; fileRef = 71FE1C79247AC2B500851FEB /* ExposureSubmissionNavigationController.swift */; };
		71FE1C82247AC30300851FEB /* ENATanInput.swift in Sources */ = {isa = PBXBuildFile; fileRef = 71FE1C81247AC30300851FEB /* ENATanInput.swift */; };
		71FE1C86247AC33D00851FEB /* ExposureSubmissionTestResultHeaderView.swift in Sources */ = {isa = PBXBuildFile; fileRef = 71FE1C84247AC33D00851FEB /* ExposureSubmissionTestResultHeaderView.swift */; };
		71FE1C8C247AC79D00851FEB /* DynamicTableViewIconCell.swift in Sources */ = {isa = PBXBuildFile; fileRef = 71FE1C8A247AC79D00851FEB /* DynamicTableViewIconCell.swift */; };
		71FE1C8D247AC79D00851FEB /* DynamicTableViewIconCell.xib in Resources */ = {isa = PBXBuildFile; fileRef = 71FE1C8B247AC79D00851FEB /* DynamicTableViewIconCell.xib */; };
		85142501245DA0B3009D2791 /* UIViewController+Alert.swift in Sources */ = {isa = PBXBuildFile; fileRef = 85142500245DA0B3009D2791 /* UIViewController+Alert.swift */; };
		8539874F2467094E00D28B62 /* AppIcon.xcassets in Resources */ = {isa = PBXBuildFile; fileRef = 8539874E2467094E00D28B62 /* AppIcon.xcassets */; };
		853D987A24694A8700490DBA /* ENAButton.swift in Sources */ = {isa = PBXBuildFile; fileRef = 853D987924694A8700490DBA /* ENAButton.swift */; };
		853D98832469DC5000490DBA /* ExposureNotificationSetting.storyboard in Resources */ = {isa = PBXBuildFile; fileRef = 853D98822469DC5000490DBA /* ExposureNotificationSetting.storyboard */; };
		858F6F6E245A103C009FFD33 /* ExposureNotification.framework in Frameworks */ = {isa = PBXBuildFile; fileRef = 858F6F6D245A103C009FFD33 /* ExposureNotification.framework */; };
		8595BF5F246032D90056EA27 /* ENASwitch.swift in Sources */ = {isa = PBXBuildFile; fileRef = 8595BF5E246032D90056EA27 /* ENASwitch.swift */; };
		859DD512248549790073D59F /* MockDiagnosisKeysRetrieval.swift in Sources */ = {isa = PBXBuildFile; fileRef = 859DD511248549790073D59F /* MockDiagnosisKeysRetrieval.swift */; };
		85D7593F2457048F008175F0 /* AppDelegate.swift in Sources */ = {isa = PBXBuildFile; fileRef = 85D7593E2457048F008175F0 /* AppDelegate.swift */; };
		85D759412457048F008175F0 /* SceneDelegate.swift in Sources */ = {isa = PBXBuildFile; fileRef = 85D759402457048F008175F0 /* SceneDelegate.swift */; };
		85D7594B24570491008175F0 /* Assets.xcassets in Resources */ = {isa = PBXBuildFile; fileRef = 85D7594A24570491008175F0 /* Assets.xcassets */; };
		85D7594E24570491008175F0 /* LaunchScreen.storyboard in Resources */ = {isa = PBXBuildFile; fileRef = 85D7594C24570491008175F0 /* LaunchScreen.storyboard */; };
		85D7596424570491008175F0 /* ENAUITests.swift in Sources */ = {isa = PBXBuildFile; fileRef = 85D7596324570491008175F0 /* ENAUITests.swift */; };
		85E33444247EB357006E74EC /* CircularProgressView.swift in Sources */ = {isa = PBXBuildFile; fileRef = 85E33443247EB357006E74EC /* CircularProgressView.swift */; };
		A128F04E2489ABEE00EC7F6C /* RiskCalculationTests.swift in Sources */ = {isa = PBXBuildFile; fileRef = A128F04C2489ABE700EC7F6C /* RiskCalculationTests.swift */; };
		A128F059248B459F00EC7F6C /* PublicKeyStore.swift in Sources */ = {isa = PBXBuildFile; fileRef = A128F058248B459F00EC7F6C /* PublicKeyStore.swift */; };
		A16714AF248CA1B70031B111 /* Bundle+ReadPlist.swift in Sources */ = {isa = PBXBuildFile; fileRef = A16714AE248CA1B70031B111 /* Bundle+ReadPlist.swift */; };
		A16714B1248CFF020031B111 /* HostWhitelist.plist in Resources */ = {isa = PBXBuildFile; fileRef = A16714B0248CFF020031B111 /* HostWhitelist.plist */; };
		A16714BB248D18D20031B111 /* SummaryMetadata.swift in Sources */ = {isa = PBXBuildFile; fileRef = A16714BA248D18D20031B111 /* SummaryMetadata.swift */; };
		A16714C0248D53F60031B111 /* CoronaWarnURLSessionDelegateTests.swift in Sources */ = {isa = PBXBuildFile; fileRef = A16714BE248D53F00031B111 /* CoronaWarnURLSessionDelegateTests.swift */; };
		A173665324844F41006BE209 /* SQLiteKeyValueStoreTests.swift in Sources */ = {isa = PBXBuildFile; fileRef = A173665124844F29006BE209 /* SQLiteKeyValueStoreTests.swift */; };
		A17366552484978A006BE209 /* OnboardingInfoViewControllerUtils.swift in Sources */ = {isa = PBXBuildFile; fileRef = A17366542484978A006BE209 /* OnboardingInfoViewControllerUtils.swift */; };
		A17DA5E32486D8EF006F310F /* RiskLevelTests.swift in Sources */ = {isa = PBXBuildFile; fileRef = A17DA5E12486D8E7006F310F /* RiskLevelTests.swift */; };
		A1877CAB248F2532006FEFC0 /* SAPDownloadedPackageTests.swift in Sources */ = {isa = PBXBuildFile; fileRef = A1877CA9248F247D006FEFC0 /* SAPDownloadedPackageTests.swift */; };
		A189E45F248C325E001D0996 /* de-config in Resources */ = {isa = PBXBuildFile; fileRef = A189E45E248C325E001D0996 /* de-config */; };
		A189E461248C35BF001D0996 /* PublicKeys.plist in Resources */ = {isa = PBXBuildFile; fileRef = A189E460248C35BF001D0996 /* PublicKeys.plist */; };
		A328424D248B91E0006B1F09 /* HomeTestResultLoadingCell.xib in Resources */ = {isa = PBXBuildFile; fileRef = A328424B248B91E0006B1F09 /* HomeTestResultLoadingCell.xib */; };
		A328424E248B91E0006B1F09 /* HomeTestResultLoadingCell.swift in Sources */ = {isa = PBXBuildFile; fileRef = A328424C248B91E0006B1F09 /* HomeTestResultLoadingCell.swift */; };
		A3284250248B9269006B1F09 /* HomeTestResultLoadingCellConfigurator.swift in Sources */ = {isa = PBXBuildFile; fileRef = A328424F248B9269006B1F09 /* HomeTestResultLoadingCellConfigurator.swift */; };
		A3284255248E493B006B1F09 /* ExposureSubmissionOverviewViewControllerTests.swift in Sources */ = {isa = PBXBuildFile; fileRef = A3284254248E493B006B1F09 /* ExposureSubmissionOverviewViewControllerTests.swift */; };
		A3284257248E7431006B1F09 /* MockExposureSubmissionService.swift in Sources */ = {isa = PBXBuildFile; fileRef = A3284256248E7431006B1F09 /* MockExposureSubmissionService.swift */; };
		A3284259248E7672006B1F09 /* MockExposureSubmissionQRScannerViewController.swift in Sources */ = {isa = PBXBuildFile; fileRef = A3284258248E7672006B1F09 /* MockExposureSubmissionQRScannerViewController.swift */; };
		A328425D248E82BC006B1F09 /* ExposureSubmissionTestResultViewControllerTests.swift in Sources */ = {isa = PBXBuildFile; fileRef = A328425B248E82B5006B1F09 /* ExposureSubmissionTestResultViewControllerTests.swift */; };
		A328425F248E943D006B1F09 /* ExposureSubmissionTanInputViewControllerTests.swift in Sources */ = {isa = PBXBuildFile; fileRef = A328425E248E943D006B1F09 /* ExposureSubmissionTanInputViewControllerTests.swift */; };
		A36D07B92486D61C00E46F96 /* HomeCardCellButtonDelegate.swift in Sources */ = {isa = PBXBuildFile; fileRef = A36D07B82486D61C00E46F96 /* HomeCardCellButtonDelegate.swift */; };
		A3C4F96024812CD20047F23E /* ExposureSubmissionWarnOthersViewController.swift in Sources */ = {isa = PBXBuildFile; fileRef = A3C4F95F24812CD20047F23E /* ExposureSubmissionWarnOthersViewController.swift */; };
		A3E5E71A247D4FFB00237116 /* ExposureSubmissionViewUtils.swift in Sources */ = {isa = PBXBuildFile; fileRef = A3E5E719247D4FFB00237116 /* ExposureSubmissionViewUtils.swift */; };
		A3E5E71E247E6F7A00237116 /* SpinnerInjectable.swift in Sources */ = {isa = PBXBuildFile; fileRef = A3E5E71D247E6F7A00237116 /* SpinnerInjectable.swift */; };
		A3FF84EC247BFAF00053E947 /* Hasher.swift in Sources */ = {isa = PBXBuildFile; fileRef = A3FF84EB247BFAF00053E947 /* Hasher.swift */; };
		B10FD5ED246EAADC00E9D7F2 /* AppInformationDetailViewController.swift in Sources */ = {isa = PBXBuildFile; fileRef = 71CC3E9E246D6B6800217F2C /* AppInformationDetailViewController.swift */; };
		B10FD5F1246EAB1000E9D7F2 /* AppInformationViewController+DynamicTableViewModel.swift in Sources */ = {isa = PBXBuildFile; fileRef = 71CC3E9C246D5D8000217F2C /* AppInformationViewController+DynamicTableViewModel.swift */; };
		B10FD5F4246EAC1700E9D7F2 /* AppleFilesWriter.swift in Sources */ = {isa = PBXBuildFile; fileRef = B10FD5F3246EAC1700E9D7F2 /* AppleFilesWriter.swift */; };
		B111EE2C2465D9F7001AEBB4 /* String+Localization.swift in Sources */ = {isa = PBXBuildFile; fileRef = B111EE2B2465D9F7001AEBB4 /* String+Localization.swift */; };
		B112545A246F2C6500AB5036 /* ENTemporaryExposureKey+Convert.swift in Sources */ = {isa = PBXBuildFile; fileRef = B1125459246F2C6500AB5036 /* ENTemporaryExposureKey+Convert.swift */; };
		B11655932491437600316087 /* RiskProvidingConfigurationTests.swift in Sources */ = {isa = PBXBuildFile; fileRef = B11655922491437600316087 /* RiskProvidingConfigurationTests.swift */; };
		B1175213248A83AB00C3325C /* Risk.swift in Sources */ = {isa = PBXBuildFile; fileRef = B1175212248A83AB00C3325C /* Risk.swift */; };
		B1175216248A9F9600C3325C /* ConvertingKeysTests.swift in Sources */ = {isa = PBXBuildFile; fileRef = B1175215248A9F9600C3325C /* ConvertingKeysTests.swift */; };
		B1175218248ACFBC00C3325C /* SAP_RiskScoreClass+LowAndHigh.swift in Sources */ = {isa = PBXBuildFile; fileRef = B1175217248ACFBC00C3325C /* SAP_RiskScoreClass+LowAndHigh.swift */; };
		B117521A248ACFFC00C3325C /* SAP_RiskScoreClass+LowAndHighTests.swift in Sources */ = {isa = PBXBuildFile; fileRef = B1175219248ACFFC00C3325C /* SAP_RiskScoreClass+LowAndHighTests.swift */; };
		B117909824914D77007FF821 /* StoreTests.swift in Sources */ = {isa = PBXBuildFile; fileRef = 01D3ECFF2490230400551E65 /* StoreTests.swift */; };
		B11E619B246EE4B0004A056A /* DynamicTypeLabel.swift in Sources */ = {isa = PBXBuildFile; fileRef = 71CC3EA0246D6BBF00217F2C /* DynamicTypeLabel.swift */; };
		B11E619C246EE4E9004A056A /* UIFont+DynamicType.swift in Sources */ = {isa = PBXBuildFile; fileRef = 71CC3EA2246D6C4000217F2C /* UIFont+DynamicType.swift */; };
		B1218920248AD79900496210 /* ClientMock.swift in Sources */ = {isa = PBXBuildFile; fileRef = CD678F6C246C43EE00B6A0F8 /* ClientMock.swift */; };
		B143DBDF2477F292000A29E8 /* ExposureNotificationSettingViewController.swift in Sources */ = {isa = PBXBuildFile; fileRef = 853D98842469DC8100490DBA /* ExposureNotificationSettingViewController.swift */; };
		B14D0CD9246E946E00D5BEBC /* ExposureDetection.swift in Sources */ = {isa = PBXBuildFile; fileRef = B1A9E70D246D73180024CC12 /* ExposureDetection.swift */; };
		B14D0CDB246E968C00D5BEBC /* String+Today.swift in Sources */ = {isa = PBXBuildFile; fileRef = B14D0CDA246E968C00D5BEBC /* String+Today.swift */; };
		B14D0CDD246E972400D5BEBC /* ExposureDetectionDelegate.swift in Sources */ = {isa = PBXBuildFile; fileRef = B14D0CDC246E972400D5BEBC /* ExposureDetectionDelegate.swift */; };
		B14D0CDF246E976400D5BEBC /* ExposureDetectionTransaction+DidEndPrematurelyReason.swift in Sources */ = {isa = PBXBuildFile; fileRef = B14D0CDE246E976400D5BEBC /* ExposureDetectionTransaction+DidEndPrematurelyReason.swift */; };
		B153096A24706F1000A4A1BD /* URLSession+Default.swift in Sources */ = {isa = PBXBuildFile; fileRef = B153096924706F1000A4A1BD /* URLSession+Default.swift */; };
		B153096C24706F2400A4A1BD /* URLSessionConfiguration+Default.swift in Sources */ = {isa = PBXBuildFile; fileRef = B153096B24706F2400A4A1BD /* URLSessionConfiguration+Default.swift */; };
		B15382E5248273F30010F007 /* MockTestStore.swift in Sources */ = {isa = PBXBuildFile; fileRef = B15382E3248273DC0010F007 /* MockTestStore.swift */; };
		B15382E7248290BB0010F007 /* AppleFilesWriterTests.swift in Sources */ = {isa = PBXBuildFile; fileRef = B15382E6248290BB0010F007 /* AppleFilesWriterTests.swift */; };
		B15382FE248424F00010F007 /* ExposureDetectionTests.swift in Sources */ = {isa = PBXBuildFile; fileRef = B15382FD248424F00010F007 /* ExposureDetectionTests.swift */; };
		B154F59B246DD5CF003E891E /* Client+Convenience.swift in Sources */ = {isa = PBXBuildFile; fileRef = B154F59A246DD5CF003E891E /* Client+Convenience.swift */; };
		B16177E824802F9B006E435A /* DownloadedPackagesSQLLiteStoreTests.swift in Sources */ = {isa = PBXBuildFile; fileRef = B16177E724802F9B006E435A /* DownloadedPackagesSQLLiteStoreTests.swift */; };
		B161782524804AC3006E435A /* DownloadedPackagesSQLLiteStore.swift in Sources */ = {isa = PBXBuildFile; fileRef = B161782424804AC3006E435A /* DownloadedPackagesSQLLiteStore.swift */; };
		B161782724804AF3006E435A /* DownloadedPackagesInMemoryStore.swift in Sources */ = {isa = PBXBuildFile; fileRef = B161782624804AF3006E435A /* DownloadedPackagesInMemoryStore.swift */; };
		B161782D248062CE006E435A /* DeltaCalculationResultTests.swift in Sources */ = {isa = PBXBuildFile; fileRef = B161782C248062CE006E435A /* DeltaCalculationResultTests.swift */; };
		B161782E2480658F006E435A /* DeltaCalculationResult.swift in Sources */ = {isa = PBXBuildFile; fileRef = B161782924805784006E435A /* DeltaCalculationResult.swift */; };
		B1741B492462C207006275D9 /* Client.swift in Sources */ = {isa = PBXBuildFile; fileRef = B1741B482462C207006275D9 /* Client.swift */; };
		B1741B4B2462C21C006275D9 /* DMQRCodeScanViewController.swift in Sources */ = {isa = PBXBuildFile; fileRef = B1741B402461A511006275D9 /* DMQRCodeScanViewController.swift */; };
		B1741B4C2462C21F006275D9 /* DMDeveloperMenu.swift in Sources */ = {isa = PBXBuildFile; fileRef = B1741B432461C257006275D9 /* DMDeveloperMenu.swift */; };
		B1741B4D2462C21F006275D9 /* DMQRCodeViewController.swift in Sources */ = {isa = PBXBuildFile; fileRef = B1741B3D24619179006275D9 /* DMQRCodeViewController.swift */; };
		B1741B4E2462C21F006275D9 /* DMViewController.swift in Sources */ = {isa = PBXBuildFile; fileRef = B1569DDE245D70990079FCD7 /* DMViewController.swift */; };
		B1741B582462EBDB006275D9 /* HomeViewController.swift in Sources */ = {isa = PBXBuildFile; fileRef = 51CE1B2E245F5CFC002CF42A /* HomeViewController.swift */; };
		B17A44A22464906A00CB195E /* KeyTests.swift in Sources */ = {isa = PBXBuildFile; fileRef = B17A44A12464906A00CB195E /* KeyTests.swift */; };
		B17F2D48248CEB4C00CAA38F /* DetectionMode.swift in Sources */ = {isa = PBXBuildFile; fileRef = B18E852E248C29D400CF4FB8 /* DetectionMode.swift */; };
		B184A380248FFCBE007180F6 /* SecureStore.swift in Sources */ = {isa = PBXBuildFile; fileRef = B184A37F248FFCBE007180F6 /* SecureStore.swift */; };
		B184A383248FFCE2007180F6 /* CodableExposureDetectionSummary.swift in Sources */ = {isa = PBXBuildFile; fileRef = B184A382248FFCE2007180F6 /* CodableExposureDetectionSummary.swift */; };
		B18C411D246DB30000B8D8CB /* URL+Helper.swift in Sources */ = {isa = PBXBuildFile; fileRef = B18C411C246DB30000B8D8CB /* URL+Helper.swift */; };
		B19FD7112491A07000A9D56A /* String+SemanticVersion.swift in Sources */ = {isa = PBXBuildFile; fileRef = B19FD7102491A07000A9D56A /* String+SemanticVersion.swift */; };
		B19FD7132491A08500A9D56A /* SAP_SemanticVersion+Compare.swift in Sources */ = {isa = PBXBuildFile; fileRef = B19FD7122491A08500A9D56A /* SAP_SemanticVersion+Compare.swift */; };
		B19FD7152491A4A300A9D56A /* SAP_SemanticVersionTests.swift in Sources */ = {isa = PBXBuildFile; fileRef = B19FD7142491A4A300A9D56A /* SAP_SemanticVersionTests.swift */; };
		B1A76E9F24714AC700EA5208 /* HTTPClient+Configuration.swift in Sources */ = {isa = PBXBuildFile; fileRef = B1A76E9E24714AC700EA5208 /* HTTPClient+Configuration.swift */; };
		B1A89F3824819C2B00DA1CEC /* HomeInteractor.swift in Sources */ = {isa = PBXBuildFile; fileRef = 5111E7622460BB1500ED6498 /* HomeInteractor.swift */; };
		B1A89F3924819CC200DA1CEC /* ExposureStateUpdating.swift in Sources */ = {isa = PBXBuildFile; fileRef = B18CADAD24782FA4006F53F0 /* ExposureStateUpdating.swift */; };
		B1A89F3A24819CD300DA1CEC /* HomeRiskImageItemViewConfigurator.swift in Sources */ = {isa = PBXBuildFile; fileRef = 514EE99F246D4DF800DE4884 /* HomeRiskImageItemViewConfigurator.swift */; };
		B1A89F3B24819CE800DA1CEC /* LabelTableViewCell.swift in Sources */ = {isa = PBXBuildFile; fileRef = CDD87C5C247559E3007CE6CA /* LabelTableViewCell.swift */; };
		B1B381432472EF8B0056BEEE /* HTTPClient+Configuration.swift in Sources */ = {isa = PBXBuildFile; fileRef = B12995E8246C344100854AD0 /* HTTPClient+Configuration.swift */; };
		B1B9CF1F246ED2E8008F04F5 /* Sap_FilebucketTests.swift in Sources */ = {isa = PBXBuildFile; fileRef = B1B9CF1E246ED2E8008F04F5 /* Sap_FilebucketTests.swift */; };
		B1BD9E7E24898A2300BD3930 /* ExposureDetectionViewController+DynamicTableViewModel.swift in Sources */ = {isa = PBXBuildFile; fileRef = 714CD8662472885900F56450 /* ExposureDetectionViewController+DynamicTableViewModel.swift */; };
		B1C6ECFF247F089E0066138F /* RiskImageItemView.swift in Sources */ = {isa = PBXBuildFile; fileRef = 51B5B415246DF13D00DC5D3E /* RiskImageItemView.swift */; };
		B1C6ED00247F23730066138F /* NotificationName.swift in Sources */ = {isa = PBXBuildFile; fileRef = 51D420D324586DCA00AD70CA /* NotificationName.swift */; };
		B1CD333C24865A7D00B06E9B /* TracingStatusHistory.swift in Sources */ = {isa = PBXBuildFile; fileRef = B1CD333B24865A7D00B06E9B /* TracingStatusHistory.swift */; };
		B1CD333E24865E0000B06E9B /* TracingStatusHistoryTests.swift in Sources */ = {isa = PBXBuildFile; fileRef = B1CD333D24865E0000B06E9B /* TracingStatusHistoryTests.swift */; };
		B1CD33412486AA7100B06E9B /* CoronaWarnURLSessionDelegate.swift in Sources */ = {isa = PBXBuildFile; fileRef = B1CD33402486AA7100B06E9B /* CoronaWarnURLSessionDelegate.swift */; };
		B1D431C8246C69F300E728AD /* HTTPClient+ConfigurationTests.swift in Sources */ = {isa = PBXBuildFile; fileRef = B1D431C7246C69F300E728AD /* HTTPClient+ConfigurationTests.swift */; };
		B1D431CB246C84A400E728AD /* DownloadedPackagesStore.swift in Sources */ = {isa = PBXBuildFile; fileRef = B1D431CA246C84A400E728AD /* DownloadedPackagesStore.swift */; };
		B1D431CE246C84F200E728AD /* KeyPackagesStoreTests.swift in Sources */ = {isa = PBXBuildFile; fileRef = B1D431CC246C84ED00E728AD /* KeyPackagesStoreTests.swift */; };
		B1D6B002247DA0320079DDD3 /* ExposureDetectionViewControllerDelegate.swift in Sources */ = {isa = PBXBuildFile; fileRef = B1D6B001247DA0320079DDD3 /* ExposureDetectionViewControllerDelegate.swift */; };
		B1D6B004247DA4920079DDD3 /* UIApplication+CoronaWarn.swift in Sources */ = {isa = PBXBuildFile; fileRef = B1D6B003247DA4920079DDD3 /* UIApplication+CoronaWarn.swift */; };
		B1D7D68E24766D2100E4DA5D /* submission_payload.pb.swift in Sources */ = {isa = PBXBuildFile; fileRef = B1D7D68624766D2100E4DA5D /* submission_payload.pb.swift */; };
		B1D7D69224766D2100E4DA5D /* apple_export.pb.swift in Sources */ = {isa = PBXBuildFile; fileRef = B1D7D68A24766D2100E4DA5D /* apple_export.pb.swift */; };
		B1DDDABC247137B000A07175 /* HTTPClientConfigurationEndpointTests.swift in Sources */ = {isa = PBXBuildFile; fileRef = B1DDDABB247137B000A07175 /* HTTPClientConfigurationEndpointTests.swift */; };
		B1DDDABE24713BAD00A07175 /* SAPDownloadedPackage.swift in Sources */ = {isa = PBXBuildFile; fileRef = B1A9E710246D782F0024CC12 /* SAPDownloadedPackage.swift */; };
		B1E8C99D2479D4E7006DC678 /* DMSubmissionStateViewController.swift in Sources */ = {isa = PBXBuildFile; fileRef = B1E8C99C2479D4E7006DC678 /* DMSubmissionStateViewController.swift */; };
		B1EAEC8B24711884003BE9A2 /* URLSession+Convenience.swift in Sources */ = {isa = PBXBuildFile; fileRef = B1EAEC8A24711884003BE9A2 /* URLSession+Convenience.swift */; };
		B1EAEC8F247118D1003BE9A2 /* URLSession+ConvenienceTests.swift in Sources */ = {isa = PBXBuildFile; fileRef = B1EAEC8D247118CB003BE9A2 /* URLSession+ConvenienceTests.swift */; };
		B1EDFD88248E741B00E7EAFF /* SwiftProtobuf in Frameworks */ = {isa = PBXBuildFile; productRef = B10FB02F246036F3004CA11E /* SwiftProtobuf */; };
		B1EDFD89248E741B00E7EAFF /* ZIPFoundation in Frameworks */ = {isa = PBXBuildFile; productRef = B1E8C9A4247AB869006DC678 /* ZIPFoundation */; };
		B1EDFD8A248E741B00E7EAFF /* Connectivity in Frameworks */ = {isa = PBXBuildFile; productRef = 3DD767482483D6B5002DD2B3 /* Connectivity */; };
		B1EDFD8B248E741B00E7EAFF /* FMDB in Frameworks */ = {isa = PBXBuildFile; productRef = B1FE13E9248838E400D012E5 /* FMDB */; };
		B1EDFD8D248E74D000E7EAFF /* URL+StaticString.swift in Sources */ = {isa = PBXBuildFile; fileRef = B1EDFD8C248E74D000E7EAFF /* URL+StaticString.swift */; };
		B1F82DF224718C7300E2E56A /* DMConfigurationViewController.swift in Sources */ = {isa = PBXBuildFile; fileRef = B1F82DF124718C7300E2E56A /* DMConfigurationViewController.swift */; };
		B1F8AE482479B4C30093A588 /* api-response-day-2020-05-16 in Resources */ = {isa = PBXBuildFile; fileRef = B1F8AE472479B4C30093A588 /* api-response-day-2020-05-16 */; };
		B1FE13EB24891CFA00D012E5 /* RiskProvider.swift in Sources */ = {isa = PBXBuildFile; fileRef = B1FE13DE248821E000D012E5 /* RiskProvider.swift */; };
		B1FE13EC24891CFE00D012E5 /* RiskProviding.swift in Sources */ = {isa = PBXBuildFile; fileRef = B1FE13DC248821CB00D012E5 /* RiskProviding.swift */; };
		B1FE13ED24891D0400D012E5 /* RiskProviderTests.swift in Sources */ = {isa = PBXBuildFile; fileRef = B1FE13E1248824E900D012E5 /* RiskProviderTests.swift */; };
		B1FE13EF24891D0C00D012E5 /* RiskProvidingConfiguration.swift in Sources */ = {isa = PBXBuildFile; fileRef = B1FE13E52488255900D012E5 /* RiskProvidingConfiguration.swift */; };
		B1FE13F024891D1500D012E5 /* RiskCalculation.swift in Sources */ = {isa = PBXBuildFile; fileRef = B1FE13D72487DEED00D012E5 /* RiskCalculation.swift */; };
		B1FE13FB24896E6700D012E5 /* AppConfigurationProviding.swift in Sources */ = {isa = PBXBuildFile; fileRef = B1FE13FA24896E6700D012E5 /* AppConfigurationProviding.swift */; };
		B1FE13FE24896EF700D012E5 /* CachedAppConfigurationTests.swift in Sources */ = {isa = PBXBuildFile; fileRef = B1FE13FD24896EF700D012E5 /* CachedAppConfigurationTests.swift */; };
		B1FE13FF2489708200D012E5 /* CachedAppConfiguration.swift in Sources */ = {isa = PBXBuildFile; fileRef = B1FE13F824896DDB00D012E5 /* CachedAppConfiguration.swift */; };
		CD2EC329247D82EE00C6B3F9 /* NotificationSettingsViewController.swift in Sources */ = {isa = PBXBuildFile; fileRef = CD2EC328247D82EE00C6B3F9 /* NotificationSettingsViewController.swift */; };
		CD678F6F246C43FC00B6A0F8 /* MockURLSession.swift in Sources */ = {isa = PBXBuildFile; fileRef = CD678F6E246C43FC00B6A0F8 /* MockURLSession.swift */; };
		CD8638532477EBD400A5A07C /* SettingsViewModel.swift in Sources */ = {isa = PBXBuildFile; fileRef = CD8638522477EBD400A5A07C /* SettingsViewModel.swift */; };
		CD99A3A9245C272400BF12AF /* ExposureSubmissionService.swift in Sources */ = {isa = PBXBuildFile; fileRef = CD99A3A8245C272400BF12AF /* ExposureSubmissionService.swift */; };
		CD99A3C7246155C300BF12AF /* Logger.swift in Sources */ = {isa = PBXBuildFile; fileRef = CD99A3C6246155C300BF12AF /* Logger.swift */; };
		CD99A3CA2461A47C00BF12AF /* AppStrings.swift in Sources */ = {isa = PBXBuildFile; fileRef = CD99A3C92461A47C00BF12AF /* AppStrings.swift */; };
		CDCE11D6247D644100F30825 /* NotificationSettingsViewModel.swift in Sources */ = {isa = PBXBuildFile; fileRef = CDCE11D5247D644100F30825 /* NotificationSettingsViewModel.swift */; };
		CDCE11D9247D64C600F30825 /* NotificationSettingsOnTableViewCell.swift in Sources */ = {isa = PBXBuildFile; fileRef = CDCE11D8247D64C600F30825 /* NotificationSettingsOnTableViewCell.swift */; };
		CDCE11DB247D64D600F30825 /* NotificationSettingsOffTableViewCell.swift in Sources */ = {isa = PBXBuildFile; fileRef = CDCE11DA247D64D600F30825 /* NotificationSettingsOffTableViewCell.swift */; };
		CDD87C56247556DE007CE6CA /* MainSettingsTableViewCell.swift in Sources */ = {isa = PBXBuildFile; fileRef = CDD87C54247556DE007CE6CA /* MainSettingsTableViewCell.swift */; };
		CDF27BD3246ADBA70044D32B /* ExposureSubmissionServiceTests.swift in Sources */ = {isa = PBXBuildFile; fileRef = CDF27BD2246ADBA70044D32B /* ExposureSubmissionServiceTests.swift */; };
		CDF27BD5246ADBF30044D32B /* HTTPClientTests.swift in Sources */ = {isa = PBXBuildFile; fileRef = CDF27BD4246ADBF30044D32B /* HTTPClientTests.swift */; };
		EE20EA072469883900770683 /* RiskLegend.storyboard in Resources */ = {isa = PBXBuildFile; fileRef = EE20EA062469883900770683 /* RiskLegend.storyboard */; };
		EE22DB81247FB40A001B0A71 /* ENStateHandler.swift in Sources */ = {isa = PBXBuildFile; fileRef = EE22DB7F247FB409001B0A71 /* ENStateHandler.swift */; };
		EE22DB82247FB40A001B0A71 /* ENSettingModel.swift in Sources */ = {isa = PBXBuildFile; fileRef = EE22DB80247FB409001B0A71 /* ENSettingModel.swift */; };
		EE22DB89247FB43A001B0A71 /* TracingHistoryTableViewCell.swift in Sources */ = {isa = PBXBuildFile; fileRef = EE22DB84247FB43A001B0A71 /* TracingHistoryTableViewCell.swift */; };
		EE22DB8A247FB43A001B0A71 /* ImageTableViewCell.swift in Sources */ = {isa = PBXBuildFile; fileRef = EE22DB85247FB43A001B0A71 /* ImageTableViewCell.swift */; };
		EE22DB8B247FB43A001B0A71 /* ActionDetailTableViewCell.swift in Sources */ = {isa = PBXBuildFile; fileRef = EE22DB86247FB43A001B0A71 /* ActionDetailTableViewCell.swift */; };
		EE22DB8C247FB43A001B0A71 /* DescriptionTableViewCell.swift in Sources */ = {isa = PBXBuildFile; fileRef = EE22DB87247FB43A001B0A71 /* DescriptionTableViewCell.swift */; };
		EE22DB8D247FB43A001B0A71 /* ActionTableViewCell.swift in Sources */ = {isa = PBXBuildFile; fileRef = EE22DB88247FB43A001B0A71 /* ActionTableViewCell.swift */; };
		EE22DB8F247FB46C001B0A71 /* ENStateTests.swift in Sources */ = {isa = PBXBuildFile; fileRef = EE22DB8E247FB46C001B0A71 /* ENStateTests.swift */; };
		EE22DB91247FB479001B0A71 /* MockStateHandlerObserverDelegate.swift in Sources */ = {isa = PBXBuildFile; fileRef = EE22DB90247FB479001B0A71 /* MockStateHandlerObserverDelegate.swift */; };
		EE269508248FCB0300BAE234 /* InfoPlist.strings in Resources */ = {isa = PBXBuildFile; fileRef = EE26950A248FCB0300BAE234 /* InfoPlist.strings */; };
		EE278B2D245F2BBB008B06F9 /* InviteFriends.storyboard in Resources */ = {isa = PBXBuildFile; fileRef = EE278B2C245F2BBB008B06F9 /* InviteFriends.storyboard */; };
		EE278B30245F2C8A008B06F9 /* FriendsInviteController.swift in Sources */ = {isa = PBXBuildFile; fileRef = EE278B2F245F2C8A008B06F9 /* FriendsInviteController.swift */; };
		EE70C23D245B09EA00AC9B2F /* Localizable.strings in Resources */ = {isa = PBXBuildFile; fileRef = EE70C23A245B09E900AC9B2F /* Localizable.strings */; };
		EE92A33E245D96DA006B97B0 /* Localizable.stringsdict in Resources */ = {isa = PBXBuildFile; fileRef = EE92A340245D96DA006B97B0 /* Localizable.stringsdict */; };
		EEF1067A246EBF8B009DFB4E /* ResetViewController.swift in Sources */ = {isa = PBXBuildFile; fileRef = EEF10679246EBF8B009DFB4E /* ResetViewController.swift */; };
		F22C6E2324917E3200712A6B /* DynamicTableViewControllerRowsTests.swift in Sources */ = {isa = PBXBuildFile; fileRef = F247572A24838AC8003E1FC5 /* DynamicTableViewControllerRowsTests.swift */; };
		F252472F2483955B00C5556B /* DynamicTableViewControllerFake.storyboard in Resources */ = {isa = PBXBuildFile; fileRef = F252472E2483955B00C5556B /* DynamicTableViewControllerFake.storyboard */; };
		F25247312484456800C5556B /* DynamicTableViewModelTests.swift in Sources */ = {isa = PBXBuildFile; fileRef = F25247302484456800C5556B /* DynamicTableViewModelTests.swift */; };
		F2DC808E248989CE00EDC40A /* DynamicTableViewControllerRegisterCellsTests.swift in Sources */ = {isa = PBXBuildFile; fileRef = F2DC808D248989CE00EDC40A /* DynamicTableViewControllerRegisterCellsTests.swift */; };
		F2DC809024898A9400EDC40A /* DynamicTableViewControllerNumberOfRowsAndSectionsTests.swift in Sources */ = {isa = PBXBuildFile; fileRef = F2DC808F24898A9400EDC40A /* DynamicTableViewControllerNumberOfRowsAndSectionsTests.swift */; };
		F2DC809224898B1800EDC40A /* DynamicTableViewControllerHeaderTests.swift in Sources */ = {isa = PBXBuildFile; fileRef = F2DC809124898B1800EDC40A /* DynamicTableViewControllerHeaderTests.swift */; };
		F2DC809424898CE600EDC40A /* DynamicTableViewControllerFooterTests.swift in Sources */ = {isa = PBXBuildFile; fileRef = F2DC809324898CE600EDC40A /* DynamicTableViewControllerFooterTests.swift */; };
		FEDCE09E9F78ABEB4AA9A484 /* ExposureDetectionExecutor.swift in Sources */ = {isa = PBXBuildFile; fileRef = FEDCE0116603B6E00FAEE632 /* ExposureDetectionExecutor.swift */; };
		FEDCE29E414945F14E7CE576 /* ENStateHandler+State.swift in Sources */ = {isa = PBXBuildFile; fileRef = FEDCE1B8926528ED74CDE1B2 /* ENStateHandler+State.swift */; };
		FEDCE50B4AC5E24D4E11AA52 /* RequiresAppDependencies.swift in Sources */ = {isa = PBXBuildFile; fileRef = FEDCE1600374711EC77FF572 /* RequiresAppDependencies.swift */; };
		FEDCE6E2763B0BABFADF36BA /* ExposureDetectionViewController+State.swift in Sources */ = {isa = PBXBuildFile; fileRef = FEDCE4BE82DC5BFE90575663 /* ExposureDetectionViewController+State.swift */; };
		FEDCE77AED78E9C25999BB35 /* SceneDelegate+State.swift in Sources */ = {isa = PBXBuildFile; fileRef = FEDCE838D90CB02C55E15237 /* SceneDelegate+State.swift */; };
		FEDCECC1B2111AB537AEF7E5 /* HomeInteractor+State.swift in Sources */ = {isa = PBXBuildFile; fileRef = FEDCEC452596E54A041BBCE9 /* HomeInteractor+State.swift */; };
/* End PBXBuildFile section */

/* Begin PBXContainerItemProxy section */
		85D7595524570491008175F0 /* PBXContainerItemProxy */ = {
			isa = PBXContainerItemProxy;
			containerPortal = 85D759332457048F008175F0 /* Project object */;
			proxyType = 1;
			remoteGlobalIDString = 85D7593A2457048F008175F0;
			remoteInfo = ENA;
		};
		85D7596024570491008175F0 /* PBXContainerItemProxy */ = {
			isa = PBXContainerItemProxy;
			containerPortal = 85D759332457048F008175F0 /* Project object */;
			proxyType = 1;
			remoteGlobalIDString = 85D7593A2457048F008175F0;
			remoteInfo = ENA;
		};
/* End PBXContainerItemProxy section */

/* Begin PBXCopyFilesBuildPhase section */
		B102BDB924603FD600CD55A2 /* Embed Frameworks */ = {
			isa = PBXCopyFilesBuildPhase;
			buildActionMask = 2147483647;
			dstPath = "";
			dstSubfolderSpec = 10;
			files = (
			);
			name = "Embed Frameworks";
			runOnlyForDeploymentPostprocessing = 0;
		};
/* End PBXCopyFilesBuildPhase section */

/* Begin PBXFileReference section */
		011E13AD24680A4000973467 /* HTTPClient.swift */ = {isa = PBXFileReference; lastKnownFileType = sourcecode.swift; path = HTTPClient.swift; sourceTree = "<group>"; };
		011E4B002483A35A002E6412 /* ENACommunity.entitlements */ = {isa = PBXFileReference; fileEncoding = 4; lastKnownFileType = text.plist.entitlements; path = ENACommunity.entitlements; sourceTree = "<group>"; };
		013DC101245DAC4E00EE58B0 /* Store.swift */ = {isa = PBXFileReference; lastKnownFileType = sourcecode.swift; path = Store.swift; sourceTree = "<group>"; };
		0159E6BF247829BA00894A89 /* temporary_exposure_key_export.pb.swift */ = {isa = PBXFileReference; fileEncoding = 4; lastKnownFileType = sourcecode.swift; name = temporary_exposure_key_export.pb.swift; path = ../../../gen/output/temporary_exposure_key_export.pb.swift; sourceTree = "<group>"; };
		0159E6C0247829BA00894A89 /* temporary_exposure_key_signature_list.pb.swift */ = {isa = PBXFileReference; fileEncoding = 4; lastKnownFileType = sourcecode.swift; name = temporary_exposure_key_signature_list.pb.swift; path = ../../../gen/output/temporary_exposure_key_signature_list.pb.swift; sourceTree = "<group>"; };
		016146902487A43E00660992 /* WebPageHelper.swift */ = {isa = PBXFileReference; lastKnownFileType = sourcecode.swift; path = WebPageHelper.swift; sourceTree = "<group>"; };
		01D3ECFF2490230400551E65 /* StoreTests.swift */ = {isa = PBXFileReference; fileEncoding = 4; lastKnownFileType = sourcecode.swift; lineEnding = 0; path = StoreTests.swift; sourceTree = "<group>"; };
		01F5F7212487B9C000229720 /* AppInformationViewController.swift */ = {isa = PBXFileReference; lastKnownFileType = sourcecode.swift; path = AppInformationViewController.swift; sourceTree = "<group>"; };
		0D5611B3247F852C00B5B094 /* SQLiteKeyValueStore.swift */ = {isa = PBXFileReference; lastKnownFileType = sourcecode.swift; path = SQLiteKeyValueStore.swift; sourceTree = "<group>"; };
		0DD260FE248D549B007C3B2C /* KeychainHelper.swift */ = {isa = PBXFileReference; lastKnownFileType = sourcecode.swift; path = KeychainHelper.swift; sourceTree = "<group>"; };
		0DF6BB92248AD3EB007E8B0C /* app_config_attenuation_duration.pb.swift */ = {isa = PBXFileReference; fileEncoding = 4; lastKnownFileType = sourcecode.swift; name = app_config_attenuation_duration.pb.swift; path = ../../../gen/output/app_config_attenuation_duration.pb.swift; sourceTree = "<group>"; };
		0DF6BB93248AD3EB007E8B0C /* app_config_app_version_config.pb.swift */ = {isa = PBXFileReference; fileEncoding = 4; lastKnownFileType = sourcecode.swift; name = app_config_app_version_config.pb.swift; path = ../../../gen/output/app_config_app_version_config.pb.swift; sourceTree = "<group>"; };
		0DF6BB96248AD616007E8B0C /* AppUpdateCheckHelper.swift */ = {isa = PBXFileReference; lastKnownFileType = sourcecode.swift; path = AppUpdateCheckHelper.swift; sourceTree = "<group>"; };
		0DF6BB98248AD6F6007E8B0C /* app_config.pb.swift */ = {isa = PBXFileReference; fileEncoding = 4; lastKnownFileType = sourcecode.swift; name = app_config.pb.swift; path = ../../../gen/output/app_config.pb.swift; sourceTree = "<group>"; };
		0DF6BB9C248AE232007E8B0C /* AppUpdateCheckerHelperTests.swift */ = {isa = PBXFileReference; lastKnownFileType = sourcecode.swift; path = AppUpdateCheckerHelperTests.swift; sourceTree = "<group>"; };
		0DF6BBB2248C04CF007E8B0C /* app_config_attenuation_duration.pb.swift */ = {isa = PBXFileReference; fileEncoding = 4; lastKnownFileType = sourcecode.swift; name = app_config_attenuation_duration.pb.swift; path = ../../../gen/output/app_config_attenuation_duration.pb.swift; sourceTree = "<group>"; };
		0DF6BBB3248C04CF007E8B0C /* app_config_app_version_config.pb.swift */ = {isa = PBXFileReference; fileEncoding = 4; lastKnownFileType = sourcecode.swift; name = app_config_app_version_config.pb.swift; path = ../../../gen/output/app_config_app_version_config.pb.swift; sourceTree = "<group>"; };
		0DF6BBB4248C04CF007E8B0C /* app_config.pb.swift */ = {isa = PBXFileReference; fileEncoding = 4; lastKnownFileType = sourcecode.swift; name = app_config.pb.swift; path = ../../../gen/output/app_config.pb.swift; sourceTree = "<group>"; };
		0DFCC2692484D7A700E2811D /* ENA-Bridging-Header.h */ = {isa = PBXFileReference; lastKnownFileType = sourcecode.c.h; path = "ENA-Bridging-Header.h"; sourceTree = "<group>"; };
		0DFCC26F2484DC8200E2811D /* ENATests-Bridging-Header.h */ = {isa = PBXFileReference; lastKnownFileType = sourcecode.c.h; path = "ENATests-Bridging-Header.h"; sourceTree = "<group>"; };
		0DFCC2702484DC8400E2811D /* sqlite3.c */ = {isa = PBXFileReference; fileEncoding = 4; lastKnownFileType = sourcecode.c.c; path = sqlite3.c; sourceTree = "<group>"; };
		0DFCC2712484DC8400E2811D /* sqlite3.h */ = {isa = PBXFileReference; fileEncoding = 4; lastKnownFileType = sourcecode.c.h; path = sqlite3.h; sourceTree = "<group>"; };
		1309194E247972C40066E329 /* PrivacyProtectionViewController.swift */ = {isa = PBXFileReference; lastKnownFileType = sourcecode.swift; path = PrivacyProtectionViewController.swift; sourceTree = "<group>"; };
		130CB19B246D92F800ADE602 /* ENAUITestsOnboarding.swift */ = {isa = PBXFileReference; fileEncoding = 4; lastKnownFileType = sourcecode.swift; path = ENAUITestsOnboarding.swift; sourceTree = "<group>"; };
		13156CFE248C19D000AFC472 /* de */ = {isa = PBXFileReference; lastKnownFileType = text.html; name = de; path = de.lproj/usage.html; sourceTree = "<group>"; };
		13156D00248CDECC00AFC472 /* en */ = {isa = PBXFileReference; lastKnownFileType = text.html; name = en; path = en.lproj/usage.html; sourceTree = "<group>"; };
		134F0DB9247578FF00D88934 /* ENAUITestsHome.swift */ = {isa = PBXFileReference; fileEncoding = 4; lastKnownFileType = sourcecode.swift; path = ENAUITestsHome.swift; sourceTree = "<group>"; };
		134F0DBA247578FF00D88934 /* ENAUITests-Extensions.swift */ = {isa = PBXFileReference; fileEncoding = 4; lastKnownFileType = sourcecode.swift; path = "ENAUITests-Extensions.swift"; sourceTree = "<group>"; };
		134F0F2B2475793400D88934 /* SnapshotHelper.swift */ = {isa = PBXFileReference; fileEncoding = 4; lastKnownFileType = sourcecode.swift; name = SnapshotHelper.swift; path = ../../fastlane/SnapshotHelper.swift; sourceTree = "<group>"; };
		13722043247AEEAD00152764 /* UNNotificationCenter+Extension.swift */ = {isa = PBXFileReference; lastKnownFileType = sourcecode.swift; path = "UNNotificationCenter+Extension.swift"; sourceTree = "<group>"; };
		137846482488027500A50AB8 /* OnboardingInfoViewController+Extension.swift */ = {isa = PBXFileReference; lastKnownFileType = sourcecode.swift; path = "OnboardingInfoViewController+Extension.swift"; sourceTree = "<group>"; };
		138910C4247A909000D739F6 /* ENATaskScheduler.swift */ = {isa = PBXFileReference; lastKnownFileType = sourcecode.swift; path = ENATaskScheduler.swift; sourceTree = "<group>"; };
		13BAE9B02472FB1E00CEE58A /* CellConfiguratorIndexPosition.swift */ = {isa = PBXFileReference; lastKnownFileType = sourcecode.swift; path = CellConfiguratorIndexPosition.swift; sourceTree = "<group>"; };
		13E50468248E3CD20086641C /* ENAUITestsAppInformation.swift */ = {isa = PBXFileReference; lastKnownFileType = sourcecode.swift; path = ENAUITestsAppInformation.swift; sourceTree = "<group>"; };
		2F26CE2D248B9C4F00BE30EE /* UIViewController+BackButton.swift */ = {isa = PBXFileReference; lastKnownFileType = sourcecode.swift; path = "UIViewController+BackButton.swift"; sourceTree = "<group>"; };
		2F3218CF248063E300A7AC0A /* UIView+Convenience.swift */ = {isa = PBXFileReference; lastKnownFileType = sourcecode.swift; path = "UIView+Convenience.swift"; sourceTree = "<group>"; };
		2F78574F248506BD00323A9C /* HomeTestResultCollectionViewCell.xib */ = {isa = PBXFileReference; fileEncoding = 4; lastKnownFileType = file.xib; path = HomeTestResultCollectionViewCell.xib; sourceTree = "<group>"; };
		2F80CFD8247ED988000F06AF /* ExposureSubmissionIntroViewController.swift */ = {isa = PBXFileReference; lastKnownFileType = sourcecode.swift; path = ExposureSubmissionIntroViewController.swift; sourceTree = "<group>"; };
		2F80CFDA247EDDB3000F06AF /* ExposureSubmissionHotlineViewController.swift */ = {isa = PBXFileReference; lastKnownFileType = sourcecode.swift; path = ExposureSubmissionHotlineViewController.swift; sourceTree = "<group>"; };
		2FF1D62D2487850200381FFB /* NSMutableAttributedString+Generation.swift */ = {isa = PBXFileReference; lastKnownFileType = sourcecode.swift; path = "NSMutableAttributedString+Generation.swift"; sourceTree = "<group>"; };
		2FF1D62F24880FCF00381FFB /* DynamicTableViewRoundedCell.swift */ = {isa = PBXFileReference; lastKnownFileType = sourcecode.swift; path = DynamicTableViewRoundedCell.swift; sourceTree = "<group>"; };
		3DD767452483D4DE002DD2B3 /* ReachabilityService.swift */ = {isa = PBXFileReference; lastKnownFileType = sourcecode.swift; path = ReachabilityService.swift; sourceTree = "<group>"; };
		3DD7674A2483D6C1002DD2B3 /* ConnectivityReachabilityService.swift */ = {isa = PBXFileReference; lastKnownFileType = sourcecode.swift; path = ConnectivityReachabilityService.swift; sourceTree = "<group>"; };
		3DD7674C2483DDAC002DD2B3 /* MockReachabilityService.swift */ = {isa = PBXFileReference; lastKnownFileType = sourcecode.swift; path = MockReachabilityService.swift; sourceTree = "<group>"; };
		4026C2DB24852B7600926FB4 /* AppInformationViewController+LegalModel.swift */ = {isa = PBXFileReference; lastKnownFileType = sourcecode.swift; path = "AppInformationViewController+LegalModel.swift"; sourceTree = "<group>"; };
		4026C2E324854C8D00926FB4 /* AppInformationLegalCell.swift */ = {isa = PBXFileReference; lastKnownFileType = sourcecode.swift; path = AppInformationLegalCell.swift; sourceTree = "<group>"; };
		5111E7622460BB1500ED6498 /* HomeInteractor.swift */ = {isa = PBXFileReference; lastKnownFileType = sourcecode.swift; path = HomeInteractor.swift; sourceTree = "<group>"; };
		51486D9E2484FC0200FCE216 /* HomeRiskLevelCellConfigurator.swift */ = {isa = PBXFileReference; lastKnownFileType = sourcecode.swift; path = HomeRiskLevelCellConfigurator.swift; sourceTree = "<group>"; };
		51486DA02485101500FCE216 /* RiskInactiveCollectionViewCell.swift */ = {isa = PBXFileReference; lastKnownFileType = sourcecode.swift; path = RiskInactiveCollectionViewCell.swift; sourceTree = "<group>"; };
		51486DA12485101500FCE216 /* RiskInactiveCollectionViewCell.xib */ = {isa = PBXFileReference; lastKnownFileType = file.xib; path = RiskInactiveCollectionViewCell.xib; sourceTree = "<group>"; };
		51486DA42485237200FCE216 /* RiskThankYouCollectionViewCell.swift */ = {isa = PBXFileReference; lastKnownFileType = sourcecode.swift; path = RiskThankYouCollectionViewCell.swift; sourceTree = "<group>"; };
		51486DA52485237200FCE216 /* RiskThankYouCollectionViewCell.xib */ = {isa = PBXFileReference; lastKnownFileType = file.xib; path = RiskThankYouCollectionViewCell.xib; sourceTree = "<group>"; };
		514C0A0524772F3400F235F6 /* HomeRiskViewConfigurator.swift */ = {isa = PBXFileReference; lastKnownFileType = sourcecode.swift; path = HomeRiskViewConfigurator.swift; sourceTree = "<group>"; };
		514C0A0724772F5E00F235F6 /* RiskItemView.swift */ = {isa = PBXFileReference; lastKnownFileType = sourcecode.swift; path = RiskItemView.swift; sourceTree = "<group>"; };
		514C0A09247AEEE200F235F6 /* en */ = {isa = PBXFileReference; lastKnownFileType = text.plist.stringsdict; name = en; path = en.lproj/Localizable.stringsdict; sourceTree = "<group>"; };
		514C0A0A247AF9F700F235F6 /* RiskTextItemView.xib */ = {isa = PBXFileReference; lastKnownFileType = file.xib; path = RiskTextItemView.xib; sourceTree = "<group>"; };
		514C0A0C247AFB0200F235F6 /* RiskTextItemView.swift */ = {isa = PBXFileReference; lastKnownFileType = sourcecode.swift; path = RiskTextItemView.swift; sourceTree = "<group>"; };
		514C0A0E247AFEC500F235F6 /* HomeRiskTextItemViewConfigurator.swift */ = {isa = PBXFileReference; lastKnownFileType = sourcecode.swift; path = HomeRiskTextItemViewConfigurator.swift; sourceTree = "<group>"; };
		514C0A10247C15EC00F235F6 /* HomeUnknownRiskCellConfigurator.swift */ = {isa = PBXFileReference; lastKnownFileType = sourcecode.swift; path = HomeUnknownRiskCellConfigurator.swift; sourceTree = "<group>"; };
		514C0A13247C163800F235F6 /* HomeLowRiskCellConfigurator.swift */ = {isa = PBXFileReference; lastKnownFileType = sourcecode.swift; path = HomeLowRiskCellConfigurator.swift; sourceTree = "<group>"; };
		514C0A15247C164700F235F6 /* HomeHighRiskCellConfigurator.swift */ = {isa = PBXFileReference; lastKnownFileType = sourcecode.swift; path = HomeHighRiskCellConfigurator.swift; sourceTree = "<group>"; };
		514C0A19247C16D600F235F6 /* HomeInactiveRiskCellConfigurator.swift */ = {isa = PBXFileReference; lastKnownFileType = sourcecode.swift; path = HomeInactiveRiskCellConfigurator.swift; sourceTree = "<group>"; };
		514E812F24618E3D00636861 /* ExposureDetection.storyboard */ = {isa = PBXFileReference; lastKnownFileType = file.storyboard; path = ExposureDetection.storyboard; sourceTree = "<group>"; };
		514E81332461B97700636861 /* ExposureManager.swift */ = {isa = PBXFileReference; fileEncoding = 4; lastKnownFileType = sourcecode.swift; path = ExposureManager.swift; sourceTree = "<group>"; };
		514EE998246D4C2E00DE4884 /* UITableViewCell+Identifier.swift */ = {isa = PBXFileReference; lastKnownFileType = sourcecode.swift; path = "UITableViewCell+Identifier.swift"; sourceTree = "<group>"; };
		514EE99A246D4C4C00DE4884 /* UITableView+Dequeue.swift */ = {isa = PBXFileReference; lastKnownFileType = sourcecode.swift; path = "UITableView+Dequeue.swift"; sourceTree = "<group>"; };
		514EE99C246D4CFB00DE4884 /* TableViewCellConfigurator.swift */ = {isa = PBXFileReference; lastKnownFileType = sourcecode.swift; path = TableViewCellConfigurator.swift; sourceTree = "<group>"; };
		514EE99F246D4DF800DE4884 /* HomeRiskImageItemViewConfigurator.swift */ = {isa = PBXFileReference; lastKnownFileType = sourcecode.swift; path = HomeRiskImageItemViewConfigurator.swift; sourceTree = "<group>"; };
		515BBDEA2484F8E500CDB674 /* HomeThankYouRiskCellConfigurator.swift */ = {isa = PBXFileReference; lastKnownFileType = sourcecode.swift; path = HomeThankYouRiskCellConfigurator.swift; sourceTree = "<group>"; };
		51895EDB245E16CD0085DA38 /* ENAColor.swift */ = {isa = PBXFileReference; lastKnownFileType = sourcecode.swift; path = ENAColor.swift; sourceTree = "<group>"; };
		518A69FA24687D5800444E66 /* RiskLevel.swift */ = {isa = PBXFileReference; lastKnownFileType = sourcecode.swift; path = RiskLevel.swift; sourceTree = "<group>"; };
		51B5B413246DF07300DC5D3E /* RiskImageItemView.xib */ = {isa = PBXFileReference; lastKnownFileType = file.xib; path = RiskImageItemView.xib; sourceTree = "<group>"; };
		51B5B415246DF13D00DC5D3E /* RiskImageItemView.swift */ = {isa = PBXFileReference; lastKnownFileType = sourcecode.swift; path = RiskImageItemView.swift; sourceTree = "<group>"; };
		51B5B41B246EC8B800DC5D3E /* HomeCardCollectionViewCell.swift */ = {isa = PBXFileReference; lastKnownFileType = sourcecode.swift; path = HomeCardCollectionViewCell.swift; sourceTree = "<group>"; };
		51C737BC245B349700286105 /* OnboardingInfoViewController.swift */ = {isa = PBXFileReference; lastKnownFileType = sourcecode.swift; path = OnboardingInfoViewController.swift; sourceTree = "<group>"; };
		51C737BE245B3B5D00286105 /* OnboardingInfo.swift */ = {isa = PBXFileReference; lastKnownFileType = sourcecode.swift; path = OnboardingInfo.swift; sourceTree = "<group>"; };
		51C7790B24867F16004582F8 /* RiskListItemView.xib */ = {isa = PBXFileReference; lastKnownFileType = file.xib; path = RiskListItemView.xib; sourceTree = "<group>"; };
		51C7790D24867F22004582F8 /* RiskListItemView.swift */ = {isa = PBXFileReference; lastKnownFileType = sourcecode.swift; path = RiskListItemView.swift; sourceTree = "<group>"; };
		51C7790F248684F5004582F8 /* HomeRiskListItemViewConfigurator.swift */ = {isa = PBXFileReference; lastKnownFileType = sourcecode.swift; path = HomeRiskListItemViewConfigurator.swift; sourceTree = "<group>"; };
		51C779112486E549004582F8 /* HomeFindingPositiveRiskCellConfigurator.swift */ = {isa = PBXFileReference; lastKnownFileType = sourcecode.swift; path = HomeFindingPositiveRiskCellConfigurator.swift; sourceTree = "<group>"; };
		51C779132486E5AB004582F8 /* RiskFindingPositiveCollectionViewCell.xib */ = {isa = PBXFileReference; lastKnownFileType = file.xib; path = RiskFindingPositiveCollectionViewCell.xib; sourceTree = "<group>"; };
		51C779152486E5BA004582F8 /* RiskFindingPositiveCollectionViewCell.swift */ = {isa = PBXFileReference; lastKnownFileType = sourcecode.swift; path = RiskFindingPositiveCollectionViewCell.swift; sourceTree = "<group>"; };
		51CE1B2E245F5CFC002CF42A /* HomeViewController.swift */ = {isa = PBXFileReference; lastKnownFileType = sourcecode.swift; path = HomeViewController.swift; sourceTree = "<group>"; };
		51CE1B49246016B0002CF42A /* UICollectionViewCell+Identifier.swift */ = {isa = PBXFileReference; lastKnownFileType = sourcecode.swift; path = "UICollectionViewCell+Identifier.swift"; sourceTree = "<group>"; };
		51CE1B4B246016D1002CF42A /* UICollectionReusableView+Identifier.swift */ = {isa = PBXFileReference; lastKnownFileType = sourcecode.swift; path = "UICollectionReusableView+Identifier.swift"; sourceTree = "<group>"; };
		51CE1B5424604DD2002CF42A /* HomeLayout.swift */ = {isa = PBXFileReference; lastKnownFileType = sourcecode.swift; path = HomeLayout.swift; sourceTree = "<group>"; };
		51CE1B76246078B6002CF42A /* ActivateCollectionViewCell.xib */ = {isa = PBXFileReference; fileEncoding = 4; lastKnownFileType = file.xib; path = ActivateCollectionViewCell.xib; sourceTree = "<group>"; };
		51CE1B78246078B6002CF42A /* ActivateCollectionViewCell.swift */ = {isa = PBXFileReference; fileEncoding = 4; lastKnownFileType = sourcecode.swift; path = ActivateCollectionViewCell.swift; sourceTree = "<group>"; };
		51CE1B79246078B6002CF42A /* RiskLevelCollectionViewCell.xib */ = {isa = PBXFileReference; fileEncoding = 4; lastKnownFileType = file.xib; path = RiskLevelCollectionViewCell.xib; sourceTree = "<group>"; };
		51CE1B7A246078B6002CF42A /* RiskLevelCollectionViewCell.swift */ = {isa = PBXFileReference; fileEncoding = 4; lastKnownFileType = sourcecode.swift; path = RiskLevelCollectionViewCell.swift; sourceTree = "<group>"; };
		51CE1B7B246078B6002CF42A /* InfoCollectionViewCell.xib */ = {isa = PBXFileReference; fileEncoding = 4; lastKnownFileType = file.xib; path = InfoCollectionViewCell.xib; sourceTree = "<group>"; };
		51CE1B7C246078B6002CF42A /* InfoCollectionViewCell.swift */ = {isa = PBXFileReference; fileEncoding = 4; lastKnownFileType = sourcecode.swift; path = InfoCollectionViewCell.swift; sourceTree = "<group>"; };
		51CE1B84246078B6002CF42A /* SectionSystemBackgroundDecorationView.swift */ = {isa = PBXFileReference; fileEncoding = 4; lastKnownFileType = sourcecode.swift; path = SectionSystemBackgroundDecorationView.swift; sourceTree = "<group>"; };
		51CE1BB42460AC82002CF42A /* UICollectionView+Dequeue.swift */ = {isa = PBXFileReference; lastKnownFileType = sourcecode.swift; path = "UICollectionView+Dequeue.swift"; sourceTree = "<group>"; };
		51CE1BB92460AFD8002CF42A /* HomeActivateCellConfigurator.swift */ = {isa = PBXFileReference; lastKnownFileType = sourcecode.swift; path = HomeActivateCellConfigurator.swift; sourceTree = "<group>"; };
		51CE1BBC2460B1CB002CF42A /* CollectionViewCellConfigurator.swift */ = {isa = PBXFileReference; fileEncoding = 4; lastKnownFileType = sourcecode.swift; path = CollectionViewCellConfigurator.swift; sourceTree = "<group>"; };
		51CE1BBE2460B222002CF42A /* HomeRiskCellConfigurator.swift */ = {isa = PBXFileReference; lastKnownFileType = sourcecode.swift; path = HomeRiskCellConfigurator.swift; sourceTree = "<group>"; };
		51CE1BC22460B28D002CF42A /* HomeInfoCellConfigurator.swift */ = {isa = PBXFileReference; lastKnownFileType = sourcecode.swift; path = HomeInfoCellConfigurator.swift; sourceTree = "<group>"; };
		51D420B02458397300AD70CA /* Onboarding.storyboard */ = {isa = PBXFileReference; lastKnownFileType = file.storyboard; path = Onboarding.storyboard; sourceTree = "<group>"; };
		51D420B324583ABB00AD70CA /* AppStoryboard.swift */ = {isa = PBXFileReference; lastKnownFileType = sourcecode.swift; path = AppStoryboard.swift; sourceTree = "<group>"; };
		51D420B624583B7200AD70CA /* NSObject+Identifier.swift */ = {isa = PBXFileReference; lastKnownFileType = sourcecode.swift; path = "NSObject+Identifier.swift"; sourceTree = "<group>"; };
		51D420B824583B8300AD70CA /* UIViewController+AppStoryboard.swift */ = {isa = PBXFileReference; lastKnownFileType = sourcecode.swift; path = "UIViewController+AppStoryboard.swift"; sourceTree = "<group>"; };
		51D420C324583E3300AD70CA /* SettingsViewController.swift */ = {isa = PBXFileReference; lastKnownFileType = sourcecode.swift; path = SettingsViewController.swift; sourceTree = "<group>"; };
		51D420CD245869C800AD70CA /* Home.storyboard */ = {isa = PBXFileReference; lastKnownFileType = file.storyboard; path = Home.storyboard; sourceTree = "<group>"; };
		51D420CF24586AB300AD70CA /* Settings.storyboard */ = {isa = PBXFileReference; lastKnownFileType = file.storyboard; path = Settings.storyboard; sourceTree = "<group>"; };
		51D420D324586DCA00AD70CA /* NotificationName.swift */ = {isa = PBXFileReference; lastKnownFileType = sourcecode.swift; path = NotificationName.swift; sourceTree = "<group>"; };
		51E78562248D439200BBB13E /* ENACloneButton.swift */ = {isa = PBXFileReference; fileEncoding = 4; lastKnownFileType = sourcecode.swift; path = ENACloneButton.swift; sourceTree = "<group>"; };
		51FE277A2475340300BB8144 /* HomeRiskLoadingItemViewConfigurator.swift */ = {isa = PBXFileReference; lastKnownFileType = sourcecode.swift; path = HomeRiskLoadingItemViewConfigurator.swift; sourceTree = "<group>"; };
		51FE277C247535C400BB8144 /* RiskLoadingItemView.xib */ = {isa = PBXFileReference; lastKnownFileType = file.xib; path = RiskLoadingItemView.xib; sourceTree = "<group>"; };
		51FE277E247535E300BB8144 /* RiskLoadingItemView.swift */ = {isa = PBXFileReference; lastKnownFileType = sourcecode.swift; path = RiskLoadingItemView.swift; sourceTree = "<group>"; };
		710021DB248E44A6001F0B63 /* ENAFont.swift */ = {isa = PBXFileReference; lastKnownFileType = sourcecode.swift; path = ENAFont.swift; sourceTree = "<group>"; };
		710021DD248EAF16001F0B63 /* ExposureSubmissionImageCardCell.xib */ = {isa = PBXFileReference; lastKnownFileType = file.xib; path = ExposureSubmissionImageCardCell.xib; sourceTree = "<group>"; };
		710021DF248EAF9A001F0B63 /* ExposureSubmissionImageCardCell.swift */ = {isa = PBXFileReference; lastKnownFileType = sourcecode.swift; path = ExposureSubmissionImageCardCell.swift; sourceTree = "<group>"; };
		710224E9248FA67F000C5DEF /* HomeTestResultCollectionViewCell.swift */ = {isa = PBXFileReference; lastKnownFileType = sourcecode.swift; path = HomeTestResultCollectionViewCell.swift; sourceTree = "<group>"; };
		710224EB248FC150000C5DEF /* HomeTestResultCellConfigurator.swift */ = {isa = PBXFileReference; lastKnownFileType = sourcecode.swift; path = HomeTestResultCellConfigurator.swift; sourceTree = "<group>"; };
		710224ED2490E2FC000C5DEF /* ExposureSubmissionStepCell.xib */ = {isa = PBXFileReference; lastKnownFileType = file.xib; path = ExposureSubmissionStepCell.xib; sourceTree = "<group>"; };
		710224F32490E7A3000C5DEF /* ExposureSubmissionStepCell.swift */ = {isa = PBXFileReference; lastKnownFileType = sourcecode.swift; path = ExposureSubmissionStepCell.swift; sourceTree = "<group>"; };
		710224F524910661000C5DEF /* ExposureSubmissionDynamicCell.swift */ = {isa = PBXFileReference; lastKnownFileType = sourcecode.swift; path = ExposureSubmissionDynamicCell.swift; sourceTree = "<group>"; };
		710ABB1E2475115500948792 /* UITableViewController+Enum.swift */ = {isa = PBXFileReference; lastKnownFileType = sourcecode.swift; path = "UITableViewController+Enum.swift"; sourceTree = "<group>"; };
		710ABB22247513E300948792 /* DynamicTypeTableViewCell.swift */ = {isa = PBXFileReference; lastKnownFileType = sourcecode.swift; path = DynamicTypeTableViewCell.swift; sourceTree = "<group>"; };
		710ABB24247514BD00948792 /* UIViewController+Segue.swift */ = {isa = PBXFileReference; lastKnownFileType = sourcecode.swift; path = "UIViewController+Segue.swift"; sourceTree = "<group>"; };
		710ABB26247533FA00948792 /* DynamicTableViewController.swift */ = {isa = PBXFileReference; lastKnownFileType = sourcecode.swift; path = DynamicTableViewController.swift; sourceTree = "<group>"; };
		710ABB282475353900948792 /* DynamicTableViewModel.swift */ = {isa = PBXFileReference; lastKnownFileType = sourcecode.swift; path = DynamicTableViewModel.swift; sourceTree = "<group>"; };
		71176E2D24891C02004B0C9F /* ENAColorTests.swift */ = {isa = PBXFileReference; lastKnownFileType = sourcecode.swift; path = ENAColorTests.swift; sourceTree = "<group>"; };
		71176E31248957C3004B0C9F /* AppNavigationController.swift */ = {isa = PBXFileReference; lastKnownFileType = sourcecode.swift; path = AppNavigationController.swift; sourceTree = "<group>"; };
		71330E40248109F600EB10F6 /* DynamicTableViewSection.swift */ = {isa = PBXFileReference; lastKnownFileType = sourcecode.swift; path = DynamicTableViewSection.swift; sourceTree = "<group>"; };
		71330E42248109FD00EB10F6 /* DynamicTableViewCell.swift */ = {isa = PBXFileReference; lastKnownFileType = sourcecode.swift; path = DynamicTableViewCell.swift; sourceTree = "<group>"; };
		71330E4424810A0500EB10F6 /* DynamicTableViewHeader.swift */ = {isa = PBXFileReference; lastKnownFileType = sourcecode.swift; path = DynamicTableViewHeader.swift; sourceTree = "<group>"; };
		71330E4624810A0C00EB10F6 /* DynamicTableViewFooter.swift */ = {isa = PBXFileReference; lastKnownFileType = sourcecode.swift; path = DynamicTableViewFooter.swift; sourceTree = "<group>"; };
		71330E4824810A5A00EB10F6 /* DynamicTableViewAction.swift */ = {isa = PBXFileReference; lastKnownFileType = sourcecode.swift; path = DynamicTableViewAction.swift; sourceTree = "<group>"; };
		713EA25A247818B000AB7EE8 /* DynamicTypeButton.swift */ = {isa = PBXFileReference; lastKnownFileType = sourcecode.swift; path = DynamicTypeButton.swift; sourceTree = "<group>"; };
		713EA25C24798A7000AB7EE8 /* ExposureDetectionRoundedView.swift */ = {isa = PBXFileReference; lastKnownFileType = sourcecode.swift; path = ExposureDetectionRoundedView.swift; sourceTree = "<group>"; };
		713EA25E24798A9100AB7EE8 /* ExposureDetectionRiskCell.swift */ = {isa = PBXFileReference; lastKnownFileType = sourcecode.swift; path = ExposureDetectionRiskCell.swift; sourceTree = "<group>"; };
		713EA26024798AD100AB7EE8 /* InsetTableViewCell.swift */ = {isa = PBXFileReference; lastKnownFileType = sourcecode.swift; path = InsetTableViewCell.swift; sourceTree = "<group>"; };
		713EA26224798F8500AB7EE8 /* ExposureDetectionHeaderCell.swift */ = {isa = PBXFileReference; lastKnownFileType = sourcecode.swift; path = ExposureDetectionHeaderCell.swift; sourceTree = "<group>"; };
		714194E9247A65C60072A090 /* DynamicTableViewHeaderSeparatorView.swift */ = {isa = PBXFileReference; lastKnownFileType = sourcecode.swift; path = DynamicTableViewHeaderSeparatorView.swift; sourceTree = "<group>"; };
		714CD8662472885900F56450 /* ExposureDetectionViewController+DynamicTableViewModel.swift */ = {isa = PBXFileReference; fileEncoding = 4; lastKnownFileType = sourcecode.swift; lineEnding = 0; path = "ExposureDetectionViewController+DynamicTableViewModel.swift"; sourceTree = "<group>"; };
		714CD868247297F800F56450 /* NibLoadable.swift */ = {isa = PBXFileReference; lastKnownFileType = sourcecode.swift; path = NibLoadable.swift; sourceTree = "<group>"; };
		7154EB49247D21E200A467FF /* ExposureDetectionLongGuideCell.swift */ = {isa = PBXFileReference; lastKnownFileType = sourcecode.swift; path = ExposureDetectionLongGuideCell.swift; sourceTree = "<group>"; };
		7154EB4B247E862100A467FF /* ExposureDetectionLoadingCell.swift */ = {isa = PBXFileReference; lastKnownFileType = sourcecode.swift; path = ExposureDetectionLoadingCell.swift; sourceTree = "<group>"; };
		717D21E8248C022E00D9717E /* DynamicTableViewHtmlCell.swift */ = {isa = PBXFileReference; lastKnownFileType = sourcecode.swift; path = DynamicTableViewHtmlCell.swift; sourceTree = "<group>"; };
		717D21EA248C072300D9717E /* en */ = {isa = PBXFileReference; lastKnownFileType = text.html; name = en; path = "en.lproj/privacy-policy.html"; sourceTree = "<group>"; };
		71AFBD922464251000F91006 /* .swiftlint.yml */ = {isa = PBXFileReference; lastKnownFileType = text.yaml; path = .swiftlint.yml; sourceTree = "<group>"; };
		71B8044424828A6C00D53506 /* .swiftformat */ = {isa = PBXFileReference; lastKnownFileType = text; path = .swiftformat; sourceTree = "<group>"; };
		71B804462484CC0800D53506 /* ENALabel.swift */ = {isa = PBXFileReference; lastKnownFileType = sourcecode.swift; path = ENALabel.swift; sourceTree = "<group>"; };
		71B804482484D37300D53506 /* RiskLegendViewController.swift */ = {isa = PBXFileReference; lastKnownFileType = sourcecode.swift; path = RiskLegendViewController.swift; sourceTree = "<group>"; };
		71B8044C248525CD00D53506 /* RiskLegendViewController+DynamicTableViewModel.swift */ = {isa = PBXFileReference; lastKnownFileType = sourcecode.swift; path = "RiskLegendViewController+DynamicTableViewModel.swift"; sourceTree = "<group>"; };
		71B8044E248526B600D53506 /* DynamicTableViewSpaceCell.swift */ = {isa = PBXFileReference; lastKnownFileType = sourcecode.swift; path = DynamicTableViewSpaceCell.swift; sourceTree = "<group>"; };
		71B804532485273C00D53506 /* RiskLegendDotBodyCell.swift */ = {isa = PBXFileReference; lastKnownFileType = sourcecode.swift; path = RiskLegendDotBodyCell.swift; sourceTree = "<group>"; };
		71CAB9D1248AACAD00F516A5 /* PixelPerfectLayoutConstraint.swift */ = {isa = PBXFileReference; lastKnownFileType = sourcecode.swift; path = PixelPerfectLayoutConstraint.swift; sourceTree = "<group>"; };
		71CAB9D3248AB33500F516A5 /* DynamicTypeSymbolImageView.swift */ = {isa = PBXFileReference; lastKnownFileType = sourcecode.swift; path = DynamicTypeSymbolImageView.swift; sourceTree = "<group>"; };
		71CC3E9C246D5D8000217F2C /* AppInformationViewController+DynamicTableViewModel.swift */ = {isa = PBXFileReference; lastKnownFileType = sourcecode.swift; path = "AppInformationViewController+DynamicTableViewModel.swift"; sourceTree = "<group>"; };
		71CC3E9E246D6B6800217F2C /* AppInformationDetailViewController.swift */ = {isa = PBXFileReference; lastKnownFileType = sourcecode.swift; path = AppInformationDetailViewController.swift; sourceTree = "<group>"; };
		71CC3EA0246D6BBF00217F2C /* DynamicTypeLabel.swift */ = {isa = PBXFileReference; lastKnownFileType = sourcecode.swift; path = DynamicTypeLabel.swift; sourceTree = "<group>"; };
		71CC3EA2246D6C4000217F2C /* UIFont+DynamicType.swift */ = {isa = PBXFileReference; lastKnownFileType = sourcecode.swift; path = "UIFont+DynamicType.swift"; sourceTree = "<group>"; };
		71F2E57A2487AEFC00694F1A /* ena-colors.xcassets */ = {isa = PBXFileReference; lastKnownFileType = folder.assetcatalog; path = "ena-colors.xcassets"; sourceTree = "<group>"; };
		71F5418B248BEDBE006DB793 /* de */ = {isa = PBXFileReference; lastKnownFileType = text.html; name = de; path = "de.lproj/privacy-policy.html"; sourceTree = "<group>"; };
		71F54190248BF677006DB793 /* HtmlTextView.swift */ = {isa = PBXFileReference; lastKnownFileType = sourcecode.swift; path = HtmlTextView.swift; sourceTree = "<group>"; };
		71FD8861246EB27F00E804D0 /* ExposureDetectionViewController.swift */ = {isa = PBXFileReference; lastKnownFileType = sourcecode.swift; path = ExposureDetectionViewController.swift; sourceTree = "<group>"; };
		71FE1C68247A8FE100851FEB /* DynamicTableViewHeaderFooterView.swift */ = {isa = PBXFileReference; lastKnownFileType = sourcecode.swift; path = DynamicTableViewHeaderFooterView.swift; sourceTree = "<group>"; };
		71FE1C70247AA7B700851FEB /* DynamicTableViewHeaderImageView.swift */ = {isa = PBXFileReference; fileEncoding = 4; lastKnownFileType = sourcecode.swift; path = DynamicTableViewHeaderImageView.swift; sourceTree = "<group>"; };
		71FE1C73247AC2B500851FEB /* ExposureSubmissionSuccessViewController.swift */ = {isa = PBXFileReference; fileEncoding = 4; lastKnownFileType = sourcecode.swift; path = ExposureSubmissionSuccessViewController.swift; sourceTree = "<group>"; };
		71FE1C74247AC2B500851FEB /* ExposureSubmissionQRScannerViewController.swift */ = {isa = PBXFileReference; fileEncoding = 4; lastKnownFileType = sourcecode.swift; path = ExposureSubmissionQRScannerViewController.swift; sourceTree = "<group>"; };
		71FE1C75247AC2B500851FEB /* ExposureSubmissionOverviewViewController.swift */ = {isa = PBXFileReference; fileEncoding = 4; lastKnownFileType = sourcecode.swift; path = ExposureSubmissionOverviewViewController.swift; sourceTree = "<group>"; };
		71FE1C76247AC2B500851FEB /* ExposureSubmissionTanInputViewController.swift */ = {isa = PBXFileReference; fileEncoding = 4; lastKnownFileType = sourcecode.swift; path = ExposureSubmissionTanInputViewController.swift; sourceTree = "<group>"; };
		71FE1C78247AC2B500851FEB /* ExposureSubmissionTestResultViewController.swift */ = {isa = PBXFileReference; fileEncoding = 4; lastKnownFileType = sourcecode.swift; path = ExposureSubmissionTestResultViewController.swift; sourceTree = "<group>"; };
		71FE1C79247AC2B500851FEB /* ExposureSubmissionNavigationController.swift */ = {isa = PBXFileReference; fileEncoding = 4; lastKnownFileType = sourcecode.swift; path = ExposureSubmissionNavigationController.swift; sourceTree = "<group>"; };
		71FE1C81247AC30300851FEB /* ENATanInput.swift */ = {isa = PBXFileReference; fileEncoding = 4; lastKnownFileType = sourcecode.swift; path = ENATanInput.swift; sourceTree = "<group>"; };
		71FE1C84247AC33D00851FEB /* ExposureSubmissionTestResultHeaderView.swift */ = {isa = PBXFileReference; fileEncoding = 4; lastKnownFileType = sourcecode.swift; path = ExposureSubmissionTestResultHeaderView.swift; sourceTree = "<group>"; };
		71FE1C8A247AC79D00851FEB /* DynamicTableViewIconCell.swift */ = {isa = PBXFileReference; fileEncoding = 4; lastKnownFileType = sourcecode.swift; path = DynamicTableViewIconCell.swift; sourceTree = "<group>"; };
		71FE1C8B247AC79D00851FEB /* DynamicTableViewIconCell.xib */ = {isa = PBXFileReference; fileEncoding = 4; lastKnownFileType = file.xib; path = DynamicTableViewIconCell.xib; sourceTree = "<group>"; };
		85142500245DA0B3009D2791 /* UIViewController+Alert.swift */ = {isa = PBXFileReference; lastKnownFileType = sourcecode.swift; path = "UIViewController+Alert.swift"; sourceTree = "<group>"; };
		8539874E2467094E00D28B62 /* AppIcon.xcassets */ = {isa = PBXFileReference; lastKnownFileType = folder.assetcatalog; path = AppIcon.xcassets; sourceTree = "<group>"; };
		853D987924694A8700490DBA /* ENAButton.swift */ = {isa = PBXFileReference; lastKnownFileType = sourcecode.swift; path = ENAButton.swift; sourceTree = "<group>"; };
		853D98822469DC5000490DBA /* ExposureNotificationSetting.storyboard */ = {isa = PBXFileReference; lastKnownFileType = file.storyboard; path = ExposureNotificationSetting.storyboard; sourceTree = "<group>"; };
		853D98842469DC8100490DBA /* ExposureNotificationSettingViewController.swift */ = {isa = PBXFileReference; fileEncoding = 4; lastKnownFileType = sourcecode.swift; lineEnding = 0; path = ExposureNotificationSettingViewController.swift; sourceTree = "<group>"; };
		85790F2E245C6B72003D47E1 /* ENA.entitlements */ = {isa = PBXFileReference; fileEncoding = 4; lastKnownFileType = text.plist.entitlements; path = ENA.entitlements; sourceTree = "<group>"; };
		858F6F6D245A103C009FFD33 /* ExposureNotification.framework */ = {isa = PBXFileReference; lastKnownFileType = wrapper.framework; name = ExposureNotification.framework; path = System/Library/Frameworks/ExposureNotification.framework; sourceTree = SDKROOT; };
		8595BF5E246032D90056EA27 /* ENASwitch.swift */ = {isa = PBXFileReference; lastKnownFileType = sourcecode.swift; path = ENASwitch.swift; sourceTree = "<group>"; };
		859DD511248549790073D59F /* MockDiagnosisKeysRetrieval.swift */ = {isa = PBXFileReference; lastKnownFileType = sourcecode.swift; path = MockDiagnosisKeysRetrieval.swift; sourceTree = "<group>"; };
		85D7593B2457048F008175F0 /* ENA.app */ = {isa = PBXFileReference; explicitFileType = wrapper.application; includeInIndex = 0; path = ENA.app; sourceTree = BUILT_PRODUCTS_DIR; };
		85D7593E2457048F008175F0 /* AppDelegate.swift */ = {isa = PBXFileReference; lastKnownFileType = sourcecode.swift; path = AppDelegate.swift; sourceTree = "<group>"; };
		85D759402457048F008175F0 /* SceneDelegate.swift */ = {isa = PBXFileReference; lastKnownFileType = sourcecode.swift; path = SceneDelegate.swift; sourceTree = "<group>"; };
		85D7594A24570491008175F0 /* Assets.xcassets */ = {isa = PBXFileReference; lastKnownFileType = folder.assetcatalog; path = Assets.xcassets; sourceTree = "<group>"; };
		85D7594D24570491008175F0 /* Base */ = {isa = PBXFileReference; lastKnownFileType = file.storyboard; name = Base; path = Base.lproj/LaunchScreen.storyboard; sourceTree = "<group>"; };
		85D7594F24570491008175F0 /* Info.plist */ = {isa = PBXFileReference; lastKnownFileType = text.plist.xml; path = Info.plist; sourceTree = "<group>"; };
		85D7595424570491008175F0 /* ENATests.xctest */ = {isa = PBXFileReference; explicitFileType = wrapper.cfbundle; includeInIndex = 0; path = ENATests.xctest; sourceTree = BUILT_PRODUCTS_DIR; };
		85D7595A24570491008175F0 /* Info.plist */ = {isa = PBXFileReference; lastKnownFileType = text.plist.xml; path = Info.plist; sourceTree = "<group>"; };
		85D7595F24570491008175F0 /* ENAUITests.xctest */ = {isa = PBXFileReference; explicitFileType = wrapper.cfbundle; includeInIndex = 0; path = ENAUITests.xctest; sourceTree = BUILT_PRODUCTS_DIR; };
		85D7596324570491008175F0 /* ENAUITests.swift */ = {isa = PBXFileReference; lastKnownFileType = sourcecode.swift; path = ENAUITests.swift; sourceTree = "<group>"; };
		85D7596524570491008175F0 /* Info.plist */ = {isa = PBXFileReference; lastKnownFileType = text.plist.xml; path = Info.plist; sourceTree = "<group>"; };
		85E33443247EB357006E74EC /* CircularProgressView.swift */ = {isa = PBXFileReference; lastKnownFileType = sourcecode.swift; path = CircularProgressView.swift; sourceTree = "<group>"; };
		A128F04C2489ABE700EC7F6C /* RiskCalculationTests.swift */ = {isa = PBXFileReference; fileEncoding = 4; lastKnownFileType = sourcecode.swift; path = RiskCalculationTests.swift; sourceTree = "<group>"; };
		A128F058248B459F00EC7F6C /* PublicKeyStore.swift */ = {isa = PBXFileReference; lastKnownFileType = sourcecode.swift; path = PublicKeyStore.swift; sourceTree = "<group>"; };
		A16714AE248CA1B70031B111 /* Bundle+ReadPlist.swift */ = {isa = PBXFileReference; lastKnownFileType = sourcecode.swift; path = "Bundle+ReadPlist.swift"; sourceTree = "<group>"; };
		A16714B0248CFF020031B111 /* HostWhitelist.plist */ = {isa = PBXFileReference; lastKnownFileType = text.plist.xml; path = HostWhitelist.plist; sourceTree = "<group>"; };
		A16714BA248D18D20031B111 /* SummaryMetadata.swift */ = {isa = PBXFileReference; lastKnownFileType = sourcecode.swift; path = SummaryMetadata.swift; sourceTree = "<group>"; };
		A16714BE248D53F00031B111 /* CoronaWarnURLSessionDelegateTests.swift */ = {isa = PBXFileReference; lastKnownFileType = sourcecode.swift; path = CoronaWarnURLSessionDelegateTests.swift; sourceTree = "<group>"; };
		A173665124844F29006BE209 /* SQLiteKeyValueStoreTests.swift */ = {isa = PBXFileReference; fileEncoding = 4; lastKnownFileType = sourcecode.swift; path = SQLiteKeyValueStoreTests.swift; sourceTree = "<group>"; };
		A17366542484978A006BE209 /* OnboardingInfoViewControllerUtils.swift */ = {isa = PBXFileReference; lastKnownFileType = sourcecode.swift; path = OnboardingInfoViewControllerUtils.swift; sourceTree = "<group>"; };
		A17DA5E12486D8E7006F310F /* RiskLevelTests.swift */ = {isa = PBXFileReference; lastKnownFileType = sourcecode.swift; path = RiskLevelTests.swift; sourceTree = "<group>"; };
		A1877CA9248F247D006FEFC0 /* SAPDownloadedPackageTests.swift */ = {isa = PBXFileReference; lastKnownFileType = sourcecode.swift; path = SAPDownloadedPackageTests.swift; sourceTree = "<group>"; };
		A189E45E248C325E001D0996 /* de-config */ = {isa = PBXFileReference; lastKnownFileType = file; path = "de-config"; sourceTree = "<group>"; };
		A189E460248C35BF001D0996 /* PublicKeys.plist */ = {isa = PBXFileReference; lastKnownFileType = text.plist.xml; path = PublicKeys.plist; sourceTree = "<group>"; };
		A328424B248B91E0006B1F09 /* HomeTestResultLoadingCell.xib */ = {isa = PBXFileReference; fileEncoding = 4; lastKnownFileType = file.xib; path = HomeTestResultLoadingCell.xib; sourceTree = "<group>"; };
		A328424C248B91E0006B1F09 /* HomeTestResultLoadingCell.swift */ = {isa = PBXFileReference; fileEncoding = 4; lastKnownFileType = sourcecode.swift; path = HomeTestResultLoadingCell.swift; sourceTree = "<group>"; };
		A328424F248B9269006B1F09 /* HomeTestResultLoadingCellConfigurator.swift */ = {isa = PBXFileReference; lastKnownFileType = sourcecode.swift; path = HomeTestResultLoadingCellConfigurator.swift; sourceTree = "<group>"; };
		A3284254248E493B006B1F09 /* ExposureSubmissionOverviewViewControllerTests.swift */ = {isa = PBXFileReference; lastKnownFileType = sourcecode.swift; path = ExposureSubmissionOverviewViewControllerTests.swift; sourceTree = "<group>"; };
		A3284256248E7431006B1F09 /* MockExposureSubmissionService.swift */ = {isa = PBXFileReference; lastKnownFileType = sourcecode.swift; path = MockExposureSubmissionService.swift; sourceTree = "<group>"; };
		A3284258248E7672006B1F09 /* MockExposureSubmissionQRScannerViewController.swift */ = {isa = PBXFileReference; lastKnownFileType = sourcecode.swift; path = MockExposureSubmissionQRScannerViewController.swift; sourceTree = "<group>"; };
		A328425B248E82B5006B1F09 /* ExposureSubmissionTestResultViewControllerTests.swift */ = {isa = PBXFileReference; lastKnownFileType = sourcecode.swift; path = ExposureSubmissionTestResultViewControllerTests.swift; sourceTree = "<group>"; };
		A328425E248E943D006B1F09 /* ExposureSubmissionTanInputViewControllerTests.swift */ = {isa = PBXFileReference; lastKnownFileType = sourcecode.swift; path = ExposureSubmissionTanInputViewControllerTests.swift; sourceTree = "<group>"; };
		A36D07B82486D61C00E46F96 /* HomeCardCellButtonDelegate.swift */ = {isa = PBXFileReference; lastKnownFileType = sourcecode.swift; path = HomeCardCellButtonDelegate.swift; sourceTree = "<group>"; };
		A3C4F95F24812CD20047F23E /* ExposureSubmissionWarnOthersViewController.swift */ = {isa = PBXFileReference; lastKnownFileType = sourcecode.swift; path = ExposureSubmissionWarnOthersViewController.swift; sourceTree = "<group>"; };
		A3E5E719247D4FFB00237116 /* ExposureSubmissionViewUtils.swift */ = {isa = PBXFileReference; lastKnownFileType = sourcecode.swift; path = ExposureSubmissionViewUtils.swift; sourceTree = "<group>"; };
		A3E5E71D247E6F7A00237116 /* SpinnerInjectable.swift */ = {isa = PBXFileReference; lastKnownFileType = sourcecode.swift; path = SpinnerInjectable.swift; sourceTree = "<group>"; };
		A3FF84EB247BFAF00053E947 /* Hasher.swift */ = {isa = PBXFileReference; lastKnownFileType = sourcecode.swift; path = Hasher.swift; sourceTree = "<group>"; };
		B102BDC22460410600CD55A2 /* README.md */ = {isa = PBXFileReference; lastKnownFileType = net.daringfireball.markdown; path = README.md; sourceTree = "<group>"; };
		B10FD5F3246EAC1700E9D7F2 /* AppleFilesWriter.swift */ = {isa = PBXFileReference; lastKnownFileType = sourcecode.swift; path = AppleFilesWriter.swift; sourceTree = "<group>"; };
		B111EE2B2465D9F7001AEBB4 /* String+Localization.swift */ = {isa = PBXFileReference; lastKnownFileType = sourcecode.swift; path = "String+Localization.swift"; sourceTree = "<group>"; };
		B1125459246F2C6500AB5036 /* ENTemporaryExposureKey+Convert.swift */ = {isa = PBXFileReference; lastKnownFileType = sourcecode.swift; path = "ENTemporaryExposureKey+Convert.swift"; sourceTree = "<group>"; };
		B11655922491437600316087 /* RiskProvidingConfigurationTests.swift */ = {isa = PBXFileReference; fileEncoding = 4; lastKnownFileType = sourcecode.swift; path = RiskProvidingConfigurationTests.swift; sourceTree = "<group>"; };
		B1175212248A83AB00C3325C /* Risk.swift */ = {isa = PBXFileReference; lastKnownFileType = sourcecode.swift; path = Risk.swift; sourceTree = "<group>"; };
		B1175215248A9F9600C3325C /* ConvertingKeysTests.swift */ = {isa = PBXFileReference; lastKnownFileType = sourcecode.swift; path = ConvertingKeysTests.swift; sourceTree = "<group>"; };
		B1175217248ACFBC00C3325C /* SAP_RiskScoreClass+LowAndHigh.swift */ = {isa = PBXFileReference; lastKnownFileType = sourcecode.swift; path = "SAP_RiskScoreClass+LowAndHigh.swift"; sourceTree = "<group>"; };
		B1175219248ACFFC00C3325C /* SAP_RiskScoreClass+LowAndHighTests.swift */ = {isa = PBXFileReference; lastKnownFileType = sourcecode.swift; path = "SAP_RiskScoreClass+LowAndHighTests.swift"; sourceTree = "<group>"; };
		B12995E8246C344100854AD0 /* HTTPClient+Configuration.swift */ = {isa = PBXFileReference; lastKnownFileType = sourcecode.swift; path = "HTTPClient+Configuration.swift"; sourceTree = "<group>"; };
		B14D0CDA246E968C00D5BEBC /* String+Today.swift */ = {isa = PBXFileReference; lastKnownFileType = sourcecode.swift; path = "String+Today.swift"; sourceTree = "<group>"; };
		B14D0CDC246E972400D5BEBC /* ExposureDetectionDelegate.swift */ = {isa = PBXFileReference; lastKnownFileType = sourcecode.swift; path = ExposureDetectionDelegate.swift; sourceTree = "<group>"; };
		B14D0CDE246E976400D5BEBC /* ExposureDetectionTransaction+DidEndPrematurelyReason.swift */ = {isa = PBXFileReference; lastKnownFileType = sourcecode.swift; path = "ExposureDetectionTransaction+DidEndPrematurelyReason.swift"; sourceTree = "<group>"; };
		B153096924706F1000A4A1BD /* URLSession+Default.swift */ = {isa = PBXFileReference; lastKnownFileType = sourcecode.swift; path = "URLSession+Default.swift"; sourceTree = "<group>"; };
		B153096B24706F2400A4A1BD /* URLSessionConfiguration+Default.swift */ = {isa = PBXFileReference; lastKnownFileType = sourcecode.swift; path = "URLSessionConfiguration+Default.swift"; sourceTree = "<group>"; };
		B15382E3248273DC0010F007 /* MockTestStore.swift */ = {isa = PBXFileReference; lastKnownFileType = sourcecode.swift; path = MockTestStore.swift; sourceTree = "<group>"; };
		B15382E6248290BB0010F007 /* AppleFilesWriterTests.swift */ = {isa = PBXFileReference; lastKnownFileType = sourcecode.swift; path = AppleFilesWriterTests.swift; sourceTree = "<group>"; };
		B15382FD248424F00010F007 /* ExposureDetectionTests.swift */ = {isa = PBXFileReference; lastKnownFileType = sourcecode.swift; path = ExposureDetectionTests.swift; sourceTree = "<group>"; };
		B154F59A246DD5CF003E891E /* Client+Convenience.swift */ = {isa = PBXFileReference; lastKnownFileType = sourcecode.swift; path = "Client+Convenience.swift"; sourceTree = "<group>"; };
		B1569DDE245D70990079FCD7 /* DMViewController.swift */ = {isa = PBXFileReference; lastKnownFileType = sourcecode.swift; path = DMViewController.swift; sourceTree = "<group>"; };
		B16177E724802F9B006E435A /* DownloadedPackagesSQLLiteStoreTests.swift */ = {isa = PBXFileReference; lastKnownFileType = sourcecode.swift; path = DownloadedPackagesSQLLiteStoreTests.swift; sourceTree = "<group>"; };
		B161782424804AC3006E435A /* DownloadedPackagesSQLLiteStore.swift */ = {isa = PBXFileReference; lastKnownFileType = sourcecode.swift; path = DownloadedPackagesSQLLiteStore.swift; sourceTree = "<group>"; };
		B161782624804AF3006E435A /* DownloadedPackagesInMemoryStore.swift */ = {isa = PBXFileReference; lastKnownFileType = sourcecode.swift; path = DownloadedPackagesInMemoryStore.swift; sourceTree = "<group>"; };
		B161782924805784006E435A /* DeltaCalculationResult.swift */ = {isa = PBXFileReference; lastKnownFileType = sourcecode.swift; path = DeltaCalculationResult.swift; sourceTree = "<group>"; };
		B161782C248062CE006E435A /* DeltaCalculationResultTests.swift */ = {isa = PBXFileReference; lastKnownFileType = sourcecode.swift; path = DeltaCalculationResultTests.swift; sourceTree = "<group>"; };
		B1741B3D24619179006275D9 /* DMQRCodeViewController.swift */ = {isa = PBXFileReference; lastKnownFileType = sourcecode.swift; path = DMQRCodeViewController.swift; sourceTree = "<group>"; };
		B1741B402461A511006275D9 /* DMQRCodeScanViewController.swift */ = {isa = PBXFileReference; lastKnownFileType = sourcecode.swift; path = DMQRCodeScanViewController.swift; sourceTree = "<group>"; };
		B1741B422461C105006275D9 /* README.md */ = {isa = PBXFileReference; lastKnownFileType = net.daringfireball.markdown; path = README.md; sourceTree = "<group>"; };
		B1741B432461C257006275D9 /* DMDeveloperMenu.swift */ = {isa = PBXFileReference; lastKnownFileType = sourcecode.swift; path = DMDeveloperMenu.swift; sourceTree = "<group>"; };
		B1741B482462C207006275D9 /* Client.swift */ = {isa = PBXFileReference; fileEncoding = 4; lastKnownFileType = sourcecode.swift; path = Client.swift; sourceTree = "<group>"; };
		B17A44A12464906A00CB195E /* KeyTests.swift */ = {isa = PBXFileReference; lastKnownFileType = sourcecode.swift; path = KeyTests.swift; sourceTree = "<group>"; };
		B184A37F248FFCBE007180F6 /* SecureStore.swift */ = {isa = PBXFileReference; fileEncoding = 4; lastKnownFileType = sourcecode.swift; path = SecureStore.swift; sourceTree = "<group>"; };
		B184A382248FFCE2007180F6 /* CodableExposureDetectionSummary.swift */ = {isa = PBXFileReference; lastKnownFileType = sourcecode.swift; path = CodableExposureDetectionSummary.swift; sourceTree = "<group>"; };
		B18C411C246DB30000B8D8CB /* URL+Helper.swift */ = {isa = PBXFileReference; lastKnownFileType = sourcecode.swift; path = "URL+Helper.swift"; sourceTree = "<group>"; };
		B18CADAD24782FA4006F53F0 /* ExposureStateUpdating.swift */ = {isa = PBXFileReference; lastKnownFileType = sourcecode.swift; path = ExposureStateUpdating.swift; sourceTree = "<group>"; };
		B18E852E248C29D400CF4FB8 /* DetectionMode.swift */ = {isa = PBXFileReference; lastKnownFileType = sourcecode.swift; path = DetectionMode.swift; sourceTree = "<group>"; };
		B19FD7102491A07000A9D56A /* String+SemanticVersion.swift */ = {isa = PBXFileReference; lastKnownFileType = sourcecode.swift; path = "String+SemanticVersion.swift"; sourceTree = "<group>"; };
		B19FD7122491A08500A9D56A /* SAP_SemanticVersion+Compare.swift */ = {isa = PBXFileReference; lastKnownFileType = sourcecode.swift; path = "SAP_SemanticVersion+Compare.swift"; sourceTree = "<group>"; };
		B19FD7142491A4A300A9D56A /* SAP_SemanticVersionTests.swift */ = {isa = PBXFileReference; fileEncoding = 4; lastKnownFileType = sourcecode.swift; path = SAP_SemanticVersionTests.swift; sourceTree = "<group>"; };
		B1A76E9E24714AC700EA5208 /* HTTPClient+Configuration.swift */ = {isa = PBXFileReference; lastKnownFileType = sourcecode.swift; path = "HTTPClient+Configuration.swift"; sourceTree = "<group>"; };
		B1A9E70D246D73180024CC12 /* ExposureDetection.swift */ = {isa = PBXFileReference; lastKnownFileType = sourcecode.swift; path = ExposureDetection.swift; sourceTree = "<group>"; };
		B1A9E710246D782F0024CC12 /* SAPDownloadedPackage.swift */ = {isa = PBXFileReference; lastKnownFileType = sourcecode.swift; path = SAPDownloadedPackage.swift; sourceTree = "<group>"; };
		B1B9CF1E246ED2E8008F04F5 /* Sap_FilebucketTests.swift */ = {isa = PBXFileReference; lastKnownFileType = sourcecode.swift; path = Sap_FilebucketTests.swift; sourceTree = "<group>"; };
		B1CD333B24865A7D00B06E9B /* TracingStatusHistory.swift */ = {isa = PBXFileReference; lastKnownFileType = sourcecode.swift; path = TracingStatusHistory.swift; sourceTree = "<group>"; };
		B1CD333D24865E0000B06E9B /* TracingStatusHistoryTests.swift */ = {isa = PBXFileReference; lastKnownFileType = sourcecode.swift; path = TracingStatusHistoryTests.swift; sourceTree = "<group>"; };
		B1CD33402486AA7100B06E9B /* CoronaWarnURLSessionDelegate.swift */ = {isa = PBXFileReference; lastKnownFileType = sourcecode.swift; path = CoronaWarnURLSessionDelegate.swift; sourceTree = "<group>"; };
		B1D431C7246C69F300E728AD /* HTTPClient+ConfigurationTests.swift */ = {isa = PBXFileReference; lastKnownFileType = sourcecode.swift; path = "HTTPClient+ConfigurationTests.swift"; sourceTree = "<group>"; };
		B1D431CA246C84A400E728AD /* DownloadedPackagesStore.swift */ = {isa = PBXFileReference; lastKnownFileType = sourcecode.swift; path = DownloadedPackagesStore.swift; sourceTree = "<group>"; };
		B1D431CC246C84ED00E728AD /* KeyPackagesStoreTests.swift */ = {isa = PBXFileReference; lastKnownFileType = sourcecode.swift; path = KeyPackagesStoreTests.swift; sourceTree = "<group>"; };
		B1D6B001247DA0320079DDD3 /* ExposureDetectionViewControllerDelegate.swift */ = {isa = PBXFileReference; lastKnownFileType = sourcecode.swift; path = ExposureDetectionViewControllerDelegate.swift; sourceTree = "<group>"; };
		B1D6B003247DA4920079DDD3 /* UIApplication+CoronaWarn.swift */ = {isa = PBXFileReference; lastKnownFileType = sourcecode.swift; path = "UIApplication+CoronaWarn.swift"; sourceTree = "<group>"; };
		B1D7D68624766D2100E4DA5D /* submission_payload.pb.swift */ = {isa = PBXFileReference; fileEncoding = 4; lastKnownFileType = sourcecode.swift; name = submission_payload.pb.swift; path = ../../../gen/output/submission_payload.pb.swift; sourceTree = "<group>"; };
		B1D7D68A24766D2100E4DA5D /* apple_export.pb.swift */ = {isa = PBXFileReference; fileEncoding = 4; lastKnownFileType = sourcecode.swift; name = apple_export.pb.swift; path = ../../../gen/output/apple_export.pb.swift; sourceTree = "<group>"; };
		B1DDDABB247137B000A07175 /* HTTPClientConfigurationEndpointTests.swift */ = {isa = PBXFileReference; lastKnownFileType = sourcecode.swift; path = HTTPClientConfigurationEndpointTests.swift; sourceTree = "<group>"; };
		B1E8C99A2479D239006DC678 /* Info_AppStore.plist */ = {isa = PBXFileReference; fileEncoding = 4; lastKnownFileType = text.plist.xml; path = Info_AppStore.plist; sourceTree = "<group>"; };
		B1E8C99C2479D4E7006DC678 /* DMSubmissionStateViewController.swift */ = {isa = PBXFileReference; fileEncoding = 4; lastKnownFileType = sourcecode.swift; path = DMSubmissionStateViewController.swift; sourceTree = "<group>"; };
		B1EAEC8A24711884003BE9A2 /* URLSession+Convenience.swift */ = {isa = PBXFileReference; lastKnownFileType = sourcecode.swift; path = "URLSession+Convenience.swift"; sourceTree = "<group>"; };
		B1EAEC8D247118CB003BE9A2 /* URLSession+ConvenienceTests.swift */ = {isa = PBXFileReference; lastKnownFileType = sourcecode.swift; path = "URLSession+ConvenienceTests.swift"; sourceTree = "<group>"; };
		B1EDFD8C248E74D000E7EAFF /* URL+StaticString.swift */ = {isa = PBXFileReference; lastKnownFileType = sourcecode.swift; path = "URL+StaticString.swift"; sourceTree = "<group>"; };
		B1F82DF124718C7300E2E56A /* DMConfigurationViewController.swift */ = {isa = PBXFileReference; lastKnownFileType = sourcecode.swift; path = DMConfigurationViewController.swift; sourceTree = "<group>"; };
		B1F8AE472479B4C30093A588 /* api-response-day-2020-05-16 */ = {isa = PBXFileReference; lastKnownFileType = file; path = "api-response-day-2020-05-16"; sourceTree = "<group>"; };
		B1FE13D72487DEED00D012E5 /* RiskCalculation.swift */ = {isa = PBXFileReference; lastKnownFileType = sourcecode.swift; path = RiskCalculation.swift; sourceTree = "<group>"; };
		B1FE13DC248821CB00D012E5 /* RiskProviding.swift */ = {isa = PBXFileReference; lastKnownFileType = sourcecode.swift; path = RiskProviding.swift; sourceTree = "<group>"; };
		B1FE13DE248821E000D012E5 /* RiskProvider.swift */ = {isa = PBXFileReference; lastKnownFileType = sourcecode.swift; path = RiskProvider.swift; sourceTree = "<group>"; };
		B1FE13E1248824E900D012E5 /* RiskProviderTests.swift */ = {isa = PBXFileReference; lastKnownFileType = sourcecode.swift; path = RiskProviderTests.swift; sourceTree = "<group>"; };
		B1FE13E52488255900D012E5 /* RiskProvidingConfiguration.swift */ = {isa = PBXFileReference; lastKnownFileType = sourcecode.swift; path = RiskProvidingConfiguration.swift; sourceTree = "<group>"; };
		B1FE13F824896DDB00D012E5 /* CachedAppConfiguration.swift */ = {isa = PBXFileReference; lastKnownFileType = sourcecode.swift; path = CachedAppConfiguration.swift; sourceTree = "<group>"; };
		B1FE13FA24896E6700D012E5 /* AppConfigurationProviding.swift */ = {isa = PBXFileReference; lastKnownFileType = sourcecode.swift; path = AppConfigurationProviding.swift; sourceTree = "<group>"; };
		B1FE13FD24896EF700D012E5 /* CachedAppConfigurationTests.swift */ = {isa = PBXFileReference; lastKnownFileType = sourcecode.swift; path = CachedAppConfigurationTests.swift; sourceTree = "<group>"; };
		CD2EC328247D82EE00C6B3F9 /* NotificationSettingsViewController.swift */ = {isa = PBXFileReference; lastKnownFileType = sourcecode.swift; path = NotificationSettingsViewController.swift; sourceTree = "<group>"; };
		CD678F6A246C43E200B6A0F8 /* MockExposureManager.swift */ = {isa = PBXFileReference; lastKnownFileType = sourcecode.swift; path = MockExposureManager.swift; sourceTree = "<group>"; };
		CD678F6C246C43EE00B6A0F8 /* ClientMock.swift */ = {isa = PBXFileReference; lastKnownFileType = sourcecode.swift; path = ClientMock.swift; sourceTree = "<group>"; };
		CD678F6E246C43FC00B6A0F8 /* MockURLSession.swift */ = {isa = PBXFileReference; lastKnownFileType = sourcecode.swift; path = MockURLSession.swift; sourceTree = "<group>"; };
		CD7F5C732466F6D400D3D03C /* ENATest.entitlements */ = {isa = PBXFileReference; lastKnownFileType = text.plist.entitlements; path = ENATest.entitlements; sourceTree = "<group>"; };
		CD8638522477EBD400A5A07C /* SettingsViewModel.swift */ = {isa = PBXFileReference; lastKnownFileType = sourcecode.swift; path = SettingsViewModel.swift; sourceTree = "<group>"; };
		CD99A39C245B22EE00BF12AF /* ExposureSubmission.storyboard */ = {isa = PBXFileReference; fileEncoding = 4; lastKnownFileType = file.storyboard; path = ExposureSubmission.storyboard; sourceTree = "<group>"; };
		CD99A3A8245C272400BF12AF /* ExposureSubmissionService.swift */ = {isa = PBXFileReference; lastKnownFileType = sourcecode.swift; path = ExposureSubmissionService.swift; sourceTree = "<group>"; };
		CD99A3C6246155C300BF12AF /* Logger.swift */ = {isa = PBXFileReference; fileEncoding = 4; lastKnownFileType = sourcecode.swift; path = Logger.swift; sourceTree = "<group>"; };
		CD99A3C92461A47C00BF12AF /* AppStrings.swift */ = {isa = PBXFileReference; lastKnownFileType = sourcecode.swift; path = AppStrings.swift; sourceTree = "<group>"; };
		CDCE11D5247D644100F30825 /* NotificationSettingsViewModel.swift */ = {isa = PBXFileReference; lastKnownFileType = sourcecode.swift; path = NotificationSettingsViewModel.swift; sourceTree = "<group>"; };
		CDCE11D8247D64C600F30825 /* NotificationSettingsOnTableViewCell.swift */ = {isa = PBXFileReference; lastKnownFileType = sourcecode.swift; path = NotificationSettingsOnTableViewCell.swift; sourceTree = "<group>"; };
		CDCE11DA247D64D600F30825 /* NotificationSettingsOffTableViewCell.swift */ = {isa = PBXFileReference; lastKnownFileType = sourcecode.swift; path = NotificationSettingsOffTableViewCell.swift; sourceTree = "<group>"; };
		CDD87C54247556DE007CE6CA /* MainSettingsTableViewCell.swift */ = {isa = PBXFileReference; lastKnownFileType = sourcecode.swift; path = MainSettingsTableViewCell.swift; sourceTree = "<group>"; };
		CDD87C5C247559E3007CE6CA /* LabelTableViewCell.swift */ = {isa = PBXFileReference; lastKnownFileType = sourcecode.swift; path = LabelTableViewCell.swift; sourceTree = "<group>"; };
		CDF27BD2246ADBA70044D32B /* ExposureSubmissionServiceTests.swift */ = {isa = PBXFileReference; lastKnownFileType = sourcecode.swift; path = ExposureSubmissionServiceTests.swift; sourceTree = "<group>"; };
		CDF27BD4246ADBF30044D32B /* HTTPClientTests.swift */ = {isa = PBXFileReference; lastKnownFileType = sourcecode.swift; path = HTTPClientTests.swift; sourceTree = "<group>"; };
		EE20EA062469883900770683 /* RiskLegend.storyboard */ = {isa = PBXFileReference; lastKnownFileType = file.storyboard; path = RiskLegend.storyboard; sourceTree = "<group>"; };
		EE22DB7F247FB409001B0A71 /* ENStateHandler.swift */ = {isa = PBXFileReference; fileEncoding = 4; lastKnownFileType = sourcecode.swift; path = ENStateHandler.swift; sourceTree = "<group>"; };
		EE22DB80247FB409001B0A71 /* ENSettingModel.swift */ = {isa = PBXFileReference; fileEncoding = 4; lastKnownFileType = sourcecode.swift; path = ENSettingModel.swift; sourceTree = "<group>"; };
		EE22DB84247FB43A001B0A71 /* TracingHistoryTableViewCell.swift */ = {isa = PBXFileReference; fileEncoding = 4; lastKnownFileType = sourcecode.swift; path = TracingHistoryTableViewCell.swift; sourceTree = "<group>"; };
		EE22DB85247FB43A001B0A71 /* ImageTableViewCell.swift */ = {isa = PBXFileReference; fileEncoding = 4; lastKnownFileType = sourcecode.swift; path = ImageTableViewCell.swift; sourceTree = "<group>"; };
		EE22DB86247FB43A001B0A71 /* ActionDetailTableViewCell.swift */ = {isa = PBXFileReference; fileEncoding = 4; lastKnownFileType = sourcecode.swift; path = ActionDetailTableViewCell.swift; sourceTree = "<group>"; };
		EE22DB87247FB43A001B0A71 /* DescriptionTableViewCell.swift */ = {isa = PBXFileReference; fileEncoding = 4; lastKnownFileType = sourcecode.swift; path = DescriptionTableViewCell.swift; sourceTree = "<group>"; };
		EE22DB88247FB43A001B0A71 /* ActionTableViewCell.swift */ = {isa = PBXFileReference; fileEncoding = 4; lastKnownFileType = sourcecode.swift; path = ActionTableViewCell.swift; sourceTree = "<group>"; };
		EE22DB8E247FB46C001B0A71 /* ENStateTests.swift */ = {isa = PBXFileReference; fileEncoding = 4; lastKnownFileType = sourcecode.swift; path = ENStateTests.swift; sourceTree = "<group>"; };
		EE22DB90247FB479001B0A71 /* MockStateHandlerObserverDelegate.swift */ = {isa = PBXFileReference; fileEncoding = 4; lastKnownFileType = sourcecode.swift; path = MockStateHandlerObserverDelegate.swift; sourceTree = "<group>"; };
		EE269509248FCB0300BAE234 /* de */ = {isa = PBXFileReference; lastKnownFileType = text.plist.strings; name = de; path = de.lproj/InfoPlist.strings; sourceTree = "<group>"; };
		EE26950B248FCB1600BAE234 /* en */ = {isa = PBXFileReference; lastKnownFileType = text.plist.strings; name = en; path = en.lproj/InfoPlist.strings; sourceTree = "<group>"; };
		EE278B2C245F2BBB008B06F9 /* InviteFriends.storyboard */ = {isa = PBXFileReference; lastKnownFileType = file.storyboard; path = InviteFriends.storyboard; sourceTree = "<group>"; };
		EE278B2F245F2C8A008B06F9 /* FriendsInviteController.swift */ = {isa = PBXFileReference; lastKnownFileType = sourcecode.swift; path = FriendsInviteController.swift; sourceTree = "<group>"; };
		EE70C23B245B09E900AC9B2F /* de */ = {isa = PBXFileReference; lastKnownFileType = text.plist.strings; name = de; path = de.lproj/Localizable.strings; sourceTree = "<group>"; };
		EE70C23C245B09E900AC9B2F /* en */ = {isa = PBXFileReference; lastKnownFileType = text.plist.strings; name = en; path = en.lproj/Localizable.strings; sourceTree = "<group>"; };
		EE92A33F245D96DA006B97B0 /* de */ = {isa = PBXFileReference; lastKnownFileType = text.plist.stringsdict; name = de; path = de.lproj/Localizable.stringsdict; sourceTree = "<group>"; };
		EEF10679246EBF8B009DFB4E /* ResetViewController.swift */ = {isa = PBXFileReference; fileEncoding = 4; lastKnownFileType = sourcecode.swift; path = ResetViewController.swift; sourceTree = "<group>"; };
		F247572A24838AC8003E1FC5 /* DynamicTableViewControllerRowsTests.swift */ = {isa = PBXFileReference; lastKnownFileType = sourcecode.swift; path = DynamicTableViewControllerRowsTests.swift; sourceTree = "<group>"; };
		F252472E2483955B00C5556B /* DynamicTableViewControllerFake.storyboard */ = {isa = PBXFileReference; lastKnownFileType = file.storyboard; path = DynamicTableViewControllerFake.storyboard; sourceTree = "<group>"; };
		F25247302484456800C5556B /* DynamicTableViewModelTests.swift */ = {isa = PBXFileReference; fileEncoding = 4; lastKnownFileType = sourcecode.swift; lineEnding = 0; path = DynamicTableViewModelTests.swift; sourceTree = "<group>"; };
		F2DC808D248989CE00EDC40A /* DynamicTableViewControllerRegisterCellsTests.swift */ = {isa = PBXFileReference; lastKnownFileType = sourcecode.swift; path = DynamicTableViewControllerRegisterCellsTests.swift; sourceTree = "<group>"; };
		F2DC808F24898A9400EDC40A /* DynamicTableViewControllerNumberOfRowsAndSectionsTests.swift */ = {isa = PBXFileReference; fileEncoding = 4; lastKnownFileType = sourcecode.swift; lineEnding = 0; path = DynamicTableViewControllerNumberOfRowsAndSectionsTests.swift; sourceTree = "<group>"; };
		F2DC809124898B1800EDC40A /* DynamicTableViewControllerHeaderTests.swift */ = {isa = PBXFileReference; lastKnownFileType = sourcecode.swift; path = DynamicTableViewControllerHeaderTests.swift; sourceTree = "<group>"; };
		F2DC809324898CE600EDC40A /* DynamicTableViewControllerFooterTests.swift */ = {isa = PBXFileReference; lastKnownFileType = sourcecode.swift; path = DynamicTableViewControllerFooterTests.swift; sourceTree = "<group>"; };
		FEDCE0116603B6E00FAEE632 /* ExposureDetectionExecutor.swift */ = {isa = PBXFileReference; fileEncoding = 4; lastKnownFileType = sourcecode.swift; path = ExposureDetectionExecutor.swift; sourceTree = "<group>"; };
		FEDCE1600374711EC77FF572 /* RequiresAppDependencies.swift */ = {isa = PBXFileReference; fileEncoding = 4; lastKnownFileType = sourcecode.swift; path = RequiresAppDependencies.swift; sourceTree = "<group>"; };
		FEDCE1B8926528ED74CDE1B2 /* ENStateHandler+State.swift */ = {isa = PBXFileReference; fileEncoding = 4; lastKnownFileType = sourcecode.swift; path = "ENStateHandler+State.swift"; sourceTree = "<group>"; };
		FEDCE4BE82DC5BFE90575663 /* ExposureDetectionViewController+State.swift */ = {isa = PBXFileReference; fileEncoding = 4; lastKnownFileType = sourcecode.swift; path = "ExposureDetectionViewController+State.swift"; sourceTree = "<group>"; };
		FEDCE838D90CB02C55E15237 /* SceneDelegate+State.swift */ = {isa = PBXFileReference; fileEncoding = 4; lastKnownFileType = sourcecode.swift; path = "SceneDelegate+State.swift"; sourceTree = "<group>"; };
		FEDCEC452596E54A041BBCE9 /* HomeInteractor+State.swift */ = {isa = PBXFileReference; fileEncoding = 4; lastKnownFileType = sourcecode.swift; path = "HomeInteractor+State.swift"; sourceTree = "<group>"; };
/* End PBXFileReference section */

/* Begin PBXFrameworksBuildPhase section */
		85D759382457048F008175F0 /* Frameworks */ = {
			isa = PBXFrameworksBuildPhase;
			buildActionMask = 2147483647;
			files = (
				B1EDFD8B248E741B00E7EAFF /* FMDB in Frameworks */,
				858F6F6E245A103C009FFD33 /* ExposureNotification.framework in Frameworks */,
				B1EDFD88248E741B00E7EAFF /* SwiftProtobuf in Frameworks */,
				B1EDFD89248E741B00E7EAFF /* ZIPFoundation in Frameworks */,
				B1EDFD8A248E741B00E7EAFF /* Connectivity in Frameworks */,
			);
			runOnlyForDeploymentPostprocessing = 0;
		};
		85D7595124570491008175F0 /* Frameworks */ = {
			isa = PBXFrameworksBuildPhase;
			buildActionMask = 2147483647;
			files = (
			);
			runOnlyForDeploymentPostprocessing = 0;
		};
		85D7595C24570491008175F0 /* Frameworks */ = {
			isa = PBXFrameworksBuildPhase;
			buildActionMask = 2147483647;
			files = (
			);
			runOnlyForDeploymentPostprocessing = 0;
		};
/* End PBXFrameworksBuildPhase section */

/* Begin PBXGroup section */
		13091950247972CF0066E329 /* PrivacyProtectionViewController */ = {
			isa = PBXGroup;
			children = (
				1309194E247972C40066E329 /* PrivacyProtectionViewController.swift */,
			);
			path = PrivacyProtectionViewController;
			sourceTree = "<group>";
		};
		130CB19A246D92F800ADE602 /* Onboarding */ = {
			isa = PBXGroup;
			children = (
				130CB19B246D92F800ADE602 /* ENAUITestsOnboarding.swift */,
			);
			path = Onboarding;
			sourceTree = "<group>";
		};
		134F0DB8247578FF00D88934 /* Home */ = {
			isa = PBXGroup;
			children = (
				134F0DB9247578FF00D88934 /* ENAUITestsHome.swift */,
			);
			path = Home;
			sourceTree = "<group>";
		};
		138910C3247A907500D739F6 /* Task Scheduling */ = {
			isa = PBXGroup;
			children = (
				138910C4247A909000D739F6 /* ENATaskScheduler.swift */,
			);
			path = "Task Scheduling";
			sourceTree = "<group>";
		};
		13E5046A248E3CE60086641C /* AppInformation */ = {
			isa = PBXGroup;
			children = (
				13E50468248E3CD20086641C /* ENAUITestsAppInformation.swift */,
			);
			path = AppInformation;
			sourceTree = "<group>";
		};
		3DD767442483D3E2002DD2B3 /* ReachabilityService */ = {
			isa = PBXGroup;
			children = (
				3DD767452483D4DE002DD2B3 /* ReachabilityService.swift */,
				3DD7674A2483D6C1002DD2B3 /* ConnectivityReachabilityService.swift */,
			);
			path = ReachabilityService;
			sourceTree = "<group>";
		};
		5107E3D72459B2D60042FC9B /* Frameworks */ = {
			isa = PBXGroup;
			children = (
				858F6F6D245A103C009FFD33 /* ExposureNotification.framework */,
			);
			name = Frameworks;
			sourceTree = "<group>";
		};
		514C0A12247C15F000F235F6 /* HomeRiskCellConfigurators */ = {
			isa = PBXGroup;
			children = (
				51CE1BBE2460B222002CF42A /* HomeRiskCellConfigurator.swift */,
				51486D9E2484FC0200FCE216 /* HomeRiskLevelCellConfigurator.swift */,
				514C0A10247C15EC00F235F6 /* HomeUnknownRiskCellConfigurator.swift */,
				514C0A13247C163800F235F6 /* HomeLowRiskCellConfigurator.swift */,
				514C0A15247C164700F235F6 /* HomeHighRiskCellConfigurator.swift */,
				514C0A19247C16D600F235F6 /* HomeInactiveRiskCellConfigurator.swift */,
				515BBDEA2484F8E500CDB674 /* HomeThankYouRiskCellConfigurator.swift */,
				51C779112486E549004582F8 /* HomeFindingPositiveRiskCellConfigurator.swift */,
			);
			path = HomeRiskCellConfigurators;
			sourceTree = "<group>";
		};
		514E81312461946E00636861 /* ExposureDetection */ = {
			isa = PBXGroup;
			children = (
				71FD8861246EB27F00E804D0 /* ExposureDetectionViewController.swift */,
				B1D6B001247DA0320079DDD3 /* ExposureDetectionViewControllerDelegate.swift */,
				714CD8662472885900F56450 /* ExposureDetectionViewController+DynamicTableViewModel.swift */,
			);
			path = ExposureDetection;
			sourceTree = "<group>";
		};
		514E81322461B97700636861 /* Exposure */ = {
			isa = PBXGroup;
			children = (
				B15382DD2482707A0010F007 /* __tests__ */,
				514E81332461B97700636861 /* ExposureManager.swift */,
				CD678F6A246C43E200B6A0F8 /* MockExposureManager.swift */,
				518A69FA24687D5800444E66 /* RiskLevel.swift */,
				A16714BA248D18D20031B111 /* SummaryMetadata.swift */,
			);
			path = Exposure;
			sourceTree = "<group>";
		};
		514EE991246D4A1600DE4884 /* Risk Items */ = {
			isa = PBXGroup;
			children = (
				514C0A0724772F5E00F235F6 /* RiskItemView.swift */,
				51B5B415246DF13D00DC5D3E /* RiskImageItemView.swift */,
				51B5B413246DF07300DC5D3E /* RiskImageItemView.xib */,
				51FE277E247535E300BB8144 /* RiskLoadingItemView.swift */,
				51FE277C247535C400BB8144 /* RiskLoadingItemView.xib */,
				514C0A0C247AFB0200F235F6 /* RiskTextItemView.swift */,
				514C0A0A247AF9F700F235F6 /* RiskTextItemView.xib */,
				51C7790D24867F22004582F8 /* RiskListItemView.swift */,
				51C7790B24867F16004582F8 /* RiskListItemView.xib */,
			);
			path = "Risk Items";
			sourceTree = "<group>";
		};
		514EE996246D4BDD00DE4884 /* UICollectionView */ = {
			isa = PBXGroup;
			children = (
				51CE1B49246016B0002CF42A /* UICollectionViewCell+Identifier.swift */,
				51CE1B4B246016D1002CF42A /* UICollectionReusableView+Identifier.swift */,
				51CE1BB42460AC82002CF42A /* UICollectionView+Dequeue.swift */,
			);
			path = UICollectionView;
			sourceTree = "<group>";
		};
		514EE997246D4BEB00DE4884 /* UITableView */ = {
			isa = PBXGroup;
			children = (
				710ABB24247514BD00948792 /* UIViewController+Segue.swift */,
				710ABB1E2475115500948792 /* UITableViewController+Enum.swift */,
				514EE998246D4C2E00DE4884 /* UITableViewCell+Identifier.swift */,
				514EE99A246D4C4C00DE4884 /* UITableView+Dequeue.swift */,
			);
			path = UITableView;
			sourceTree = "<group>";
		};
		515BBDE92484F77300CDB674 /* HomeRiskViewConfigurators */ = {
			isa = PBXGroup;
			children = (
				514C0A0524772F3400F235F6 /* HomeRiskViewConfigurator.swift */,
				514EE99F246D4DF800DE4884 /* HomeRiskImageItemViewConfigurator.swift */,
				514C0A0E247AFEC500F235F6 /* HomeRiskTextItemViewConfigurator.swift */,
				51C7790F248684F5004582F8 /* HomeRiskListItemViewConfigurator.swift */,
				51FE277A2475340300BB8144 /* HomeRiskLoadingItemViewConfigurator.swift */,
			);
			path = HomeRiskViewConfigurators;
			sourceTree = "<group>";
		};
		518A6A1C246A9F6600444E66 /* HomeRiskCellConfigurator */ = {
			isa = PBXGroup;
			children = (
				515BBDE92484F77300CDB674 /* HomeRiskViewConfigurators */,
				514C0A12247C15F000F235F6 /* HomeRiskCellConfigurators */,
			);
			path = HomeRiskCellConfigurator;
			sourceTree = "<group>";
		};
		51B5B419246E058100DC5D3E /* Risk */ = {
			isa = PBXGroup;
			children = (
				51CE1B7A246078B6002CF42A /* RiskLevelCollectionViewCell.swift */,
				51CE1B79246078B6002CF42A /* RiskLevelCollectionViewCell.xib */,
				51486DA02485101500FCE216 /* RiskInactiveCollectionViewCell.swift */,
				51486DA12485101500FCE216 /* RiskInactiveCollectionViewCell.xib */,
				51486DA42485237200FCE216 /* RiskThankYouCollectionViewCell.swift */,
				51486DA52485237200FCE216 /* RiskThankYouCollectionViewCell.xib */,
				51C779152486E5BA004582F8 /* RiskFindingPositiveCollectionViewCell.swift */,
				51C779132486E5AB004582F8 /* RiskFindingPositiveCollectionViewCell.xib */,
				514EE991246D4A1600DE4884 /* Risk Items */,
			);
			path = Risk;
			sourceTree = "<group>";
		};
		51B5B41A246E059700DC5D3E /* Common */ = {
			isa = PBXGroup;
			children = (
				713EA26024798AD100AB7EE8 /* InsetTableViewCell.swift */,
				71F54190248BF677006DB793 /* HtmlTextView.swift */,
			);
			path = Common;
			sourceTree = "<group>";
		};
		51CE1B74246078B6002CF42A /* Home Screen */ = {
			isa = PBXGroup;
			children = (
				51CE1B75246078B6002CF42A /* Cells */,
				51CE1B83246078B6002CF42A /* Decorations */,
			);
			path = "Home Screen";
			sourceTree = "<group>";
		};
		51CE1B75246078B6002CF42A /* Cells */ = {
			isa = PBXGroup;
			children = (
				51B5B419246E058100DC5D3E /* Risk */,
				A328424C248B91E0006B1F09 /* HomeTestResultLoadingCell.swift */,
				A328424B248B91E0006B1F09 /* HomeTestResultLoadingCell.xib */,
				710224E9248FA67F000C5DEF /* HomeTestResultCollectionViewCell.swift */,
				2F78574F248506BD00323A9C /* HomeTestResultCollectionViewCell.xib */,
				51B5B41B246EC8B800DC5D3E /* HomeCardCollectionViewCell.swift */,
				51CE1B78246078B6002CF42A /* ActivateCollectionViewCell.swift */,
				51CE1B76246078B6002CF42A /* ActivateCollectionViewCell.xib */,
				51CE1B7C246078B6002CF42A /* InfoCollectionViewCell.swift */,
				51CE1B7B246078B6002CF42A /* InfoCollectionViewCell.xib */,
			);
			path = Cells;
			sourceTree = "<group>";
		};
		51CE1B83246078B6002CF42A /* Decorations */ = {
			isa = PBXGroup;
			children = (
				51CE1B84246078B6002CF42A /* SectionSystemBackgroundDecorationView.swift */,
			);
			path = Decorations;
			sourceTree = "<group>";
		};
		51CE1BB82460AE69002CF42A /* Home */ = {
			isa = PBXGroup;
			children = (
				51CE1BB92460AFD8002CF42A /* HomeActivateCellConfigurator.swift */,
				518A6A1C246A9F6600444E66 /* HomeRiskCellConfigurator */,
				51CE1BC22460B28D002CF42A /* HomeInfoCellConfigurator.swift */,
				13BAE9B02472FB1E00CEE58A /* CellConfiguratorIndexPosition.swift */,
				A328424F248B9269006B1F09 /* HomeTestResultLoadingCellConfigurator.swift */,
				710224EB248FC150000C5DEF /* HomeTestResultCellConfigurator.swift */,
			);
			path = Home;
			sourceTree = "<group>";
		};
		51CE1BBB2460B1BA002CF42A /* Protocols */ = {
			isa = PBXGroup;
			children = (
				B18CADAD24782FA4006F53F0 /* ExposureStateUpdating.swift */,
				51CE1BBC2460B1CB002CF42A /* CollectionViewCellConfigurator.swift */,
				514EE99C246D4CFB00DE4884 /* TableViewCellConfigurator.swift */,
				A3E5E71D247E6F7A00237116 /* SpinnerInjectable.swift */,
				A36D07B82486D61C00E46F96 /* HomeCardCellButtonDelegate.swift */,
				FEDCE1600374711EC77FF572 /* RequiresAppDependencies.swift */,
			);
			path = Protocols;
			sourceTree = "<group>";
		};
		51D420AF2458308400AD70CA /* Onboarding */ = {
			isa = PBXGroup;
			children = (
				51C737BC245B349700286105 /* OnboardingInfoViewController.swift */,
				A17366542484978A006BE209 /* OnboardingInfoViewControllerUtils.swift */,
				137846482488027500A50AB8 /* OnboardingInfoViewController+Extension.swift */,
			);
			path = Onboarding;
			sourceTree = "<group>";
		};
		51D420B224583AA400AD70CA /* Workers */ = {
			isa = PBXGroup;
			children = (
				B19FD70E2491A04800A9D56A /* Update Checker */,
				B184A381248FFCC3007180F6 /* Store */,
				A1C2B2DA24834934004A3BD5 /* __tests__ */,
				CD99A3C6246155C300BF12AF /* Logger.swift */,
				B1CD333B24865A7D00B06E9B /* TracingStatusHistory.swift */,
				A3FF84EB247BFAF00053E947 /* Hasher.swift */,
				0D5611B3247F852C00B5B094 /* SQLiteKeyValueStore.swift */,
				016146902487A43E00660992 /* WebPageHelper.swift */,
				A128F058248B459F00EC7F6C /* PublicKeyStore.swift */,
				0DD260FE248D549B007C3B2C /* KeychainHelper.swift */,
			);
			path = Workers;
			sourceTree = "<group>";
		};
		51D420B524583B5100AD70CA /* Extensions */ = {
			isa = PBXGroup;
			children = (
				71176E2C24891BCF004B0C9F /* __tests__ */,
				514EE996246D4BDD00DE4884 /* UICollectionView */,
				514EE997246D4BEB00DE4884 /* UITableView */,
				51895EDB245E16CD0085DA38 /* ENAColor.swift */,
				710021DB248E44A6001F0B63 /* ENAFont.swift */,
				13722043247AEEAD00152764 /* UNNotificationCenter+Extension.swift */,
				51D420B624583B7200AD70CA /* NSObject+Identifier.swift */,
				51D420B824583B8300AD70CA /* UIViewController+AppStoryboard.swift */,
				B1EDFD8C248E74D000E7EAFF /* URL+StaticString.swift */,
				51D420D324586DCA00AD70CA /* NotificationName.swift */,
				85142500245DA0B3009D2791 /* UIViewController+Alert.swift */,
				B111EE2B2465D9F7001AEBB4 /* String+Localization.swift */,
				71CC3EA2246D6C4000217F2C /* UIFont+DynamicType.swift */,
				B14D0CDA246E968C00D5BEBC /* String+Today.swift */,
				B153096924706F1000A4A1BD /* URLSession+Default.swift */,
				B153096B24706F2400A4A1BD /* URLSessionConfiguration+Default.swift */,
				B1D6B003247DA4920079DDD3 /* UIApplication+CoronaWarn.swift */,
				2F3218CF248063E300A7AC0A /* UIView+Convenience.swift */,
				2FF1D62D2487850200381FFB /* NSMutableAttributedString+Generation.swift */,
				A16714AE248CA1B70031B111 /* Bundle+ReadPlist.swift */,
				2F26CE2D248B9C4F00BE30EE /* UIViewController+BackButton.swift */,
			);
			path = Extensions;
			sourceTree = "<group>";
		};
		51D420C124583D3100AD70CA /* Home */ = {
			isa = PBXGroup;
			children = (
				51CE1B2E245F5CFC002CF42A /* HomeViewController.swift */,
				5111E7622460BB1500ED6498 /* HomeInteractor.swift */,
				51CE1B5424604DD2002CF42A /* HomeLayout.swift */,
			);
			path = Home;
			sourceTree = "<group>";
		};
		51D420C224583D7B00AD70CA /* Settings */ = {
			isa = PBXGroup;
			children = (
				CDD87C6024766163007CE6CA /* Cells */,
				51D420C324583E3300AD70CA /* SettingsViewController.swift */,
				EEF10679246EBF8B009DFB4E /* ResetViewController.swift */,
				CD2EC328247D82EE00C6B3F9 /* NotificationSettingsViewController.swift */,
			);
			path = Settings;
			sourceTree = "<group>";
		};
		51D420D524598AC200AD70CA /* Source */ = {
			isa = PBXGroup;
			children = (
				B111EDEC2465B1F4001AEBB4 /* Client */,
				CD99A3C82461A44B00BF12AF /* View Helpers */,
				51CE1BBB2460B1BA002CF42A /* Protocols */,
				8595BF5D246032C40056EA27 /* Views */,
				B1569DD5245D6C790079FCD7 /* Developer Menu */,
				51EE9A6A245C0F7900F2544F /* Models */,
				85D759802459A82D008175F0 /* Services */,
				85D759712457059A008175F0 /* Scenes */,
				51D420B224583AA400AD70CA /* Workers */,
				51D420B524583B5100AD70CA /* Extensions */,
				85D7593E2457048F008175F0 /* AppDelegate.swift */,
				85D759402457048F008175F0 /* SceneDelegate.swift */,
			);
			path = Source;
			sourceTree = "<group>";
		};
		51EE9A6A245C0F7900F2544F /* Models */ = {
			isa = PBXGroup;
			children = (
				138910C3247A907500D739F6 /* Task Scheduling */,
				CD8638512477EBAA00A5A07C /* Settings */,
				B1125458246F2C2100AB5036 /* Converting Keys */,
				514E81322461B97700636861 /* Exposure */,
				51CE1BB82460AE69002CF42A /* Home */,
				51EE9A6C245C0FB500F2544F /* Onboarding */,
				B18E852E248C29D400CF4FB8 /* DetectionMode.swift */,
				FEDCE21C117BF675C80F5989 /* States */,
			);
			path = Models;
			sourceTree = "<group>";
		};
		51EE9A6C245C0FB500F2544F /* Onboarding */ = {
			isa = PBXGroup;
			children = (
				51C737BE245B3B5D00286105 /* OnboardingInfo.swift */,
			);
			path = Onboarding;
			sourceTree = "<group>";
		};
		71176E2C24891BCF004B0C9F /* __tests__ */ = {
			isa = PBXGroup;
			children = (
				71176E2D24891C02004B0C9F /* ENAColorTests.swift */,
			);
			path = __tests__;
			sourceTree = "<group>";
		};
		71176E30248957B1004B0C9F /* App */ = {
			isa = PBXGroup;
			children = (
				71176E31248957C3004B0C9F /* AppNavigationController.swift */,
			);
			path = App;
			sourceTree = "<group>";
		};
		71B804502485272200D53506 /* RiskLegend */ = {
			isa = PBXGroup;
			children = (
				71B804532485273C00D53506 /* RiskLegendDotBodyCell.swift */,
			);
			path = RiskLegend;
			sourceTree = "<group>";
		};
		71F76D0E24767AF100515A01 /* DynamicTableViewController */ = {
			isa = PBXGroup;
			children = (
				F247572E2483934B003E1FC5 /* __tests__ */,
				71F76D0F24767B2500515A01 /* Views */,
				710ABB26247533FA00948792 /* DynamicTableViewController.swift */,
				710ABB282475353900948792 /* DynamicTableViewModel.swift */,
				71330E40248109F600EB10F6 /* DynamicTableViewSection.swift */,
				71330E4424810A0500EB10F6 /* DynamicTableViewHeader.swift */,
				71330E4624810A0C00EB10F6 /* DynamicTableViewFooter.swift */,
				71330E42248109FD00EB10F6 /* DynamicTableViewCell.swift */,
				71330E4824810A5A00EB10F6 /* DynamicTableViewAction.swift */,
			);
			path = DynamicTableViewController;
			sourceTree = "<group>";
		};
		71F76D0F24767B2500515A01 /* Views */ = {
			isa = PBXGroup;
			children = (
				71FE1C68247A8FE100851FEB /* DynamicTableViewHeaderFooterView.swift */,
				71FE1C70247AA7B700851FEB /* DynamicTableViewHeaderImageView.swift */,
				714194E9247A65C60072A090 /* DynamicTableViewHeaderSeparatorView.swift */,
				710ABB22247513E300948792 /* DynamicTypeTableViewCell.swift */,
				71FE1C8A247AC79D00851FEB /* DynamicTableViewIconCell.swift */,
				71FE1C8B247AC79D00851FEB /* DynamicTableViewIconCell.xib */,
				71B8044E248526B600D53506 /* DynamicTableViewSpaceCell.swift */,
				2FF1D62F24880FCF00381FFB /* DynamicTableViewRoundedCell.swift */,
				717D21E8248C022E00D9717E /* DynamicTableViewHtmlCell.swift */,
			);
			path = Views;
			sourceTree = "<group>";
		};
		71FE1C83247AC33D00851FEB /* ExposureSubmission */ = {
			isa = PBXGroup;
			children = (
				71FE1C84247AC33D00851FEB /* ExposureSubmissionTestResultHeaderView.swift */,
				710021DF248EAF9A001F0B63 /* ExposureSubmissionImageCardCell.swift */,
				710021DD248EAF16001F0B63 /* ExposureSubmissionImageCardCell.xib */,
				710224F32490E7A3000C5DEF /* ExposureSubmissionStepCell.swift */,
				710224ED2490E2FC000C5DEF /* ExposureSubmissionStepCell.xib */,
			);
			path = ExposureSubmission;
			sourceTree = "<group>";
		};
		853D987824694A1E00490DBA /* BaseElements */ = {
			isa = PBXGroup;
			children = (
				853D987924694A8700490DBA /* ENAButton.swift */,
				51E78562248D439200BBB13E /* ENACloneButton.swift */,
				8595BF5E246032D90056EA27 /* ENASwitch.swift */,
				71FE1C81247AC30300851FEB /* ENATanInput.swift */,
				71B804462484CC0800D53506 /* ENALabel.swift */,
			);
			path = BaseElements;
			sourceTree = "<group>";
		};
		858F6F71245AEC05009FFD33 /* ENSetting */ = {
			isa = PBXGroup;
			children = (
				EE22DB80247FB409001B0A71 /* ENSettingModel.swift */,
				EE22DB7F247FB409001B0A71 /* ENStateHandler.swift */,
				853D98842469DC8100490DBA /* ExposureNotificationSettingViewController.swift */,
			);
			path = ENSetting;
			sourceTree = "<group>";
		};
		8595BF5D246032C40056EA27 /* Views */ = {
			isa = PBXGroup;
			children = (
				EE22DB83247FB43A001B0A71 /* ENSetting */,
				51B5B41A246E059700DC5D3E /* Common */,
				853D987824694A1E00490DBA /* BaseElements */,
				EEF790092466ED410065EBD5 /* ExposureDetection */,
				71FE1C83247AC33D00851FEB /* ExposureSubmission */,
				51CE1B74246078B6002CF42A /* Home Screen */,
				71B804502485272200D53506 /* RiskLegend */,
				71CC3EA0246D6BBF00217F2C /* DynamicTypeLabel.swift */,
				713EA25A247818B000AB7EE8 /* DynamicTypeButton.swift */,
				85E33443247EB357006E74EC /* CircularProgressView.swift */,
				71CAB9D3248AB33500F516A5 /* DynamicTypeSymbolImageView.swift */,
			);
			path = Views;
			sourceTree = "<group>";
		};
		85D759322457048F008175F0 = {
			isa = PBXGroup;
			children = (
				0DFCC2702484DC8400E2811D /* sqlite3.c */,
				0DFCC2712484DC8400E2811D /* sqlite3.h */,
				71B8044424828A6C00D53506 /* .swiftformat */,
				71AFBD922464251000F91006 /* .swiftlint.yml */,
				85D7593D2457048F008175F0 /* ENA */,
				85D7595724570491008175F0 /* ENATests */,
				85D7596224570491008175F0 /* ENAUITests */,
				85D7593C2457048F008175F0 /* Products */,
				5107E3D72459B2D60042FC9B /* Frameworks */,
				B1741B572462EB26006275D9 /* Recovered References */,
				0DFCC2692484D7A700E2811D /* ENA-Bridging-Header.h */,
				0DFCC26F2484DC8200E2811D /* ENATests-Bridging-Header.h */,
			);
			sourceTree = "<group>";
			usesTabs = 1;
		};
		85D7593C2457048F008175F0 /* Products */ = {
			isa = PBXGroup;
			children = (
				85D7593B2457048F008175F0 /* ENA.app */,
				85D7595424570491008175F0 /* ENATests.xctest */,
				85D7595F24570491008175F0 /* ENAUITests.xctest */,
			);
			name = Products;
			sourceTree = "<group>";
		};
		85D7593D2457048F008175F0 /* ENA */ = {
			isa = PBXGroup;
			children = (
				B102BDC12460405F00CD55A2 /* Backend */,
				51D420D524598AC200AD70CA /* Source */,
				85D7597424570615008175F0 /* Resources */,
			);
			path = ENA;
			sourceTree = "<group>";
		};
		85D7595724570491008175F0 /* ENATests */ = {
			isa = PBXGroup;
			children = (
				B18C411A246DB2F000B8D8CB /* Helper */,
				85D7595A24570491008175F0 /* Info.plist */,
			);
			path = ENATests;
			sourceTree = "<group>";
		};
		85D7596224570491008175F0 /* ENAUITests */ = {
			isa = PBXGroup;
			children = (
				134F0DBA247578FF00D88934 /* ENAUITests-Extensions.swift */,
				130CB19A246D92F800ADE602 /* Onboarding */,
				134F0DB8247578FF00D88934 /* Home */,
				13E5046A248E3CE60086641C /* AppInformation */,
				85D7596324570491008175F0 /* ENAUITests.swift */,
				134F0F2B2475793400D88934 /* SnapshotHelper.swift */,
				85D7596524570491008175F0 /* Info.plist */,
			);
			path = ENAUITests;
			sourceTree = "<group>";
		};
		85D759712457059A008175F0 /* Scenes */ = {
			isa = PBXGroup;
			children = (
				71176E30248957B1004B0C9F /* App */,
				71F76D0E24767AF100515A01 /* DynamicTableViewController */,
				EE20EA0824699A3A00770683 /* RiskLegend */,
				EE85998B2462EFD4002E7AE2 /* AppInformation */,
				51D420AF2458308400AD70CA /* Onboarding */,
				51D420C124583D3100AD70CA /* Home */,
				514E81312461946E00636861 /* ExposureDetection */,
				EE278B2E245F2C58008B06F9 /* FriendsInvite */,
				CD99A398245B229F00BF12AF /* ExposureSubmission */,
				858F6F71245AEC05009FFD33 /* ENSetting */,
				51D420C224583D7B00AD70CA /* Settings */,
				13091950247972CF0066E329 /* PrivacyProtectionViewController */,
			);
			path = Scenes;
			sourceTree = "<group>";
		};
		85D7597424570615008175F0 /* Resources */ = {
			isa = PBXGroup;
			children = (
				011E4B002483A35A002E6412 /* ENACommunity.entitlements */,
				CD7F5C732466F6D400D3D03C /* ENATest.entitlements */,
				85790F2E245C6B72003D47E1 /* ENA.entitlements */,
				EE70C239245B09E900AC9B2F /* Localization */,
				85D7594F24570491008175F0 /* Info.plist */,
				B1E8C99A2479D239006DC678 /* Info_AppStore.plist */,
				85D75976245706BD008175F0 /* Assets */,
				85D75975245706B0008175F0 /* Storyboards */,
				A16714B0248CFF020031B111 /* HostWhitelist.plist */,
				A189E460248C35BF001D0996 /* PublicKeys.plist */,
			);
			path = Resources;
			sourceTree = "<group>";
		};
		85D75975245706B0008175F0 /* Storyboards */ = {
			isa = PBXGroup;
			children = (
				CD99A39C245B22EE00BF12AF /* ExposureSubmission.storyboard */,
				85D7594C24570491008175F0 /* LaunchScreen.storyboard */,
				51D420B02458397300AD70CA /* Onboarding.storyboard */,
				51D420CD245869C800AD70CA /* Home.storyboard */,
				514E812F24618E3D00636861 /* ExposureDetection.storyboard */,
				51D420CF24586AB300AD70CA /* Settings.storyboard */,
				EE278B2C245F2BBB008B06F9 /* InviteFriends.storyboard */,
				853D98822469DC5000490DBA /* ExposureNotificationSetting.storyboard */,
				EE20EA062469883900770683 /* RiskLegend.storyboard */,
			);
			path = Storyboards;
			sourceTree = "<group>";
		};
		85D75976245706BD008175F0 /* Assets */ = {
			isa = PBXGroup;
			children = (
				8539874E2467094E00D28B62 /* AppIcon.xcassets */,
				85D7594A24570491008175F0 /* Assets.xcassets */,
				71F2E57A2487AEFC00694F1A /* ena-colors.xcassets */,
			);
			path = Assets;
			sourceTree = "<group>";
		};
		85D759802459A82D008175F0 /* Services */ = {
			isa = PBXGroup;
			children = (
				B1175211248A837300C3325C /* Risk */,
				B15382DC248270220010F007 /* __tests__ */,
				3DD767442483D3E2002DD2B3 /* ReachabilityService */,
				B14D0CD8246E939600D5BEBC /* Exposure Transaction */,
				B1D431C9246C848E00E728AD /* DownloadedPackagesStore */,
				CD99A3A8245C272400BF12AF /* ExposureSubmissionService.swift */,
			);
			path = Services;
			sourceTree = "<group>";
		};
		A128F04B2489ABE700EC7F6C /* __tests__ */ = {
			isa = PBXGroup;
			children = (
				A128F04C2489ABE700EC7F6C /* RiskCalculationTests.swift */,
				B1175219248ACFFC00C3325C /* SAP_RiskScoreClass+LowAndHighTests.swift */,
			);
			path = __tests__;
			sourceTree = "<group>";
		};
		A16714BC248D53BF0031B111 /* __tests__ */ = {
			isa = PBXGroup;
			children = (
				A16714BE248D53F00031B111 /* CoronaWarnURLSessionDelegateTests.swift */,
			);
			path = __tests__;
			sourceTree = "<group>";
		};
		A1C2B2DA24834934004A3BD5 /* __tests__ */ = {
			isa = PBXGroup;
			children = (
				A173665124844F29006BE209 /* SQLiteKeyValueStoreTests.swift */,
				B1CD333D24865E0000B06E9B /* TracingStatusHistoryTests.swift */,
			);
			path = __tests__;
			sourceTree = "<group>";
		};
		A3284253248E48E0006B1F09 /* __tests__ */ = {
			isa = PBXGroup;
			children = (
				A328425A248E8290006B1F09 /* Mock Objects */,
				A3284254248E493B006B1F09 /* ExposureSubmissionOverviewViewControllerTests.swift */,
				A328425B248E82B5006B1F09 /* ExposureSubmissionTestResultViewControllerTests.swift */,
				A328425E248E943D006B1F09 /* ExposureSubmissionTanInputViewControllerTests.swift */,
			);
			path = __tests__;
			sourceTree = "<group>";
		};
		A328425A248E8290006B1F09 /* Mock Objects */ = {
			isa = PBXGroup;
			children = (
				A3284256248E7431006B1F09 /* MockExposureSubmissionService.swift */,
				A3284258248E7672006B1F09 /* MockExposureSubmissionQRScannerViewController.swift */,
			);
			path = "Mock Objects";
			sourceTree = "<group>";
		};
		B102BDC12460405F00CD55A2 /* Backend */ = {
			isa = PBXGroup;
			children = (
				B15382DA24826F7E0010F007 /* __tests__ */,
				0159E6BF247829BA00894A89 /* temporary_exposure_key_export.pb.swift */,
				0159E6C0247829BA00894A89 /* temporary_exposure_key_signature_list.pb.swift */,
				B1D7D68A24766D2100E4DA5D /* apple_export.pb.swift */,
				0DF6BBB4248C04CF007E8B0C /* app_config.pb.swift */,
				0DF6BBB3248C04CF007E8B0C /* app_config_app_version_config.pb.swift */,
				0DF6BBB2248C04CF007E8B0C /* app_config_attenuation_duration.pb.swift */,
				B1D7D68624766D2100E4DA5D /* submission_payload.pb.swift */,
				B102BDC22460410600CD55A2 /* README.md */,
			);
			path = Backend;
			sourceTree = "<group>";
		};
		B111EDEC2465B1F4001AEBB4 /* Client */ = {
			isa = PBXGroup;
			children = (
				B1CD333F2486AA5F00B06E9B /* Security */,
				B1741B482462C207006275D9 /* Client.swift */,
				B154F59A246DD5CF003E891E /* Client+Convenience.swift */,
				B1DDDABA2471379900A07175 /* __tests__ */,
				B1125455246F293A00AB5036 /* HTTP Client */,
			);
			path = Client;
			sourceTree = "<group>";
		};
		B1125455246F293A00AB5036 /* HTTP Client */ = {
			isa = PBXGroup;
			children = (
				B1EAEC8C24711889003BE9A2 /* __tests__ */,
				011E13AD24680A4000973467 /* HTTPClient.swift */,
				B12995E8246C344100854AD0 /* HTTPClient+Configuration.swift */,
				B1EAEC8A24711884003BE9A2 /* URLSession+Convenience.swift */,
				B1A9E710246D782F0024CC12 /* SAPDownloadedPackage.swift */,
			);
			path = "HTTP Client";
			sourceTree = "<group>";
		};
		B1125458246F2C2100AB5036 /* Converting Keys */ = {
			isa = PBXGroup;
			children = (
				B1175214248A9F8300C3325C /* __tests__ */,
				B1125459246F2C6500AB5036 /* ENTemporaryExposureKey+Convert.swift */,
			);
			path = "Converting Keys";
			sourceTree = "<group>";
		};
		B11655912491437600316087 /* __tests__ */ = {
			isa = PBXGroup;
			children = (
				B11655922491437600316087 /* RiskProvidingConfigurationTests.swift */,
			);
			path = __tests__;
			sourceTree = "<group>";
		};
		B1175211248A837300C3325C /* Risk */ = {
			isa = PBXGroup;
			children = (
				B1FE13D62487DEDD00D012E5 /* Calculation */,
				B1FE13D92488216300D012E5 /* Provider */,
				B1175212248A83AB00C3325C /* Risk.swift */,
			);
			path = Risk;
			sourceTree = "<group>";
		};
		B1175214248A9F8300C3325C /* __tests__ */ = {
			isa = PBXGroup;
			children = (
				B1175215248A9F9600C3325C /* ConvertingKeysTests.swift */,
			);
			path = __tests__;
			sourceTree = "<group>";
		};
		B117909724914D6E007FF821 /* __tests__ */ = {
			isa = PBXGroup;
			children = (
				01D3ECFF2490230400551E65 /* StoreTests.swift */,
			);
			path = __tests__;
			sourceTree = "<group>";
		};
		B14D0CD8246E939600D5BEBC /* Exposure Transaction */ = {
			isa = PBXGroup;
			children = (
				B161782B248062A0006E435A /* __tests__ */,
				B161782924805784006E435A /* DeltaCalculationResult.swift */,
				B1A9E70D246D73180024CC12 /* ExposureDetection.swift */,
				B10FD5F3246EAC1700E9D7F2 /* AppleFilesWriter.swift */,
				B14D0CDE246E976400D5BEBC /* ExposureDetectionTransaction+DidEndPrematurelyReason.swift */,
				B14D0CDC246E972400D5BEBC /* ExposureDetectionDelegate.swift */,
				FEDCE0116603B6E00FAEE632 /* ExposureDetectionExecutor.swift */,
			);
			path = "Exposure Transaction";
			sourceTree = "<group>";
		};
		B15382DA24826F7E0010F007 /* __tests__ */ = {
			isa = PBXGroup;
			children = (
				B1F8AE472479B4C30093A588 /* api-response-day-2020-05-16 */,
				A189E45E248C325E001D0996 /* de-config */,
				B17A44A12464906A00CB195E /* KeyTests.swift */,
				B1B9CF1E246ED2E8008F04F5 /* Sap_FilebucketTests.swift */,
			);
			path = __tests__;
			sourceTree = "<group>";
		};
		B15382DB24826FD70010F007 /* Mocks */ = {
			isa = PBXGroup;
			children = (
				CD678F6C246C43EE00B6A0F8 /* ClientMock.swift */,
				CD678F6E246C43FC00B6A0F8 /* MockURLSession.swift */,
			);
			path = Mocks;
			sourceTree = "<group>";
		};
		B15382DC248270220010F007 /* __tests__ */ = {
			isa = PBXGroup;
			children = (
				B15382E0248273A50010F007 /* Mocks */,
				CDF27BD2246ADBA70044D32B /* ExposureSubmissionServiceTests.swift */,
			);
			path = __tests__;
			sourceTree = "<group>";
		};
		B15382DD2482707A0010F007 /* __tests__ */ = {
			isa = PBXGroup;
			children = (
				B15382DE248270B50010F007 /* Mocks */,
				EE22DB8E247FB46C001B0A71 /* ENStateTests.swift */,
				A17DA5E12486D8E7006F310F /* RiskLevelTests.swift */,
			);
			path = __tests__;
			sourceTree = "<group>";
		};
		B15382DE248270B50010F007 /* Mocks */ = {
			isa = PBXGroup;
			children = (
				EE22DB90247FB479001B0A71 /* MockStateHandlerObserverDelegate.swift */,
				3DD7674C2483DDAC002DD2B3 /* MockReachabilityService.swift */,
			);
			path = Mocks;
			sourceTree = "<group>";
		};
		B15382DF248270E90010F007 /* Helper */ = {
			isa = PBXGroup;
			children = (
				B1A76E9E24714AC700EA5208 /* HTTPClient+Configuration.swift */,
			);
			path = Helper;
			sourceTree = "<group>";
		};
		B15382E0248273A50010F007 /* Mocks */ = {
			isa = PBXGroup;
			children = (
				B15382E3248273DC0010F007 /* MockTestStore.swift */,
				859DD511248549790073D59F /* MockDiagnosisKeysRetrieval.swift */,
			);
			path = Mocks;
			sourceTree = "<group>";
		};
		B1569DD5245D6C790079FCD7 /* Developer Menu */ = {
			isa = PBXGroup;
			children = (
				B1741B432461C257006275D9 /* DMDeveloperMenu.swift */,
				B1E8C99C2479D4E7006DC678 /* DMSubmissionStateViewController.swift */,
				B1741B402461A511006275D9 /* DMQRCodeScanViewController.swift */,
				B1741B3D24619179006275D9 /* DMQRCodeViewController.swift */,
				B1569DDE245D70990079FCD7 /* DMViewController.swift */,
				B1F82DF124718C7300E2E56A /* DMConfigurationViewController.swift */,
				B1741B422461C105006275D9 /* README.md */,
			);
			path = "Developer Menu";
			sourceTree = "<group>";
		};
		B16177E624802F85006E435A /* __tests__ */ = {
			isa = PBXGroup;
			children = (
				B16177E724802F9B006E435A /* DownloadedPackagesSQLLiteStoreTests.swift */,
			);
			path = __tests__;
			sourceTree = "<group>";
		};
		B161782B248062A0006E435A /* __tests__ */ = {
			isa = PBXGroup;
			children = (
				B161782C248062CE006E435A /* DeltaCalculationResultTests.swift */,
				B15382E6248290BB0010F007 /* AppleFilesWriterTests.swift */,
				B15382FD248424F00010F007 /* ExposureDetectionTests.swift */,
			);
			path = __tests__;
			sourceTree = "<group>";
		};
		B1741B572462EB26006275D9 /* Recovered References */ = {
			isa = PBXGroup;
			children = (
				0DF6BB93248AD3EB007E8B0C /* app_config_app_version_config.pb.swift */,
				0DF6BB98248AD6F6007E8B0C /* app_config.pb.swift */,
				0DF6BB92248AD3EB007E8B0C /* app_config_attenuation_duration.pb.swift */,
			);
			name = "Recovered References";
			sourceTree = "<group>";
		};
		B184A381248FFCC3007180F6 /* Store */ = {
			isa = PBXGroup;
			children = (
				B117909724914D6E007FF821 /* __tests__ */,
				013DC101245DAC4E00EE58B0 /* Store.swift */,
				B184A37F248FFCBE007180F6 /* SecureStore.swift */,
				B184A382248FFCE2007180F6 /* CodableExposureDetectionSummary.swift */,
			);
			path = Store;
			sourceTree = "<group>";
		};
		B18C411A246DB2F000B8D8CB /* Helper */ = {
			isa = PBXGroup;
			children = (
				B18C411C246DB30000B8D8CB /* URL+Helper.swift */,
			);
			path = Helper;
			sourceTree = "<group>";
		};
<<<<<<< HEAD
		B19FD70E2491A04800A9D56A /* Update Checker */ = {
			isa = PBXGroup;
			children = (
				B19FD70F2491A05800A9D56A /* __tests__ */,
				0DF6BB96248AD616007E8B0C /* AppUpdateCheckHelper.swift */,
				B19FD7102491A07000A9D56A /* String+SemanticVersion.swift */,
				B19FD7122491A08500A9D56A /* SAP_SemanticVersion+Compare.swift */,
			);
			path = "Update Checker";
			sourceTree = "<group>";
		};
		B19FD70F2491A05800A9D56A /* __tests__ */ = {
			isa = PBXGroup;
			children = (
				B19FD7142491A4A300A9D56A /* SAP_SemanticVersionTests.swift */,
				0DF6BB9C248AE232007E8B0C /* AppUpdateCheckerHelperTests.swift */,
			);
			path = __tests__;
			sourceTree = "<group>";
		};
		B1A76EA124714F2900EA5208 /* __tests__ */ = {
			isa = PBXGroup;
			children = (
				B1CF8D0F246C1F4100DBE135 /* ClientModeTests.swift */,
			);
			path = __tests__;
			sourceTree = "<group>";
		};
=======
>>>>>>> 475cde96
		B1CD333F2486AA5F00B06E9B /* Security */ = {
			isa = PBXGroup;
			children = (
				A16714BC248D53BF0031B111 /* __tests__ */,
				B1CD33402486AA7100B06E9B /* CoronaWarnURLSessionDelegate.swift */,
			);
			path = Security;
			sourceTree = "<group>";
		};
		B1D431C9246C848E00E728AD /* DownloadedPackagesStore */ = {
			isa = PBXGroup;
			children = (
				B1D431CA246C84A400E728AD /* DownloadedPackagesStore.swift */,
				B161782624804AF3006E435A /* DownloadedPackagesInMemoryStore.swift */,
				B161782424804AC3006E435A /* DownloadedPackagesSQLLiteStore.swift */,
				B16177E624802F85006E435A /* __tests__ */,
				B1D431CC246C84ED00E728AD /* KeyPackagesStoreTests.swift */,
			);
			path = DownloadedPackagesStore;
			sourceTree = "<group>";
		};
		B1DDDABA2471379900A07175 /* __tests__ */ = {
			isa = PBXGroup;
			children = (
				B15382DB24826FD70010F007 /* Mocks */,
				B1DDDABB247137B000A07175 /* HTTPClientConfigurationEndpointTests.swift */,
			);
			path = __tests__;
			sourceTree = "<group>";
		};
		B1EAEC8C24711889003BE9A2 /* __tests__ */ = {
			isa = PBXGroup;
			children = (
				B15382DF248270E90010F007 /* Helper */,
				B1EAEC8D247118CB003BE9A2 /* URLSession+ConvenienceTests.swift */,
				B1D431C7246C69F300E728AD /* HTTPClient+ConfigurationTests.swift */,
				CDF27BD4246ADBF30044D32B /* HTTPClientTests.swift */,
				A1877CA9248F247D006FEFC0 /* SAPDownloadedPackageTests.swift */,
			);
			path = __tests__;
			sourceTree = "<group>";
		};
		B1FE13D62487DEDD00D012E5 /* Calculation */ = {
			isa = PBXGroup;
			children = (
				A128F04B2489ABE700EC7F6C /* __tests__ */,
				B1FE13D72487DEED00D012E5 /* RiskCalculation.swift */,
				B1175217248ACFBC00C3325C /* SAP_RiskScoreClass+LowAndHigh.swift */,
			);
			path = Calculation;
			sourceTree = "<group>";
		};
		B1FE13D92488216300D012E5 /* Provider */ = {
			isa = PBXGroup;
			children = (
				B1FE13F724896DC400D012E5 /* Helper */,
				B1FE13E32488253200D012E5 /* Model */,
				B1FE13E0248824D700D012E5 /* __tests__ */,
				B1FE13DC248821CB00D012E5 /* RiskProviding.swift */,
				B1FE13DE248821E000D012E5 /* RiskProvider.swift */,
			);
			path = Provider;
			sourceTree = "<group>";
		};
		B1FE13E0248824D700D012E5 /* __tests__ */ = {
			isa = PBXGroup;
			children = (
				B1FE13E1248824E900D012E5 /* RiskProviderTests.swift */,
			);
			path = __tests__;
			sourceTree = "<group>";
		};
		B1FE13E32488253200D012E5 /* Model */ = {
			isa = PBXGroup;
			children = (
				B11655912491437600316087 /* __tests__ */,
				B1FE13E52488255900D012E5 /* RiskProvidingConfiguration.swift */,
			);
			path = Model;
			sourceTree = "<group>";
		};
		B1FE13F724896DC400D012E5 /* Helper */ = {
			isa = PBXGroup;
			children = (
				B1FE13FC24896EE700D012E5 /* __tests__ */,
				B1FE13F824896DDB00D012E5 /* CachedAppConfiguration.swift */,
				B1FE13FA24896E6700D012E5 /* AppConfigurationProviding.swift */,
			);
			path = Helper;
			sourceTree = "<group>";
		};
		B1FE13FC24896EE700D012E5 /* __tests__ */ = {
			isa = PBXGroup;
			children = (
				B1FE13FD24896EF700D012E5 /* CachedAppConfigurationTests.swift */,
			);
			path = __tests__;
			sourceTree = "<group>";
		};
		CD8638512477EBAA00A5A07C /* Settings */ = {
			isa = PBXGroup;
			children = (
				CD8638522477EBD400A5A07C /* SettingsViewModel.swift */,
				CDCE11D5247D644100F30825 /* NotificationSettingsViewModel.swift */,
			);
			path = Settings;
			sourceTree = "<group>";
		};
		CD99A398245B229F00BF12AF /* ExposureSubmission */ = {
			isa = PBXGroup;
			children = (
				A3284253248E48E0006B1F09 /* __tests__ */,
				71FE1C79247AC2B500851FEB /* ExposureSubmissionNavigationController.swift */,
				71FE1C75247AC2B500851FEB /* ExposureSubmissionOverviewViewController.swift */,
				71FE1C76247AC2B500851FEB /* ExposureSubmissionTanInputViewController.swift */,
				71FE1C78247AC2B500851FEB /* ExposureSubmissionTestResultViewController.swift */,
				71FE1C73247AC2B500851FEB /* ExposureSubmissionSuccessViewController.swift */,
				71FE1C74247AC2B500851FEB /* ExposureSubmissionQRScannerViewController.swift */,
				A3E5E719247D4FFB00237116 /* ExposureSubmissionViewUtils.swift */,
				2F80CFD8247ED988000F06AF /* ExposureSubmissionIntroViewController.swift */,
				2F80CFDA247EDDB3000F06AF /* ExposureSubmissionHotlineViewController.swift */,
				A3C4F95F24812CD20047F23E /* ExposureSubmissionWarnOthersViewController.swift */,
				710224F524910661000C5DEF /* ExposureSubmissionDynamicCell.swift */,
			);
			path = ExposureSubmission;
			sourceTree = "<group>";
		};
		CD99A3C82461A44B00BF12AF /* View Helpers */ = {
			isa = PBXGroup;
			children = (
				51D420B324583ABB00AD70CA /* AppStoryboard.swift */,
				CD99A3C92461A47C00BF12AF /* AppStrings.swift */,
				714CD868247297F800F56450 /* NibLoadable.swift */,
				71CAB9D1248AACAD00F516A5 /* PixelPerfectLayoutConstraint.swift */,
			);
			path = "View Helpers";
			sourceTree = "<group>";
		};
		CDCE11D7247D645800F30825 /* Notifications */ = {
			isa = PBXGroup;
			children = (
				CDCE11D8247D64C600F30825 /* NotificationSettingsOnTableViewCell.swift */,
				CDCE11DA247D64D600F30825 /* NotificationSettingsOffTableViewCell.swift */,
			);
			path = Notifications;
			sourceTree = "<group>";
		};
		CDD87C6024766163007CE6CA /* Cells */ = {
			isa = PBXGroup;
			children = (
				CDCE11D7247D645800F30825 /* Notifications */,
				CDD87C54247556DE007CE6CA /* MainSettingsTableViewCell.swift */,
				CDD87C5C247559E3007CE6CA /* LabelTableViewCell.swift */,
			);
			path = Cells;
			sourceTree = "<group>";
		};
		EE20EA0824699A3A00770683 /* RiskLegend */ = {
			isa = PBXGroup;
			children = (
				71B804482484D37300D53506 /* RiskLegendViewController.swift */,
				71B8044C248525CD00D53506 /* RiskLegendViewController+DynamicTableViewModel.swift */,
			);
			path = RiskLegend;
			sourceTree = "<group>";
		};
		EE22DB83247FB43A001B0A71 /* ENSetting */ = {
			isa = PBXGroup;
			children = (
				EE22DB84247FB43A001B0A71 /* TracingHistoryTableViewCell.swift */,
				EE22DB85247FB43A001B0A71 /* ImageTableViewCell.swift */,
				EE22DB86247FB43A001B0A71 /* ActionDetailTableViewCell.swift */,
				EE22DB87247FB43A001B0A71 /* DescriptionTableViewCell.swift */,
				EE22DB88247FB43A001B0A71 /* ActionTableViewCell.swift */,
			);
			path = ENSetting;
			sourceTree = "<group>";
		};
		EE278B2E245F2C58008B06F9 /* FriendsInvite */ = {
			isa = PBXGroup;
			children = (
				EE278B2F245F2C8A008B06F9 /* FriendsInviteController.swift */,
			);
			path = FriendsInvite;
			sourceTree = "<group>";
		};
		EE70C239245B09E900AC9B2F /* Localization */ = {
			isa = PBXGroup;
			children = (
				13156CFF248C19D000AFC472 /* usage.html */,
				71F5418A248BEDBE006DB793 /* privacy-policy.html */,
				EE70C23A245B09E900AC9B2F /* Localizable.strings */,
				EE92A340245D96DA006B97B0 /* Localizable.stringsdict */,
				EE26950A248FCB0300BAE234 /* InfoPlist.strings */,
			);
			path = Localization;
			sourceTree = "<group>";
		};
		EE85998B2462EFD4002E7AE2 /* AppInformation */ = {
			isa = PBXGroup;
			children = (
				01F5F7212487B9C000229720 /* AppInformationViewController.swift */,
				71CC3E9C246D5D8000217F2C /* AppInformationViewController+DynamicTableViewModel.swift */,
				4026C2DB24852B7600926FB4 /* AppInformationViewController+LegalModel.swift */,
				71CC3E9E246D6B6800217F2C /* AppInformationDetailViewController.swift */,
				4026C2E324854C8D00926FB4 /* AppInformationLegalCell.swift */,
			);
			path = AppInformation;
			sourceTree = "<group>";
		};
		EEF790092466ED410065EBD5 /* ExposureDetection */ = {
			isa = PBXGroup;
			children = (
				713EA26224798F8500AB7EE8 /* ExposureDetectionHeaderCell.swift */,
				713EA25E24798A9100AB7EE8 /* ExposureDetectionRiskCell.swift */,
				713EA25C24798A7000AB7EE8 /* ExposureDetectionRoundedView.swift */,
				7154EB49247D21E200A467FF /* ExposureDetectionLongGuideCell.swift */,
				7154EB4B247E862100A467FF /* ExposureDetectionLoadingCell.swift */,
			);
			path = ExposureDetection;
			sourceTree = "<group>";
		};
		F247572E2483934B003E1FC5 /* __tests__ */ = {
			isa = PBXGroup;
			children = (
				F2DC808D248989CE00EDC40A /* DynamicTableViewControllerRegisterCellsTests.swift */,
				F2DC808F24898A9400EDC40A /* DynamicTableViewControllerNumberOfRowsAndSectionsTests.swift */,
				F2DC809124898B1800EDC40A /* DynamicTableViewControllerHeaderTests.swift */,
				F2DC809324898CE600EDC40A /* DynamicTableViewControllerFooterTests.swift */,
				F247572A24838AC8003E1FC5 /* DynamicTableViewControllerRowsTests.swift */,
				F252472E2483955B00C5556B /* DynamicTableViewControllerFake.storyboard */,
				F25247302484456800C5556B /* DynamicTableViewModelTests.swift */,
			);
			path = __tests__;
			sourceTree = "<group>";
		};
		FEDCE21C117BF675C80F5989 /* States */ = {
			isa = PBXGroup;
			children = (
				FEDCE1B8926528ED74CDE1B2 /* ENStateHandler+State.swift */,
				FEDCE4BE82DC5BFE90575663 /* ExposureDetectionViewController+State.swift */,
				FEDCEC452596E54A041BBCE9 /* HomeInteractor+State.swift */,
				FEDCE838D90CB02C55E15237 /* SceneDelegate+State.swift */,
			);
			path = States;
			sourceTree = "<group>";
		};
/* End PBXGroup section */

/* Begin PBXNativeTarget section */
		85D7593A2457048F008175F0 /* ENA */ = {
			isa = PBXNativeTarget;
			buildConfigurationList = 85D7596824570491008175F0 /* Build configuration list for PBXNativeTarget "ENA" */;
			buildPhases = (
				71AFBD9324642AF500F91006 /* SwiftLint */,
				85D759372457048F008175F0 /* Sources */,
				85D759382457048F008175F0 /* Frameworks */,
				85D759392457048F008175F0 /* Resources */,
				B102BDB924603FD600CD55A2 /* Embed Frameworks */,
			);
			buildRules = (
			);
			dependencies = (
			);
			name = ENA;
			packageProductDependencies = (
				B10FB02F246036F3004CA11E /* SwiftProtobuf */,
				B1E8C9A4247AB869006DC678 /* ZIPFoundation */,
				3DD767482483D6B5002DD2B3 /* Connectivity */,
				B1FE13E9248838E400D012E5 /* FMDB */,
			);
			productName = ENA;
			productReference = 85D7593B2457048F008175F0 /* ENA.app */;
			productType = "com.apple.product-type.application";
		};
		85D7595324570491008175F0 /* ENATests */ = {
			isa = PBXNativeTarget;
			buildConfigurationList = 85D7596B24570491008175F0 /* Build configuration list for PBXNativeTarget "ENATests" */;
			buildPhases = (
				85D7595024570491008175F0 /* Sources */,
				85D7595124570491008175F0 /* Frameworks */,
				85D7595224570491008175F0 /* Resources */,
			);
			buildRules = (
			);
			dependencies = (
				85D7595624570491008175F0 /* PBXTargetDependency */,
			);
			name = ENATests;
			productName = ENATests;
			productReference = 85D7595424570491008175F0 /* ENATests.xctest */;
			productType = "com.apple.product-type.bundle.unit-test";
		};
		85D7595E24570491008175F0 /* ENAUITests */ = {
			isa = PBXNativeTarget;
			buildConfigurationList = 85D7596E24570491008175F0 /* Build configuration list for PBXNativeTarget "ENAUITests" */;
			buildPhases = (
				85D7595B24570491008175F0 /* Sources */,
				85D7595C24570491008175F0 /* Frameworks */,
				85D7595D24570491008175F0 /* Resources */,
			);
			buildRules = (
			);
			dependencies = (
				85D7596124570491008175F0 /* PBXTargetDependency */,
			);
			name = ENAUITests;
			productName = ENAUITests;
			productReference = 85D7595F24570491008175F0 /* ENAUITests.xctest */;
			productType = "com.apple.product-type.bundle.ui-testing";
		};
/* End PBXNativeTarget section */

/* Begin PBXProject section */
		85D759332457048F008175F0 /* Project object */ = {
			isa = PBXProject;
			attributes = {
				LastSwiftUpdateCheck = 1150;
				LastUpgradeCheck = 1150;
				ORGANIZATIONNAME = "SAP SE";
				TargetAttributes = {
					85D7593A2457048F008175F0 = {
						CreatedOnToolsVersion = 11.4.1;
						LastSwiftMigration = 1150;
					};
					85D7595324570491008175F0 = {
						CreatedOnToolsVersion = 11.4.1;
						LastSwiftMigration = 1150;
						TestTargetID = 85D7593A2457048F008175F0;
					};
					85D7595E24570491008175F0 = {
						CreatedOnToolsVersion = 11.4.1;
						TestTargetID = 85D7593A2457048F008175F0;
					};
				};
			};
			buildConfigurationList = 85D759362457048F008175F0 /* Build configuration list for PBXProject "ENA" */;
			compatibilityVersion = "Xcode 9.3";
			developmentRegion = en;
			hasScannedForEncodings = 0;
			knownRegions = (
				en,
				Base,
				de,
			);
			mainGroup = 85D759322457048F008175F0;
			packageReferences = (
				B10FB02E246036F3004CA11E /* XCRemoteSwiftPackageReference "swift-protobuf" */,
				B1E8C9A3247AB869006DC678 /* XCRemoteSwiftPackageReference "ZIPFoundation" */,
				B180E607247C1F6100240CED /* XCRemoteSwiftPackageReference "fmdb" */,
				3DD767472483D6B5002DD2B3 /* XCRemoteSwiftPackageReference "Connectivity" */,
			);
			productRefGroup = 85D7593C2457048F008175F0 /* Products */;
			projectDirPath = "";
			projectRoot = "";
			targets = (
				85D7593A2457048F008175F0 /* ENA */,
				85D7595324570491008175F0 /* ENATests */,
				85D7595E24570491008175F0 /* ENAUITests */,
			);
		};
/* End PBXProject section */

/* Begin PBXResourcesBuildPhase section */
		85D759392457048F008175F0 /* Resources */ = {
			isa = PBXResourcesBuildPhase;
			buildActionMask = 2147483647;
			files = (
				514E813024618E3D00636861 /* ExposureDetection.storyboard in Resources */,
				51486DA32485101500FCE216 /* RiskInactiveCollectionViewCell.xib in Resources */,
				13156CFD248C19D000AFC472 /* usage.html in Resources */,
				51486DA72485237200FCE216 /* RiskThankYouCollectionViewCell.xib in Resources */,
				2F785752248506BD00323A9C /* HomeTestResultCollectionViewCell.xib in Resources */,
				EE269508248FCB0300BAE234 /* InfoPlist.strings in Resources */,
				A16714B1248CFF020031B111 /* HostWhitelist.plist in Resources */,
				85D7594E24570491008175F0 /* LaunchScreen.storyboard in Resources */,
				710224EE2490E2FD000C5DEF /* ExposureSubmissionStepCell.xib in Resources */,
				EE20EA072469883900770683 /* RiskLegend.storyboard in Resources */,
				71FE1C8D247AC79D00851FEB /* DynamicTableViewIconCell.xib in Resources */,
				A189E461248C35BF001D0996 /* PublicKeys.plist in Resources */,
				71F2E57B2487AEFC00694F1A /* ena-colors.xcassets in Resources */,
				51C7790C24867F16004582F8 /* RiskListItemView.xib in Resources */,
				EE92A33E245D96DA006B97B0 /* Localizable.stringsdict in Resources */,
				A328424D248B91E0006B1F09 /* HomeTestResultLoadingCell.xib in Resources */,
				EE278B2D245F2BBB008B06F9 /* InviteFriends.storyboard in Resources */,
				EE70C23D245B09EA00AC9B2F /* Localizable.strings in Resources */,
				51CE1B85246078B6002CF42A /* ActivateCollectionViewCell.xib in Resources */,
				51C779142486E5AB004582F8 /* RiskFindingPositiveCollectionViewCell.xib in Resources */,
				51D420CE245869C800AD70CA /* Home.storyboard in Resources */,
				8539874F2467094E00D28B62 /* AppIcon.xcassets in Resources */,
				514C0A0B247AF9F700F235F6 /* RiskTextItemView.xib in Resources */,
				51B5B414246DF07300DC5D3E /* RiskImageItemView.xib in Resources */,
				85D7594B24570491008175F0 /* Assets.xcassets in Resources */,
				51CE1B88246078B6002CF42A /* RiskLevelCollectionViewCell.xib in Resources */,
				710021DE248EAF16001F0B63 /* ExposureSubmissionImageCardCell.xib in Resources */,
				51D420D024586AB300AD70CA /* Settings.storyboard in Resources */,
				71F5418E248BEE08006DB793 /* privacy-policy.html in Resources */,
				01DC23252462DFD0001B727C /* ExposureSubmission.storyboard in Resources */,
				51CE1B8A246078B6002CF42A /* InfoCollectionViewCell.xib in Resources */,
				51FE277D247535C400BB8144 /* RiskLoadingItemView.xib in Resources */,
				853D98832469DC5000490DBA /* ExposureNotificationSetting.storyboard in Resources */,
				51D420B12458397300AD70CA /* Onboarding.storyboard in Resources */,
			);
			runOnlyForDeploymentPostprocessing = 0;
		};
		85D7595224570491008175F0 /* Resources */ = {
			isa = PBXResourcesBuildPhase;
			buildActionMask = 2147483647;
			files = (
				B1F8AE482479B4C30093A588 /* api-response-day-2020-05-16 in Resources */,
				A189E45F248C325E001D0996 /* de-config in Resources */,
				F252472F2483955B00C5556B /* DynamicTableViewControllerFake.storyboard in Resources */,
			);
			runOnlyForDeploymentPostprocessing = 0;
		};
		85D7595D24570491008175F0 /* Resources */ = {
			isa = PBXResourcesBuildPhase;
			buildActionMask = 2147483647;
			files = (
				13E5046C248E434B0086641C /* Localizable.strings in Resources */,
				13E5046D248E434B0086641C /* Localizable.stringsdict in Resources */,
			);
			runOnlyForDeploymentPostprocessing = 0;
		};
/* End PBXResourcesBuildPhase section */

/* Begin PBXShellScriptBuildPhase section */
		71AFBD9324642AF500F91006 /* SwiftLint */ = {
			isa = PBXShellScriptBuildPhase;
			buildActionMask = 2147483647;
			files = (
			);
			inputFileListPaths = (
			);
			inputPaths = (
			);
			name = SwiftLint;
			outputFileListPaths = (
			);
			outputPaths = (
			);
			runOnlyForDeploymentPostprocessing = 0;
			shellPath = /bin/sh;
			shellScript = "if which swiftlint >/dev/null; then\n  swiftlint\nelse\n  echo \"warning: SwiftLint is not available.\"\n  echo \"Use 'brew install swiftlint' to install SwiftLint or download it manually from https://github.com/realm/SwiftLint.\"\nfi\n\n";
			showEnvVarsInLog = 0;
		};
/* End PBXShellScriptBuildPhase section */

/* Begin PBXSourcesBuildPhase section */
		85D759372457048F008175F0 /* Sources */ = {
			isa = PBXSourcesBuildPhase;
			buildActionMask = 2147483647;
			files = (
				B1A89F3B24819CE800DA1CEC /* LabelTableViewCell.swift in Sources */,
				B1A89F3A24819CD300DA1CEC /* HomeRiskImageItemViewConfigurator.swift in Sources */,
				B1A89F3924819CC200DA1CEC /* ExposureStateUpdating.swift in Sources */,
				B1C6ECFF247F089E0066138F /* RiskImageItemView.swift in Sources */,
				51486DA62485237200FCE216 /* RiskThankYouCollectionViewCell.swift in Sources */,
				71330E43248109FD00EB10F6 /* DynamicTableViewCell.swift in Sources */,
				B14D0CDD246E972400D5BEBC /* ExposureDetectionDelegate.swift in Sources */,
				B161782E2480658F006E435A /* DeltaCalculationResult.swift in Sources */,
				B11E619B246EE4B0004A056A /* DynamicTypeLabel.swift in Sources */,
				B1D7D69224766D2100E4DA5D /* apple_export.pb.swift in Sources */,
				7187A5582481231C00FCC755 /* DynamicTableViewAction.swift in Sources */,
				A128F059248B459F00EC7F6C /* PublicKeyStore.swift in Sources */,
				A3FF84EC247BFAF00053E947 /* Hasher.swift in Sources */,
				51895EDC245E16CD0085DA38 /* ENAColor.swift in Sources */,
				51FE277B2475340300BB8144 /* HomeRiskLoadingItemViewConfigurator.swift in Sources */,
				0D5611B4247F852C00B5B094 /* SQLiteKeyValueStore.swift in Sources */,
				13BAE9B12472FB1E00CEE58A /* CellConfiguratorIndexPosition.swift in Sources */,
				515BBDEB2484F8E500CDB674 /* HomeThankYouRiskCellConfigurator.swift in Sources */,
				514C0A0D247AFB0200F235F6 /* RiskTextItemView.swift in Sources */,
				CD99A3A9245C272400BF12AF /* ExposureSubmissionService.swift in Sources */,
				71F54191248BF677006DB793 /* HtmlTextView.swift in Sources */,
				51B5B41C246EC8B800DC5D3E /* HomeCardCollectionViewCell.swift in Sources */,
				B1EDFD8D248E74D000E7EAFF /* URL+StaticString.swift in Sources */,
				011E13AE24680A4000973467 /* HTTPClient.swift in Sources */,
				A3E5E71A247D4FFB00237116 /* ExposureSubmissionViewUtils.swift in Sources */,
				853D987A24694A8700490DBA /* ENAButton.swift in Sources */,
				CD8638532477EBD400A5A07C /* SettingsViewModel.swift in Sources */,
				51CE1BB52460AC83002CF42A /* UICollectionView+Dequeue.swift in Sources */,
				B17F2D48248CEB4C00CAA38F /* DetectionMode.swift in Sources */,
				137846492488027600A50AB8 /* OnboardingInfoViewController+Extension.swift in Sources */,
				85E33444247EB357006E74EC /* CircularProgressView.swift in Sources */,
				71FD8862246EB27F00E804D0 /* ExposureDetectionViewController.swift in Sources */,
				514EE99D246D4CFB00DE4884 /* TableViewCellConfigurator.swift in Sources */,
				B1741B4D2462C21F006275D9 /* DMQRCodeViewController.swift in Sources */,
				B1741B4B2462C21C006275D9 /* DMQRCodeScanViewController.swift in Sources */,
				0DF6BBB7248C04CF007E8B0C /* app_config.pb.swift in Sources */,
				B1DDDABE24713BAD00A07175 /* SAPDownloadedPackage.swift in Sources */,
				71FE1C7C247AC2B500851FEB /* ExposureSubmissionOverviewViewController.swift in Sources */,
				B1FE13EC24891CFE00D012E5 /* RiskProviding.swift in Sources */,
				011E4B032483A92A002E6412 /* MockExposureManager.swift in Sources */,
				51FE277F247535E300BB8144 /* RiskLoadingItemView.swift in Sources */,
				514C0A0824772F5E00F235F6 /* RiskItemView.swift in Sources */,
				B1175213248A83AB00C3325C /* Risk.swift in Sources */,
				A36D07B92486D61C00E46F96 /* HomeCardCellButtonDelegate.swift in Sources */,
				B1A89F3824819C2B00DA1CEC /* HomeInteractor.swift in Sources */,
				514C0A16247C164700F235F6 /* HomeHighRiskCellConfigurator.swift in Sources */,
				71FE1C7B247AC2B500851FEB /* ExposureSubmissionQRScannerViewController.swift in Sources */,
				717D21E9248C022E00D9717E /* DynamicTableViewHtmlCell.swift in Sources */,
				71FE1C82247AC30300851FEB /* ENATanInput.swift in Sources */,
				7154EB4A247D21E200A467FF /* ExposureDetectionLongGuideCell.swift in Sources */,
				51CE1B4A246016B0002CF42A /* UICollectionViewCell+Identifier.swift in Sources */,
				71B8044F248526B600D53506 /* DynamicTableViewSpaceCell.swift in Sources */,
				B161782724804AF3006E435A /* DownloadedPackagesInMemoryStore.swift in Sources */,
				8595BF5F246032D90056EA27 /* ENASwitch.swift in Sources */,
				71FE1C7A247AC2B500851FEB /* ExposureSubmissionSuccessViewController.swift in Sources */,
				51486DA22485101500FCE216 /* RiskInactiveCollectionViewCell.swift in Sources */,
				710021DC248E44A6001F0B63 /* ENAFont.swift in Sources */,
				B1FE13FF2489708200D012E5 /* CachedAppConfiguration.swift in Sources */,
				EE22DB8B247FB43A001B0A71 /* ActionDetailTableViewCell.swift in Sources */,
				71FE1C71247AA7B700851FEB /* DynamicTableViewHeaderImageView.swift in Sources */,
				0159E6C2247829BA00894A89 /* temporary_exposure_key_signature_list.pb.swift in Sources */,
				B1CD333C24865A7D00B06E9B /* TracingStatusHistory.swift in Sources */,
				51D420B724583B7200AD70CA /* NSObject+Identifier.swift in Sources */,
				CDCE11D6247D644100F30825 /* NotificationSettingsViewModel.swift in Sources */,
				710224EC248FC150000C5DEF /* HomeTestResultCellConfigurator.swift in Sources */,
				71330E4724810A0C00EB10F6 /* DynamicTableViewFooter.swift in Sources */,
				B1D431CB246C84A400E728AD /* DownloadedPackagesStore.swift in Sources */,
				714194EA247A65C60072A090 /* DynamicTableViewHeaderSeparatorView.swift in Sources */,
				2F26CE2E248B9C4F00BE30EE /* UIViewController+BackButton.swift in Sources */,
				A16714BB248D18D20031B111 /* SummaryMetadata.swift in Sources */,
				51C779162486E5BA004582F8 /* RiskFindingPositiveCollectionViewCell.swift in Sources */,
				B10FD5F4246EAC1700E9D7F2 /* AppleFilesWriter.swift in Sources */,
				B1FE13F024891D1500D012E5 /* RiskCalculation.swift in Sources */,
				514C0A14247C163800F235F6 /* HomeLowRiskCellConfigurator.swift in Sources */,
				51C779122486E549004582F8 /* HomeFindingPositiveRiskCellConfigurator.swift in Sources */,
				B1741B4E2462C21F006275D9 /* DMViewController.swift in Sources */,
				71CAB9D4248AB33500F516A5 /* DynamicTypeSymbolImageView.swift in Sources */,
				EE22DB8C247FB43A001B0A71 /* DescriptionTableViewCell.swift in Sources */,
				2F3218D0248063E300A7AC0A /* UIView+Convenience.swift in Sources */,
				B1741B4C2462C21F006275D9 /* DMDeveloperMenu.swift in Sources */,
				514C0A11247C15EC00F235F6 /* HomeUnknownRiskCellConfigurator.swift in Sources */,
				710ABB23247513E300948792 /* DynamicTypeTableViewCell.swift in Sources */,
				71FE1C7D247AC2B500851FEB /* ExposureSubmissionTanInputViewController.swift in Sources */,
				EE22DB81247FB40A001B0A71 /* ENStateHandler.swift in Sources */,
				714CD869247297F800F56450 /* NibLoadable.swift in Sources */,
				A16714AF248CA1B70031B111 /* Bundle+ReadPlist.swift in Sources */,
				2F80CFDB247EDDB3000F06AF /* ExposureSubmissionHotlineViewController.swift in Sources */,
				2F80CFD9247ED988000F06AF /* ExposureSubmissionIntroViewController.swift in Sources */,
				A3C4F96024812CD20047F23E /* ExposureSubmissionWarnOthersViewController.swift in Sources */,
				B1741B582462EBDB006275D9 /* HomeViewController.swift in Sources */,
				3DD767462483D4DE002DD2B3 /* ReachabilityService.swift in Sources */,
				4026C2E424854C8D00926FB4 /* AppInformationLegalCell.swift in Sources */,
				51C737BF245B3B5D00286105 /* OnboardingInfo.swift in Sources */,
				B1FE13EB24891CFA00D012E5 /* RiskProvider.swift in Sources */,
				51E78563248D439200BBB13E /* ENACloneButton.swift in Sources */,
				B143DBDF2477F292000A29E8 /* ExposureNotificationSettingViewController.swift in Sources */,
				016146912487A43E00660992 /* WebPageHelper.swift in Sources */,
				51D420B924583B8300AD70CA /* UIViewController+AppStoryboard.swift in Sources */,
				71B804542485273C00D53506 /* RiskLegendDotBodyCell.swift in Sources */,
				EE22DB8A247FB43A001B0A71 /* ImageTableViewCell.swift in Sources */,
				B11E619C246EE4E9004A056A /* UIFont+DynamicType.swift in Sources */,
				71330E4524810A0500EB10F6 /* DynamicTableViewHeader.swift in Sources */,
				0DF6BBB5248C04CF007E8B0C /* app_config_attenuation_duration.pb.swift in Sources */,
				B1EAEC8B24711884003BE9A2 /* URLSession+Convenience.swift in Sources */,
				7154EB4C247E862100A467FF /* ExposureDetectionLoadingCell.swift in Sources */,
				A17366552484978A006BE209 /* OnboardingInfoViewControllerUtils.swift in Sources */,
				0DF6BBB6248C04CF007E8B0C /* app_config_app_version_config.pb.swift in Sources */,
				B153096A24706F1000A4A1BD /* URLSession+Default.swift in Sources */,
				2FF1D62E2487850200381FFB /* NSMutableAttributedString+Generation.swift in Sources */,
				51CE1B4C246016D1002CF42A /* UICollectionReusableView+Identifier.swift in Sources */,
				710224EA248FA67F000C5DEF /* HomeTestResultCollectionViewCell.swift in Sources */,
				013DC102245DAC4E00EE58B0 /* Store.swift in Sources */,
				B1FE13EF24891D0C00D012E5 /* RiskProvidingConfiguration.swift in Sources */,
				51CE1B89246078B6002CF42A /* RiskLevelCollectionViewCell.swift in Sources */,
				B1F82DF224718C7300E2E56A /* DMConfigurationViewController.swift in Sources */,
				B1CD33412486AA7100B06E9B /* CoronaWarnURLSessionDelegate.swift in Sources */,
				514C0A0F247AFEC500F235F6 /* HomeRiskTextItemViewConfigurator.swift in Sources */,
				A3284250248B9269006B1F09 /* HomeTestResultLoadingCellConfigurator.swift in Sources */,
				713EA25D24798A7000AB7EE8 /* ExposureDetectionRoundedView.swift in Sources */,
				710224F42490E7A3000C5DEF /* ExposureSubmissionStepCell.swift in Sources */,
				B19FD7132491A08500A9D56A /* SAP_SemanticVersion+Compare.swift in Sources */,
				3DD7674B2483D6C1002DD2B3 /* ConnectivityReachabilityService.swift in Sources */,
				B1D7D68E24766D2100E4DA5D /* submission_payload.pb.swift in Sources */,
				B1B381432472EF8B0056BEEE /* HTTPClient+Configuration.swift in Sources */,
				A328424E248B91E0006B1F09 /* HomeTestResultLoadingCell.swift in Sources */,
				51D420B424583ABB00AD70CA /* AppStoryboard.swift in Sources */,
				4026C2DC24852B7600926FB4 /* AppInformationViewController+LegalModel.swift in Sources */,
				EE278B30245F2C8A008B06F9 /* FriendsInviteController.swift in Sources */,
				710ABB27247533FA00948792 /* DynamicTableViewController.swift in Sources */,
				B184A380248FFCBE007180F6 /* SecureStore.swift in Sources */,
				713EA26124798AD100AB7EE8 /* InsetTableViewCell.swift in Sources */,
				51CE1B87246078B6002CF42A /* ActivateCollectionViewCell.swift in Sources */,
				B1C6ED00247F23730066138F /* NotificationName.swift in Sources */,
				EE22DB8D247FB43A001B0A71 /* ActionTableViewCell.swift in Sources */,
				51CE1BBD2460B1CB002CF42A /* CollectionViewCellConfigurator.swift in Sources */,
				CD2EC329247D82EE00C6B3F9 /* NotificationSettingsViewController.swift in Sources */,
				51C737BD245B349700286105 /* OnboardingInfoViewController.swift in Sources */,
				B1FE13FB24896E6700D012E5 /* AppConfigurationProviding.swift in Sources */,
				514EE999246D4C2E00DE4884 /* UITableViewCell+Identifier.swift in Sources */,
				13722044247AEEAD00152764 /* UNNotificationCenter+Extension.swift in Sources */,
				B10FD5ED246EAADC00E9D7F2 /* AppInformationDetailViewController.swift in Sources */,
				CDCE11D9247D64C600F30825 /* NotificationSettingsOnTableViewCell.swift in Sources */,
				0DF6BB97248AD616007E8B0C /* AppUpdateCheckHelper.swift in Sources */,
				0DD260FF248D549B007C3B2C /* KeychainHelper.swift in Sources */,
				2FF1D63024880FCF00381FFB /* DynamicTableViewRoundedCell.swift in Sources */,
				85D7593F2457048F008175F0 /* AppDelegate.swift in Sources */,
				CDD87C56247556DE007CE6CA /* MainSettingsTableViewCell.swift in Sources */,
				B153096C24706F2400A4A1BD /* URLSessionConfiguration+Default.swift in Sources */,
				B1BD9E7E24898A2300BD3930 /* ExposureDetectionViewController+DynamicTableViewModel.swift in Sources */,
				0159E6C1247829BA00894A89 /* temporary_exposure_key_export.pb.swift in Sources */,
				71FE1C80247AC2B500851FEB /* ExposureSubmissionNavigationController.swift in Sources */,
				CD99A3C7246155C300BF12AF /* Logger.swift in Sources */,
				85D759412457048F008175F0 /* SceneDelegate.swift in Sources */,
				71B8044D248525CD00D53506 /* RiskLegendViewController+DynamicTableViewModel.swift in Sources */,
				859DD512248549790073D59F /* MockDiagnosisKeysRetrieval.swift in Sources */,
				EE22DB89247FB43A001B0A71 /* TracingHistoryTableViewCell.swift in Sources */,
				71B804472484CC0800D53506 /* ENALabel.swift in Sources */,
				71FE1C7F247AC2B500851FEB /* ExposureSubmissionTestResultViewController.swift in Sources */,
				B1D6B002247DA0320079DDD3 /* ExposureDetectionViewControllerDelegate.swift in Sources */,
				713EA25B247818B000AB7EE8 /* DynamicTypeButton.swift in Sources */,
				51C77910248684F5004582F8 /* HomeRiskListItemViewConfigurator.swift in Sources */,
				B1D6B004247DA4920079DDD3 /* UIApplication+CoronaWarn.swift in Sources */,
				51CE1BC32460B28D002CF42A /* HomeInfoCellConfigurator.swift in Sources */,
				138910C5247A909000D739F6 /* ENATaskScheduler.swift in Sources */,
				71B804492484D37300D53506 /* RiskLegendViewController.swift in Sources */,
				514EE99B246D4C4C00DE4884 /* UITableView+Dequeue.swift in Sources */,
				713EA25F24798A9100AB7EE8 /* ExposureDetectionRiskCell.swift in Sources */,
				01F5F7222487B9C000229720 /* AppInformationViewController.swift in Sources */,
				B10FD5F1246EAB1000E9D7F2 /* AppInformationViewController+DynamicTableViewModel.swift in Sources */,
				51C7790E24867F22004582F8 /* RiskListItemView.swift in Sources */,
				71CAB9D2248AACAD00F516A5 /* PixelPerfectLayoutConstraint.swift in Sources */,
				710021E0248EAF9A001F0B63 /* ExposureSubmissionImageCardCell.swift in Sources */,
				B14D0CDF246E976400D5BEBC /* ExposureDetectionTransaction+DidEndPrematurelyReason.swift in Sources */,
				71FE1C69247A8FE100851FEB /* DynamicTableViewHeaderFooterView.swift in Sources */,
				B184A383248FFCE2007180F6 /* CodableExposureDetectionSummary.swift in Sources */,
				B111EE2C2465D9F7001AEBB4 /* String+Localization.swift in Sources */,
				710224F624910661000C5DEF /* ExposureSubmissionDynamicCell.swift in Sources */,
				EEF1067A246EBF8B009DFB4E /* ResetViewController.swift in Sources */,
				51CE1BBA2460AFD8002CF42A /* HomeActivateCellConfigurator.swift in Sources */,
				71FE1C86247AC33D00851FEB /* ExposureSubmissionTestResultHeaderView.swift in Sources */,
				1309194F247972C40066E329 /* PrivacyProtectionViewController.swift in Sources */,
				CDCE11DB247D64D600F30825 /* NotificationSettingsOffTableViewCell.swift in Sources */,
				51CE1B91246078B6002CF42A /* SectionSystemBackgroundDecorationView.swift in Sources */,
				B112545A246F2C6500AB5036 /* ENTemporaryExposureKey+Convert.swift in Sources */,
				51486D9F2484FC0200FCE216 /* HomeRiskLevelCellConfigurator.swift in Sources */,
				B1E8C99D2479D4E7006DC678 /* DMSubmissionStateViewController.swift in Sources */,
				71FE1C8C247AC79D00851FEB /* DynamicTableViewIconCell.swift in Sources */,
				B19FD7112491A07000A9D56A /* String+SemanticVersion.swift in Sources */,
				710ABB25247514BD00948792 /* UIViewController+Segue.swift in Sources */,
				51CE1B5524604DD2002CF42A /* HomeLayout.swift in Sources */,
				51D420C424583E3300AD70CA /* SettingsViewController.swift in Sources */,
				514C0A1A247C16D600F235F6 /* HomeInactiveRiskCellConfigurator.swift in Sources */,
				71330E41248109F600EB10F6 /* DynamicTableViewSection.swift in Sources */,
				710ABB292475353900948792 /* DynamicTableViewModel.swift in Sources */,
				A3E5E71E247E6F7A00237116 /* SpinnerInjectable.swift in Sources */,
				518A69FB24687D5800444E66 /* RiskLevel.swift in Sources */,
				B1175218248ACFBC00C3325C /* SAP_RiskScoreClass+LowAndHigh.swift in Sources */,
				0DFCC2722484DC8400E2811D /* sqlite3.c in Sources */,
				B1741B492462C207006275D9 /* Client.swift in Sources */,
				514C0A0624772F3400F235F6 /* HomeRiskViewConfigurator.swift in Sources */,
				710ABB1F2475115500948792 /* UITableViewController+Enum.swift in Sources */,
				51CE1B8B246078B6002CF42A /* InfoCollectionViewCell.swift in Sources */,
				B14D0CDB246E968C00D5BEBC /* String+Today.swift in Sources */,
				85142501245DA0B3009D2791 /* UIViewController+Alert.swift in Sources */,
				CD99A3CA2461A47C00BF12AF /* AppStrings.swift in Sources */,
				514E81342461B97800636861 /* ExposureManager.swift in Sources */,
				71176E32248957C3004B0C9F /* AppNavigationController.swift in Sources */,
				B14D0CD9246E946E00D5BEBC /* ExposureDetection.swift in Sources */,
				B154F59B246DD5CF003E891E /* Client+Convenience.swift in Sources */,
				B161782524804AC3006E435A /* DownloadedPackagesSQLLiteStore.swift in Sources */,
				51CE1BBF2460B222002CF42A /* HomeRiskCellConfigurator.swift in Sources */,
				EE22DB82247FB40A001B0A71 /* ENSettingModel.swift in Sources */,
				713EA26324798F8500AB7EE8 /* ExposureDetectionHeaderCell.swift in Sources */,
				FEDCE09E9F78ABEB4AA9A484 /* ExposureDetectionExecutor.swift in Sources */,
				FEDCE50B4AC5E24D4E11AA52 /* RequiresAppDependencies.swift in Sources */,
				FEDCE29E414945F14E7CE576 /* ENStateHandler+State.swift in Sources */,
				FEDCE6E2763B0BABFADF36BA /* ExposureDetectionViewController+State.swift in Sources */,
				FEDCECC1B2111AB537AEF7E5 /* HomeInteractor+State.swift in Sources */,
				FEDCE77AED78E9C25999BB35 /* SceneDelegate+State.swift in Sources */,
			);
			runOnlyForDeploymentPostprocessing = 0;
		};
		85D7595024570491008175F0 /* Sources */ = {
			isa = PBXSourcesBuildPhase;
			buildActionMask = 2147483647;
			files = (
				B1EAEC8F247118D1003BE9A2 /* URLSession+ConvenienceTests.swift in Sources */,
				A3284259248E7672006B1F09 /* MockExposureSubmissionQRScannerViewController.swift in Sources */,
				A328425F248E943D006B1F09 /* ExposureSubmissionTanInputViewControllerTests.swift in Sources */,
				A128F04E2489ABEE00EC7F6C /* RiskCalculationTests.swift in Sources */,
				B16177E824802F9B006E435A /* DownloadedPackagesSQLLiteStoreTests.swift in Sources */,
				B1175216248A9F9600C3325C /* ConvertingKeysTests.swift in Sources */,
				A16714C0248D53F60031B111 /* CoronaWarnURLSessionDelegateTests.swift in Sources */,
				CD678F6F246C43FC00B6A0F8 /* MockURLSession.swift in Sources */,
				A3284255248E493B006B1F09 /* ExposureSubmissionOverviewViewControllerTests.swift in Sources */,
				F2DC808E248989CE00EDC40A /* DynamicTableViewControllerRegisterCellsTests.swift in Sources */,
				EE22DB91247FB479001B0A71 /* MockStateHandlerObserverDelegate.swift in Sources */,
				A173665324844F41006BE209 /* SQLiteKeyValueStoreTests.swift in Sources */,
				A1877CAB248F2532006FEFC0 /* SAPDownloadedPackageTests.swift in Sources */,
				F2DC809424898CE600EDC40A /* DynamicTableViewControllerFooterTests.swift in Sources */,
				B15382E5248273F30010F007 /* MockTestStore.swift in Sources */,
				F25247312484456800C5556B /* DynamicTableViewModelTests.swift in Sources */,
				B15382E7248290BB0010F007 /* AppleFilesWriterTests.swift in Sources */,
				B117521A248ACFFC00C3325C /* SAP_RiskScoreClass+LowAndHighTests.swift in Sources */,
				B11655932491437600316087 /* RiskProvidingConfigurationTests.swift in Sources */,
				B1A76E9F24714AC700EA5208 /* HTTPClient+Configuration.swift in Sources */,
				F2DC809224898B1800EDC40A /* DynamicTableViewControllerHeaderTests.swift in Sources */,
				B1D431C8246C69F300E728AD /* HTTPClient+ConfigurationTests.swift in Sources */,
				B15382FE248424F00010F007 /* ExposureDetectionTests.swift in Sources */,
				CDF27BD3246ADBA70044D32B /* ExposureSubmissionServiceTests.swift in Sources */,
				A3284257248E7431006B1F09 /* MockExposureSubmissionService.swift in Sources */,
				B1CD333E24865E0000B06E9B /* TracingStatusHistoryTests.swift in Sources */,
				B1FE13ED24891D0400D012E5 /* RiskProviderTests.swift in Sources */,
				B1218920248AD79900496210 /* ClientMock.swift in Sources */,
				EE22DB8F247FB46C001B0A71 /* ENStateTests.swift in Sources */,
				B1DDDABC247137B000A07175 /* HTTPClientConfigurationEndpointTests.swift in Sources */,
				B1B9CF1F246ED2E8008F04F5 /* Sap_FilebucketTests.swift in Sources */,
				B17A44A22464906A00CB195E /* KeyTests.swift in Sources */,
				B19FD7152491A4A300A9D56A /* SAP_SemanticVersionTests.swift in Sources */,
				B161782D248062CE006E435A /* DeltaCalculationResultTests.swift in Sources */,
				3DD7674E2483DE18002DD2B3 /* MockReachabilityService.swift in Sources */,
				71176E2F248922B0004B0C9F /* ENAColorTests.swift in Sources */,
				0DF6BB9D248AE232007E8B0C /* AppUpdateCheckerHelperTests.swift in Sources */,
				A328425D248E82BC006B1F09 /* ExposureSubmissionTestResultViewControllerTests.swift in Sources */,
				F22C6E2324917E3200712A6B /* DynamicTableViewControllerRowsTests.swift in Sources */,
				B18C411D246DB30000B8D8CB /* URL+Helper.swift in Sources */,
				CDF27BD5246ADBF30044D32B /* HTTPClientTests.swift in Sources */,
				A17DA5E32486D8EF006F310F /* RiskLevelTests.swift in Sources */,
				B117909824914D77007FF821 /* StoreTests.swift in Sources */,
				B1FE13FE24896EF700D012E5 /* CachedAppConfigurationTests.swift in Sources */,
				F2DC809024898A9400EDC40A /* DynamicTableViewControllerNumberOfRowsAndSectionsTests.swift in Sources */,
				B1D431CE246C84F200E728AD /* KeyPackagesStoreTests.swift in Sources */,
			);
			runOnlyForDeploymentPostprocessing = 0;
		};
		85D7595B24570491008175F0 /* Sources */ = {
			isa = PBXSourcesBuildPhase;
			buildActionMask = 2147483647;
			files = (
				134F0DBC247578FF00D88934 /* ENAUITestsHome.swift in Sources */,
				134F0DBD247578FF00D88934 /* ENAUITests-Extensions.swift in Sources */,
				85D7596424570491008175F0 /* ENAUITests.swift in Sources */,
				13E50469248E3CD20086641C /* ENAUITestsAppInformation.swift in Sources */,
				130CB19C246D92F800ADE602 /* ENAUITestsOnboarding.swift in Sources */,
				13E5046B248E3DF30086641C /* AppStrings.swift in Sources */,
				134F0F2C2475793400D88934 /* SnapshotHelper.swift in Sources */,
			);
			runOnlyForDeploymentPostprocessing = 0;
		};
/* End PBXSourcesBuildPhase section */

/* Begin PBXTargetDependency section */
		85D7595624570491008175F0 /* PBXTargetDependency */ = {
			isa = PBXTargetDependency;
			target = 85D7593A2457048F008175F0 /* ENA */;
			targetProxy = 85D7595524570491008175F0 /* PBXContainerItemProxy */;
		};
		85D7596124570491008175F0 /* PBXTargetDependency */ = {
			isa = PBXTargetDependency;
			target = 85D7593A2457048F008175F0 /* ENA */;
			targetProxy = 85D7596024570491008175F0 /* PBXContainerItemProxy */;
		};
/* End PBXTargetDependency section */

/* Begin PBXVariantGroup section */
		13156CFF248C19D000AFC472 /* usage.html */ = {
			isa = PBXVariantGroup;
			children = (
				13156CFE248C19D000AFC472 /* de */,
				13156D00248CDECC00AFC472 /* en */,
			);
			name = usage.html;
			sourceTree = "<group>";
		};
		71F5418A248BEDBE006DB793 /* privacy-policy.html */ = {
			isa = PBXVariantGroup;
			children = (
				71F5418B248BEDBE006DB793 /* de */,
				717D21EA248C072300D9717E /* en */,
			);
			name = "privacy-policy.html";
			sourceTree = "<group>";
		};
		85D7594C24570491008175F0 /* LaunchScreen.storyboard */ = {
			isa = PBXVariantGroup;
			children = (
				85D7594D24570491008175F0 /* Base */,
			);
			name = LaunchScreen.storyboard;
			sourceTree = "<group>";
		};
		EE26950A248FCB0300BAE234 /* InfoPlist.strings */ = {
			isa = PBXVariantGroup;
			children = (
				EE269509248FCB0300BAE234 /* de */,
				EE26950B248FCB1600BAE234 /* en */,
			);
			name = InfoPlist.strings;
			sourceTree = "<group>";
		};
		EE70C23A245B09E900AC9B2F /* Localizable.strings */ = {
			isa = PBXVariantGroup;
			children = (
				EE70C23B245B09E900AC9B2F /* de */,
				EE70C23C245B09E900AC9B2F /* en */,
			);
			name = Localizable.strings;
			sourceTree = "<group>";
		};
		EE92A340245D96DA006B97B0 /* Localizable.stringsdict */ = {
			isa = PBXVariantGroup;
			children = (
				EE92A33F245D96DA006B97B0 /* de */,
				514C0A09247AEEE200F235F6 /* en */,
			);
			name = Localizable.stringsdict;
			sourceTree = "<group>";
		};
/* End PBXVariantGroup section */

/* Begin XCBuildConfiguration section */
		011E4AFC2483A269002E6412 /* Community */ = {
			isa = XCBuildConfiguration;
			buildSettings = {
				ALWAYS_SEARCH_USER_PATHS = NO;
				CLANG_ANALYZER_LOCALIZABILITY_NONLOCALIZED = YES;
				CLANG_ANALYZER_NONNULL = YES;
				CLANG_ANALYZER_NUMBER_OBJECT_CONVERSION = YES_AGGRESSIVE;
				CLANG_CXX_LANGUAGE_STANDARD = "gnu++14";
				CLANG_CXX_LIBRARY = "libc++";
				CLANG_ENABLE_MODULES = YES;
				CLANG_ENABLE_OBJC_ARC = YES;
				CLANG_ENABLE_OBJC_WEAK = YES;
				CLANG_WARN_BLOCK_CAPTURE_AUTORELEASING = YES;
				CLANG_WARN_BOOL_CONVERSION = YES;
				CLANG_WARN_COMMA = YES;
				CLANG_WARN_CONSTANT_CONVERSION = YES;
				CLANG_WARN_DEPRECATED_OBJC_IMPLEMENTATIONS = YES;
				CLANG_WARN_DIRECT_OBJC_ISA_USAGE = YES_ERROR;
				CLANG_WARN_DOCUMENTATION_COMMENTS = YES;
				CLANG_WARN_EMPTY_BODY = YES;
				CLANG_WARN_ENUM_CONVERSION = YES;
				CLANG_WARN_INFINITE_RECURSION = YES;
				CLANG_WARN_INT_CONVERSION = YES;
				CLANG_WARN_NON_LITERAL_NULL_CONVERSION = YES;
				CLANG_WARN_OBJC_IMPLICIT_RETAIN_SELF = YES;
				CLANG_WARN_OBJC_LITERAL_CONVERSION = YES;
				CLANG_WARN_OBJC_ROOT_CLASS = YES_ERROR;
				CLANG_WARN_RANGE_LOOP_ANALYSIS = YES;
				CLANG_WARN_STRICT_PROTOTYPES = YES;
				CLANG_WARN_SUSPICIOUS_MOVE = YES;
				CLANG_WARN_UNGUARDED_AVAILABILITY = YES_AGGRESSIVE;
				CLANG_WARN_UNREACHABLE_CODE = YES;
				CLANG_WARN__DUPLICATE_METHOD_MATCH = YES;
				COPY_PHASE_STRIP = NO;
				DEBUG_INFORMATION_FORMAT = dwarf;
				ENABLE_STRICT_OBJC_MSGSEND = YES;
				ENABLE_TESTABILITY = YES;
				GCC_C_LANGUAGE_STANDARD = gnu11;
				GCC_DYNAMIC_NO_PIC = NO;
				GCC_NO_COMMON_BLOCKS = YES;
				GCC_OPTIMIZATION_LEVEL = 0;
				GCC_PREPROCESSOR_DEFINITIONS = (
					"DEBUG=1",
					"$(inherited)",
				);
				GCC_WARN_64_TO_32_BIT_CONVERSION = YES;
				GCC_WARN_ABOUT_RETURN_TYPE = YES_ERROR;
				GCC_WARN_UNDECLARED_SELECTOR = YES;
				GCC_WARN_UNINITIALIZED_AUTOS = YES_AGGRESSIVE;
				GCC_WARN_UNUSED_FUNCTION = YES;
				GCC_WARN_UNUSED_VARIABLE = YES;
				IPHONEOS_DEPLOYMENT_TARGET = 13.5;
				MTL_ENABLE_DEBUG_INFO = INCLUDE_SOURCE;
				MTL_FAST_MATH = YES;
				ONLY_ACTIVE_ARCH = YES;
				SDKROOT = iphoneos;
				SWIFT_ACTIVE_COMPILATION_CONDITIONS = "DEBUG COMMUNITY";
				SWIFT_OPTIMIZATION_LEVEL = "-Onone";
			};
			name = Community;
		};
		011E4AFD2483A269002E6412 /* Community */ = {
			isa = XCBuildConfiguration;
			buildSettings = {
				ASSETCATALOG_COMPILER_APPICON_NAME = AppIcon;
				BACKEND_DISTIBUTION_BASE_URL = "https://svc90.main.px.t-online.de";
				BACKEND_SUBMISSION_BASE_URL = "https://submission.coronawarn.app";
				BACKEND_VERIFICATION_BASE_URL = "https://verification.coronawarn.app";
				CLANG_ENABLE_MODULES = YES;
				CODE_SIGN_ENTITLEMENTS = "${PROJECT}/Resources/ENACommunity.entitlements";
				CODE_SIGN_IDENTITY = "Apple Development";
				CODE_SIGN_STYLE = Automatic;
				CURRENT_PROJECT_VERSION = 1924;
				DEVELOPMENT_TEAM = $IPHONE_APP_DEV_TEAM;
				GCC_PREPROCESSOR_DEFINITIONS = (
					"DEBUG=1",
					"$(inherited)",
					"SQLITE_HAS_CODEC=1",
					"DISABLE_CERTIFICATE_PINNING=1",
				);
				INFOPLIST_FILE = ENA/Resources/Info.plist;
				IPHONE_APP_CODE_SIGN_IDENTITY = "iPhone Developer";
				IPHONE_APP_DEV_TEAM = "";
				IPHONE_APP_DIST_PROF_SPECIFIER = "523TP53AQF/Corona-Warn-App-Dev";
				LD_RUNPATH_SEARCH_PATHS = (
					"$(inherited)",
					"@executable_path/Frameworks",
				);
				MARKETING_VERSION = 0.8.2;
				OTHER_CFLAGS = (
					"-DSQLITE_HAS_CODEC",
					"-DSQLITE_TEMP_STORE=3",
					"-DSQLCIPHER_CRYPTO_CC",
					"-DNDEBUG",
				);
				PRODUCT_BUNDLE_IDENTIFIER = "de.rki.coronawarnapp-dev";
				PRODUCT_NAME = "$(TARGET_NAME)";
				PROVISIONING_PROFILE_SPECIFIER = "";
				SWIFT_ACTIVE_COMPILATION_CONDITIONS = COMMUNITY;
				SWIFT_OBJC_BRIDGING_HEADER = "ENA-Bridging-Header.h";
				SWIFT_OPTIMIZATION_LEVEL = "-Onone";
				SWIFT_VERSION = 5.0;
				TARGETED_DEVICE_FAMILY = 1;
			};
			name = Community;
		};
		011E4AFE2483A269002E6412 /* Community */ = {
			isa = XCBuildConfiguration;
			buildSettings = {
				ALWAYS_EMBED_SWIFT_STANDARD_LIBRARIES = YES;
				BUNDLE_LOADER = "$(TEST_HOST)";
				CLANG_ENABLE_MODULES = YES;
				CODE_SIGN_STYLE = Automatic;
				DEVELOPMENT_TEAM = 523TP53AQF;
				GCC_PREPROCESSOR_DEFINITIONS = (
					"$(inherited)",
					"SQLITE_HAS_CODEC=1",
				);
				INFOPLIST_FILE = ENATests/Info.plist;
				IPHONEOS_DEPLOYMENT_TARGET = 13.5;
				LD_RUNPATH_SEARCH_PATHS = (
					"$(inherited)",
					"@executable_path/Frameworks",
					"@loader_path/Frameworks",
				);
				OTHER_CFLAGS = (
					"-DSQLITE_HAS_CODEC",
					"-DSQLITE_TEMP_STORE=3",
					"-DSQLCIPHER_CRYPTO_CC",
					"-DNDEBUG",
				);
				PRODUCT_BUNDLE_IDENTIFIER = com.sap.ux.ENATests;
				PRODUCT_NAME = "$(TARGET_NAME)";
				SWIFT_OBJC_BRIDGING_HEADER = "ENATests-Bridging-Header.h";
				SWIFT_OPTIMIZATION_LEVEL = "-Onone";
				SWIFT_VERSION = 5.0;
				TARGETED_DEVICE_FAMILY = "1,2";
				TEST_HOST = "$(BUILT_PRODUCTS_DIR)/ENA.app/ENA";
			};
			name = Community;
		};
		011E4AFF2483A269002E6412 /* Community */ = {
			isa = XCBuildConfiguration;
			buildSettings = {
				ALWAYS_EMBED_SWIFT_STANDARD_LIBRARIES = YES;
				CODE_SIGN_STYLE = Automatic;
				DEVELOPMENT_TEAM = 523TP53AQF;
				INFOPLIST_FILE = ENAUITests/Info.plist;
				LD_RUNPATH_SEARCH_PATHS = (
					"$(inherited)",
					"@executable_path/Frameworks",
					"@loader_path/Frameworks",
				);
				PRODUCT_BUNDLE_IDENTIFIER = com.sap.ux.ENAUITests;
				PRODUCT_NAME = "$(TARGET_NAME)";
				PROVISIONING_PROFILE_SPECIFIER = "";
				"PROVISIONING_PROFILE_SPECIFIER[sdk=macosx*]" = "";
				SWIFT_ACTIVE_COMPILATION_CONDITIONS = "DEBUG COMMUNITY";
				SWIFT_VERSION = 5.0;
				TARGETED_DEVICE_FAMILY = "1,2";
				TEST_TARGET_NAME = ENA;
			};
			name = Community;
		};
		01DE5A74248E3CF800F6D7F2 /* UITesting */ = {
			isa = XCBuildConfiguration;
			buildSettings = {
				ALWAYS_SEARCH_USER_PATHS = NO;
				CLANG_ANALYZER_LOCALIZABILITY_NONLOCALIZED = YES;
				CLANG_ANALYZER_NONNULL = YES;
				CLANG_ANALYZER_NUMBER_OBJECT_CONVERSION = YES_AGGRESSIVE;
				CLANG_CXX_LANGUAGE_STANDARD = "gnu++14";
				CLANG_CXX_LIBRARY = "libc++";
				CLANG_ENABLE_MODULES = YES;
				CLANG_ENABLE_OBJC_ARC = YES;
				CLANG_ENABLE_OBJC_WEAK = YES;
				CLANG_WARN_BLOCK_CAPTURE_AUTORELEASING = YES;
				CLANG_WARN_BOOL_CONVERSION = YES;
				CLANG_WARN_COMMA = YES;
				CLANG_WARN_CONSTANT_CONVERSION = YES;
				CLANG_WARN_DEPRECATED_OBJC_IMPLEMENTATIONS = YES;
				CLANG_WARN_DIRECT_OBJC_ISA_USAGE = YES_ERROR;
				CLANG_WARN_DOCUMENTATION_COMMENTS = YES;
				CLANG_WARN_EMPTY_BODY = YES;
				CLANG_WARN_ENUM_CONVERSION = YES;
				CLANG_WARN_INFINITE_RECURSION = YES;
				CLANG_WARN_INT_CONVERSION = YES;
				CLANG_WARN_NON_LITERAL_NULL_CONVERSION = YES;
				CLANG_WARN_OBJC_IMPLICIT_RETAIN_SELF = YES;
				CLANG_WARN_OBJC_LITERAL_CONVERSION = YES;
				CLANG_WARN_OBJC_ROOT_CLASS = YES_ERROR;
				CLANG_WARN_RANGE_LOOP_ANALYSIS = YES;
				CLANG_WARN_STRICT_PROTOTYPES = YES;
				CLANG_WARN_SUSPICIOUS_MOVE = YES;
				CLANG_WARN_UNGUARDED_AVAILABILITY = YES_AGGRESSIVE;
				CLANG_WARN_UNREACHABLE_CODE = YES;
				CLANG_WARN__DUPLICATE_METHOD_MATCH = YES;
				COPY_PHASE_STRIP = NO;
				DEBUG_INFORMATION_FORMAT = dwarf;
				ENABLE_STRICT_OBJC_MSGSEND = YES;
				ENABLE_TESTABILITY = YES;
				GCC_C_LANGUAGE_STANDARD = gnu11;
				GCC_DYNAMIC_NO_PIC = NO;
				GCC_NO_COMMON_BLOCKS = YES;
				GCC_OPTIMIZATION_LEVEL = 0;
				GCC_PREPROCESSOR_DEFINITIONS = (
					"DEBUG=1",
					"$(inherited)",
				);
				GCC_WARN_64_TO_32_BIT_CONVERSION = YES;
				GCC_WARN_ABOUT_RETURN_TYPE = YES_ERROR;
				GCC_WARN_UNDECLARED_SELECTOR = YES;
				GCC_WARN_UNINITIALIZED_AUTOS = YES_AGGRESSIVE;
				GCC_WARN_UNUSED_FUNCTION = YES;
				GCC_WARN_UNUSED_VARIABLE = YES;
				IPHONEOS_DEPLOYMENT_TARGET = 13.5;
				MTL_ENABLE_DEBUG_INFO = INCLUDE_SOURCE;
				MTL_FAST_MATH = YES;
				ONLY_ACTIVE_ARCH = YES;
				SDKROOT = iphoneos;
				SWIFT_ACTIVE_COMPILATION_CONDITIONS = "DEBUG UITESTING";
				SWIFT_OPTIMIZATION_LEVEL = "-Onone";
			};
			name = UITesting;
		};
		01DE5A75248E3CF800F6D7F2 /* UITesting */ = {
			isa = XCBuildConfiguration;
			buildSettings = {
				ASSETCATALOG_COMPILER_APPICON_NAME = AppIcon;
				BACKEND_DISTIBUTION_BASE_URL = "https://svc90.main.px.t-online.de";
				BACKEND_SUBMISSION_BASE_URL = "https://submission.coronawarn.app";
				BACKEND_VERIFICATION_BASE_URL = "https://verification.coronawarn.app";
				CLANG_ENABLE_MODULES = YES;
				CODE_SIGN_ENTITLEMENTS = "${PROJECT}/Resources/ENACommunity.entitlements";
				CODE_SIGN_IDENTITY = "Apple Development";
				CODE_SIGN_STYLE = Automatic;
				CURRENT_PROJECT_VERSION = 1924;
				DEVELOPMENT_TEAM = $IPHONE_APP_DEV_TEAM;
				GCC_PREPROCESSOR_DEFINITIONS = (
					"DEBUG=1",
					"$(inherited)",
					"SQLITE_HAS_CODEC=1",
				);
				INFOPLIST_FILE = ENA/Resources/Info.plist;
				IPHONE_APP_CODE_SIGN_IDENTITY = "iPhone Developer";
				IPHONE_APP_DEV_TEAM = 523TP53AQF;
				IPHONE_APP_DIST_PROF_SPECIFIER = "523TP53AQF/Corona-Warn-App-Dev";
				LD_RUNPATH_SEARCH_PATHS = (
					"$(inherited)",
					"@executable_path/Frameworks",
				);
				MARKETING_VERSION = 0.8.2;
				OTHER_CFLAGS = (
					"-DSQLITE_HAS_CODEC",
					"-DSQLITE_TEMP_STORE=3",
					"-DSQLCIPHER_CRYPTO_CC",
					"-DNDEBUG",
				);
				PRODUCT_BUNDLE_IDENTIFIER = "de.rki.coronawarnapp-dev";
				PRODUCT_NAME = "$(TARGET_NAME)";
				PROVISIONING_PROFILE_SPECIFIER = "";
				SWIFT_ACTIVE_COMPILATION_CONDITIONS = "DEBUG UITESTING";
				SWIFT_OBJC_BRIDGING_HEADER = "ENA-Bridging-Header.h";
				SWIFT_OPTIMIZATION_LEVEL = "-Onone";
				SWIFT_VERSION = 5.0;
				TARGETED_DEVICE_FAMILY = 1;
			};
			name = UITesting;
		};
		01DE5A76248E3CF800F6D7F2 /* UITesting */ = {
			isa = XCBuildConfiguration;
			buildSettings = {
				ALWAYS_EMBED_SWIFT_STANDARD_LIBRARIES = YES;
				BUNDLE_LOADER = "$(TEST_HOST)";
				CLANG_ENABLE_MODULES = YES;
				CODE_SIGN_STYLE = Automatic;
				DEVELOPMENT_TEAM = 523TP53AQF;
				GCC_PREPROCESSOR_DEFINITIONS = (
					"$(inherited)",
					"SQLITE_HAS_CODEC=1",
				);
				INFOPLIST_FILE = ENATests/Info.plist;
				IPHONEOS_DEPLOYMENT_TARGET = 13.5;
				LD_RUNPATH_SEARCH_PATHS = (
					"$(inherited)",
					"@executable_path/Frameworks",
					"@loader_path/Frameworks",
				);
				OTHER_CFLAGS = (
					"-DSQLITE_HAS_CODEC",
					"-DSQLITE_TEMP_STORE=3",
					"-DSQLCIPHER_CRYPTO_CC",
					"-DNDEBUG",
				);
				PRODUCT_BUNDLE_IDENTIFIER = com.sap.ux.ENATests;
				PRODUCT_NAME = "$(TARGET_NAME)";
				SWIFT_OBJC_BRIDGING_HEADER = "ENATests-Bridging-Header.h";
				SWIFT_OPTIMIZATION_LEVEL = "-Onone";
				SWIFT_VERSION = 5.0;
				TARGETED_DEVICE_FAMILY = "1,2";
				TEST_HOST = "$(BUILT_PRODUCTS_DIR)/ENA.app/ENA";
			};
			name = UITesting;
		};
		01DE5A77248E3CF800F6D7F2 /* UITesting */ = {
			isa = XCBuildConfiguration;
			buildSettings = {
				ALWAYS_EMBED_SWIFT_STANDARD_LIBRARIES = YES;
				CODE_SIGN_STYLE = Automatic;
				DEVELOPMENT_TEAM = 523TP53AQF;
				INFOPLIST_FILE = ENAUITests/Info.plist;
				LD_RUNPATH_SEARCH_PATHS = (
					"$(inherited)",
					"@executable_path/Frameworks",
					"@loader_path/Frameworks",
				);
				PRODUCT_BUNDLE_IDENTIFIER = com.sap.ux.ENAUITests;
				PRODUCT_NAME = "$(TARGET_NAME)";
				PROVISIONING_PROFILE_SPECIFIER = "";
				"PROVISIONING_PROFILE_SPECIFIER[sdk=macosx*]" = "";
				SWIFT_ACTIVE_COMPILATION_CONDITIONS = "DEBUG UITESTING";
				SWIFT_VERSION = 5.0;
				TARGETED_DEVICE_FAMILY = "1,2";
				TEST_TARGET_NAME = ENA;
			};
			name = UITesting;
		};
		85D7596624570491008175F0 /* Debug */ = {
			isa = XCBuildConfiguration;
			buildSettings = {
				ALWAYS_SEARCH_USER_PATHS = NO;
				CLANG_ANALYZER_LOCALIZABILITY_NONLOCALIZED = YES;
				CLANG_ANALYZER_NONNULL = YES;
				CLANG_ANALYZER_NUMBER_OBJECT_CONVERSION = YES_AGGRESSIVE;
				CLANG_CXX_LANGUAGE_STANDARD = "gnu++14";
				CLANG_CXX_LIBRARY = "libc++";
				CLANG_ENABLE_MODULES = YES;
				CLANG_ENABLE_OBJC_ARC = YES;
				CLANG_ENABLE_OBJC_WEAK = YES;
				CLANG_WARN_BLOCK_CAPTURE_AUTORELEASING = YES;
				CLANG_WARN_BOOL_CONVERSION = YES;
				CLANG_WARN_COMMA = YES;
				CLANG_WARN_CONSTANT_CONVERSION = YES;
				CLANG_WARN_DEPRECATED_OBJC_IMPLEMENTATIONS = YES;
				CLANG_WARN_DIRECT_OBJC_ISA_USAGE = YES_ERROR;
				CLANG_WARN_DOCUMENTATION_COMMENTS = YES;
				CLANG_WARN_EMPTY_BODY = YES;
				CLANG_WARN_ENUM_CONVERSION = YES;
				CLANG_WARN_INFINITE_RECURSION = YES;
				CLANG_WARN_INT_CONVERSION = YES;
				CLANG_WARN_NON_LITERAL_NULL_CONVERSION = YES;
				CLANG_WARN_OBJC_IMPLICIT_RETAIN_SELF = YES;
				CLANG_WARN_OBJC_LITERAL_CONVERSION = YES;
				CLANG_WARN_OBJC_ROOT_CLASS = YES_ERROR;
				CLANG_WARN_RANGE_LOOP_ANALYSIS = YES;
				CLANG_WARN_STRICT_PROTOTYPES = YES;
				CLANG_WARN_SUSPICIOUS_MOVE = YES;
				CLANG_WARN_UNGUARDED_AVAILABILITY = YES_AGGRESSIVE;
				CLANG_WARN_UNREACHABLE_CODE = YES;
				CLANG_WARN__DUPLICATE_METHOD_MATCH = YES;
				COPY_PHASE_STRIP = NO;
				DEBUG_INFORMATION_FORMAT = dwarf;
				ENABLE_STRICT_OBJC_MSGSEND = YES;
				ENABLE_TESTABILITY = YES;
				GCC_C_LANGUAGE_STANDARD = gnu11;
				GCC_DYNAMIC_NO_PIC = NO;
				GCC_NO_COMMON_BLOCKS = YES;
				GCC_OPTIMIZATION_LEVEL = 0;
				GCC_PREPROCESSOR_DEFINITIONS = (
					"DEBUG=1",
					"$(inherited)",
				);
				GCC_WARN_64_TO_32_BIT_CONVERSION = YES;
				GCC_WARN_ABOUT_RETURN_TYPE = YES_ERROR;
				GCC_WARN_UNDECLARED_SELECTOR = YES;
				GCC_WARN_UNINITIALIZED_AUTOS = YES_AGGRESSIVE;
				GCC_WARN_UNUSED_FUNCTION = YES;
				GCC_WARN_UNUSED_VARIABLE = YES;
				IPHONEOS_DEPLOYMENT_TARGET = 13.5;
				MTL_ENABLE_DEBUG_INFO = INCLUDE_SOURCE;
				MTL_FAST_MATH = YES;
				ONLY_ACTIVE_ARCH = YES;
				SDKROOT = iphoneos;
				SWIFT_ACTIVE_COMPILATION_CONDITIONS = DEBUG;
				SWIFT_OPTIMIZATION_LEVEL = "-Onone";
			};
			name = Debug;
		};
		85D7596724570491008175F0 /* Release */ = {
			isa = XCBuildConfiguration;
			buildSettings = {
				ALWAYS_SEARCH_USER_PATHS = NO;
				CLANG_ANALYZER_LOCALIZABILITY_NONLOCALIZED = YES;
				CLANG_ANALYZER_NONNULL = YES;
				CLANG_ANALYZER_NUMBER_OBJECT_CONVERSION = YES_AGGRESSIVE;
				CLANG_CXX_LANGUAGE_STANDARD = "gnu++14";
				CLANG_CXX_LIBRARY = "libc++";
				CLANG_ENABLE_MODULES = YES;
				CLANG_ENABLE_OBJC_ARC = YES;
				CLANG_ENABLE_OBJC_WEAK = YES;
				CLANG_WARN_BLOCK_CAPTURE_AUTORELEASING = YES;
				CLANG_WARN_BOOL_CONVERSION = YES;
				CLANG_WARN_COMMA = YES;
				CLANG_WARN_CONSTANT_CONVERSION = YES;
				CLANG_WARN_DEPRECATED_OBJC_IMPLEMENTATIONS = YES;
				CLANG_WARN_DIRECT_OBJC_ISA_USAGE = YES_ERROR;
				CLANG_WARN_DOCUMENTATION_COMMENTS = YES;
				CLANG_WARN_EMPTY_BODY = YES;
				CLANG_WARN_ENUM_CONVERSION = YES;
				CLANG_WARN_INFINITE_RECURSION = YES;
				CLANG_WARN_INT_CONVERSION = YES;
				CLANG_WARN_NON_LITERAL_NULL_CONVERSION = YES;
				CLANG_WARN_OBJC_IMPLICIT_RETAIN_SELF = YES;
				CLANG_WARN_OBJC_LITERAL_CONVERSION = YES;
				CLANG_WARN_OBJC_ROOT_CLASS = YES_ERROR;
				CLANG_WARN_RANGE_LOOP_ANALYSIS = YES;
				CLANG_WARN_STRICT_PROTOTYPES = YES;
				CLANG_WARN_SUSPICIOUS_MOVE = YES;
				CLANG_WARN_UNGUARDED_AVAILABILITY = YES_AGGRESSIVE;
				CLANG_WARN_UNREACHABLE_CODE = YES;
				CLANG_WARN__DUPLICATE_METHOD_MATCH = YES;
				COPY_PHASE_STRIP = NO;
				DEBUG_INFORMATION_FORMAT = "dwarf-with-dsym";
				ENABLE_NS_ASSERTIONS = NO;
				ENABLE_STRICT_OBJC_MSGSEND = YES;
				GCC_C_LANGUAGE_STANDARD = gnu11;
				GCC_NO_COMMON_BLOCKS = YES;
				GCC_WARN_64_TO_32_BIT_CONVERSION = YES;
				GCC_WARN_ABOUT_RETURN_TYPE = YES_ERROR;
				GCC_WARN_UNDECLARED_SELECTOR = YES;
				GCC_WARN_UNINITIALIZED_AUTOS = YES_AGGRESSIVE;
				GCC_WARN_UNUSED_FUNCTION = YES;
				GCC_WARN_UNUSED_VARIABLE = YES;
				IPHONEOS_DEPLOYMENT_TARGET = 13.5;
				MTL_ENABLE_DEBUG_INFO = NO;
				MTL_FAST_MATH = YES;
				SDKROOT = iphoneos;
				SWIFT_ACTIVE_COMPILATION_CONDITIONS = RELEASE;
				SWIFT_COMPILATION_MODE = wholemodule;
				SWIFT_OPTIMIZATION_LEVEL = "-O";
				VALIDATE_PRODUCT = YES;
			};
			name = Release;
		};
		85D7596924570491008175F0 /* Debug */ = {
			isa = XCBuildConfiguration;
			buildSettings = {
				ASSETCATALOG_COMPILER_APPICON_NAME = AppIcon;
				BACKEND_DISTIBUTION_BASE_URL = "https://svc90.main.px.t-online.de";
				BACKEND_SUBMISSION_BASE_URL = "https://submission.coronawarn.app";
				BACKEND_VERIFICATION_BASE_URL = "https://verification.coronawarn.app";
				CLANG_ENABLE_MODULES = YES;
				CODE_SIGN_ENTITLEMENTS = "${PROJECT}/Resources/ENATest.entitlements";
				CODE_SIGN_IDENTITY = $IPHONE_APP_CODE_SIGN_IDENTITY;
				CODE_SIGN_STYLE = Manual;
				CURRENT_PROJECT_VERSION = 1924;
				GCC_PREPROCESSOR_DEFINITIONS = (
					"DEBUG=1",
					"$(inherited)",
					"SQLITE_HAS_CODEC=1",
				);
				INFOPLIST_FILE = ENA/Resources/Info.plist;
				IPHONE_APP_CODE_SIGN_IDENTITY = "iPhone Developer";
				IPHONE_APP_DEV_TEAM = 523TP53AQF;
				IPHONE_APP_DIST_PROF_SPECIFIER = "523TP53AQF/Corona-Warn-App-Dev";
				LD_RUNPATH_SEARCH_PATHS = (
					"$(inherited)",
					"@executable_path/Frameworks",
				);
				MARKETING_VERSION = 0.8.2;
				OTHER_CFLAGS = (
					"-DSQLITE_HAS_CODEC",
					"-DSQLITE_TEMP_STORE=3",
					"-DSQLCIPHER_CRYPTO_CC",
					"-DNDEBUG",
				);
				PRODUCT_BUNDLE_IDENTIFIER = "de.rki.coronawarnapp-dev";
				PRODUCT_NAME = "$(TARGET_NAME)";
				PROVISIONING_PROFILE_SPECIFIER = $IPHONE_APP_DIST_PROF_SPECIFIER;
				SWIFT_OBJC_BRIDGING_HEADER = "ENA-Bridging-Header.h";
				SWIFT_OPTIMIZATION_LEVEL = "-Onone";
				SWIFT_VERSION = 5.0;
				TARGETED_DEVICE_FAMILY = 1;
			};
			name = Debug;
		};
		85D7596A24570491008175F0 /* Release */ = {
			isa = XCBuildConfiguration;
			buildSettings = {
				ASSETCATALOG_COMPILER_APPICON_NAME = AppIcon;
				BACKEND_DISTIBUTION_BASE_URL = "https://svc90.main.px.t-online.de";
				BACKEND_SUBMISSION_BASE_URL = "https://submission.coronawarn.app";
				BACKEND_VERIFICATION_BASE_URL = "https://verification.coronawarn.app";
				CLANG_ENABLE_MODULES = YES;
				CODE_SIGN_ENTITLEMENTS = "${PROJECT}/Resources/ENA.entitlements";
				CODE_SIGN_IDENTITY = $IPHONE_APP_CODE_SIGN_IDENTITY;
				CODE_SIGN_STYLE = Manual;
				CURRENT_PROJECT_VERSION = 1924;
				GCC_PREPROCESSOR_DEFINITIONS = "SQLITE_HAS_CODEC=1";
				INFOPLIST_FILE = ENA/Resources/Info.plist;
				IPHONE_APP_CODE_SIGN_IDENTITY = "iPhone Developer";
				IPHONE_APP_DEV_TEAM = 523TP53AQF;
				IPHONE_APP_DIST_PROF_SPECIFIER = "523TP53AQF/Corona-Warn-App-Dev";
				LD_RUNPATH_SEARCH_PATHS = (
					"$(inherited)",
					"@executable_path/Frameworks",
				);
				MARKETING_VERSION = 0.8.2;
				OTHER_CFLAGS = (
					"-DSQLITE_HAS_CODEC",
					"-DSQLITE_TEMP_STORE=3",
					"-DSQLCIPHER_CRYPTO_CC",
					"-DNDEBUG",
				);
				PRODUCT_BUNDLE_IDENTIFIER = "de.rki.coronawarnapp-dev";
				PRODUCT_NAME = "$(TARGET_NAME)";
				PROVISIONING_PROFILE_SPECIFIER = $IPHONE_APP_DIST_PROF_SPECIFIER;
				SWIFT_OBJC_BRIDGING_HEADER = "ENA-Bridging-Header.h";
				SWIFT_VERSION = 5.0;
				TARGETED_DEVICE_FAMILY = 1;
			};
			name = Release;
		};
		85D7596C24570491008175F0 /* Debug */ = {
			isa = XCBuildConfiguration;
			buildSettings = {
				ALWAYS_EMBED_SWIFT_STANDARD_LIBRARIES = YES;
				BUNDLE_LOADER = "$(TEST_HOST)";
				CLANG_ENABLE_MODULES = YES;
				CODE_SIGN_STYLE = Automatic;
				DEVELOPMENT_TEAM = 523TP53AQF;
				GCC_PREPROCESSOR_DEFINITIONS = (
					"$(inherited)",
					"SQLITE_HAS_CODEC=1",
				);
				INFOPLIST_FILE = ENATests/Info.plist;
				IPHONEOS_DEPLOYMENT_TARGET = 13.5;
				LD_RUNPATH_SEARCH_PATHS = (
					"$(inherited)",
					"@executable_path/Frameworks",
					"@loader_path/Frameworks",
				);
				OTHER_CFLAGS = (
					"-DSQLITE_HAS_CODEC",
					"-DSQLITE_TEMP_STORE=3",
					"-DSQLCIPHER_CRYPTO_CC",
					"-DNDEBUG",
				);
				PRODUCT_BUNDLE_IDENTIFIER = com.sap.ux.ENATests;
				PRODUCT_NAME = "$(TARGET_NAME)";
				SWIFT_OBJC_BRIDGING_HEADER = "ENATests-Bridging-Header.h";
				SWIFT_OPTIMIZATION_LEVEL = "-Onone";
				SWIFT_VERSION = 5.0;
				TARGETED_DEVICE_FAMILY = "1,2";
				TEST_HOST = "$(BUILT_PRODUCTS_DIR)/ENA.app/ENA";
			};
			name = Debug;
		};
		85D7596D24570491008175F0 /* Release */ = {
			isa = XCBuildConfiguration;
			buildSettings = {
				ALWAYS_EMBED_SWIFT_STANDARD_LIBRARIES = YES;
				BUNDLE_LOADER = "$(TEST_HOST)";
				CLANG_ENABLE_MODULES = YES;
				CODE_SIGN_STYLE = Automatic;
				DEVELOPMENT_TEAM = 523TP53AQF;
				GCC_PREPROCESSOR_DEFINITIONS = "SQLITE_HAS_CODEC=1";
				INFOPLIST_FILE = ENATests/Info.plist;
				IPHONEOS_DEPLOYMENT_TARGET = 13.5;
				LD_RUNPATH_SEARCH_PATHS = (
					"$(inherited)",
					"@executable_path/Frameworks",
					"@loader_path/Frameworks",
				);
				OTHER_CFLAGS = (
					"-DSQLITE_HAS_CODEC",
					"-DSQLITE_TEMP_STORE=3",
					"-DSQLCIPHER_CRYPTO_CC",
					"-DNDEBUG",
				);
				PRODUCT_BUNDLE_IDENTIFIER = com.sap.ux.ENATests;
				PRODUCT_NAME = "$(TARGET_NAME)";
				SWIFT_OBJC_BRIDGING_HEADER = "ENATests-Bridging-Header.h";
				SWIFT_VERSION = 5.0;
				TARGETED_DEVICE_FAMILY = "1,2";
				TEST_HOST = "$(BUILT_PRODUCTS_DIR)/ENA.app/ENA";
			};
			name = Release;
		};
		85D7596F24570491008175F0 /* Debug */ = {
			isa = XCBuildConfiguration;
			buildSettings = {
				ALWAYS_EMBED_SWIFT_STANDARD_LIBRARIES = YES;
				CODE_SIGN_STYLE = Automatic;
				DEVELOPMENT_TEAM = 523TP53AQF;
				INFOPLIST_FILE = ENAUITests/Info.plist;
				LD_RUNPATH_SEARCH_PATHS = (
					"$(inherited)",
					"@executable_path/Frameworks",
					"@loader_path/Frameworks",
				);
				PRODUCT_BUNDLE_IDENTIFIER = com.sap.ux.ENAUITests;
				PRODUCT_NAME = "$(TARGET_NAME)";
				PROVISIONING_PROFILE_SPECIFIER = "";
				"PROVISIONING_PROFILE_SPECIFIER[sdk=macosx*]" = "";
				SWIFT_ACTIVE_COMPILATION_CONDITIONS = DEBUG;
				SWIFT_VERSION = 5.0;
				TARGETED_DEVICE_FAMILY = "1,2";
				TEST_TARGET_NAME = ENA;
			};
			name = Debug;
		};
		85D7597024570491008175F0 /* Release */ = {
			isa = XCBuildConfiguration;
			buildSettings = {
				ALWAYS_EMBED_SWIFT_STANDARD_LIBRARIES = YES;
				CODE_SIGN_STYLE = Automatic;
				DEVELOPMENT_TEAM = 523TP53AQF;
				INFOPLIST_FILE = ENAUITests/Info.plist;
				LD_RUNPATH_SEARCH_PATHS = (
					"$(inherited)",
					"@executable_path/Frameworks",
					"@loader_path/Frameworks",
				);
				PRODUCT_BUNDLE_IDENTIFIER = com.sap.ux.ENAUITests;
				PRODUCT_NAME = "$(TARGET_NAME)";
				PROVISIONING_PROFILE_SPECIFIER = "";
				"PROVISIONING_PROFILE_SPECIFIER[sdk=macosx*]" = "";
				SWIFT_VERSION = 5.0;
				TARGETED_DEVICE_FAMILY = "1,2";
				TEST_TARGET_NAME = ENA;
			};
			name = Release;
		};
		CD7F5C6E2466ED8F00D3D03C /* ReleaseAppStore */ = {
			isa = XCBuildConfiguration;
			buildSettings = {
				ALWAYS_SEARCH_USER_PATHS = NO;
				CLANG_ANALYZER_LOCALIZABILITY_NONLOCALIZED = YES;
				CLANG_ANALYZER_NONNULL = YES;
				CLANG_ANALYZER_NUMBER_OBJECT_CONVERSION = YES_AGGRESSIVE;
				CLANG_CXX_LANGUAGE_STANDARD = "gnu++14";
				CLANG_CXX_LIBRARY = "libc++";
				CLANG_ENABLE_MODULES = YES;
				CLANG_ENABLE_OBJC_ARC = YES;
				CLANG_ENABLE_OBJC_WEAK = YES;
				CLANG_WARN_BLOCK_CAPTURE_AUTORELEASING = YES;
				CLANG_WARN_BOOL_CONVERSION = YES;
				CLANG_WARN_COMMA = YES;
				CLANG_WARN_CONSTANT_CONVERSION = YES;
				CLANG_WARN_DEPRECATED_OBJC_IMPLEMENTATIONS = YES;
				CLANG_WARN_DIRECT_OBJC_ISA_USAGE = YES_ERROR;
				CLANG_WARN_DOCUMENTATION_COMMENTS = YES;
				CLANG_WARN_EMPTY_BODY = YES;
				CLANG_WARN_ENUM_CONVERSION = YES;
				CLANG_WARN_INFINITE_RECURSION = YES;
				CLANG_WARN_INT_CONVERSION = YES;
				CLANG_WARN_NON_LITERAL_NULL_CONVERSION = YES;
				CLANG_WARN_OBJC_IMPLICIT_RETAIN_SELF = YES;
				CLANG_WARN_OBJC_LITERAL_CONVERSION = YES;
				CLANG_WARN_OBJC_ROOT_CLASS = YES_ERROR;
				CLANG_WARN_RANGE_LOOP_ANALYSIS = YES;
				CLANG_WARN_STRICT_PROTOTYPES = YES;
				CLANG_WARN_SUSPICIOUS_MOVE = YES;
				CLANG_WARN_UNGUARDED_AVAILABILITY = YES_AGGRESSIVE;
				CLANG_WARN_UNREACHABLE_CODE = YES;
				CLANG_WARN__DUPLICATE_METHOD_MATCH = YES;
				COPY_PHASE_STRIP = NO;
				DEBUG_INFORMATION_FORMAT = "dwarf-with-dsym";
				ENABLE_NS_ASSERTIONS = NO;
				ENABLE_STRICT_OBJC_MSGSEND = YES;
				GCC_C_LANGUAGE_STANDARD = gnu11;
				GCC_NO_COMMON_BLOCKS = YES;
				GCC_WARN_64_TO_32_BIT_CONVERSION = YES;
				GCC_WARN_ABOUT_RETURN_TYPE = YES_ERROR;
				GCC_WARN_UNDECLARED_SELECTOR = YES;
				GCC_WARN_UNINITIALIZED_AUTOS = YES_AGGRESSIVE;
				GCC_WARN_UNUSED_FUNCTION = YES;
				GCC_WARN_UNUSED_VARIABLE = YES;
				IPHONEOS_DEPLOYMENT_TARGET = 13.5;
				MTL_ENABLE_DEBUG_INFO = NO;
				MTL_FAST_MATH = YES;
				SDKROOT = iphoneos;
				SWIFT_ACTIVE_COMPILATION_CONDITIONS = APP_STORE;
				SWIFT_COMPILATION_MODE = wholemodule;
				SWIFT_OPTIMIZATION_LEVEL = "-O";
				VALIDATE_PRODUCT = YES;
			};
			name = ReleaseAppStore;
		};
		CD7F5C6F2466ED8F00D3D03C /* ReleaseAppStore */ = {
			isa = XCBuildConfiguration;
			buildSettings = {
				ASSETCATALOG_COMPILER_APPICON_NAME = AppIcon;
				BACKEND_DISTIBUTION_BASE_URL = "https://svc90.main.px.t-online.de";
				BACKEND_SUBMISSION_BASE_URL = "https://submission.coronawarn.app";
				BACKEND_VERIFICATION_BASE_URL = "https://verification.coronawarn.app";
				CLANG_ENABLE_MODULES = YES;
				CODE_SIGN_ENTITLEMENTS = "${PROJECT}/Resources/ENA.entitlements";
				CODE_SIGN_IDENTITY = $IPHONE_APP_CODE_SIGN_IDENTITY;
				CODE_SIGN_STYLE = Manual;
				CURRENT_PROJECT_VERSION = 1924;
				GCC_PREPROCESSOR_DEFINITIONS = "SQLITE_HAS_CODEC=1";
				INFOPLIST_FILE = ENA/Resources/Info.plist;
				IPHONE_APP_CODE_SIGN_IDENTITY = "iPhone Developer";
				IPHONE_APP_DEV_TEAM = 523TP53AQF;
				IPHONE_APP_DIST_PROF_SPECIFIER = "523TP53AQF/Corona-Warn-App-Dev";
				LD_RUNPATH_SEARCH_PATHS = (
					"$(inherited)",
					"@executable_path/Frameworks",
				);
				MARKETING_VERSION = 0.8.2;
				OTHER_CFLAGS = (
					"-DSQLITE_HAS_CODEC",
					"-DSQLITE_TEMP_STORE=3",
					"-DSQLCIPHER_CRYPTO_CC",
					"-DNDEBUG",
				);
				PRODUCT_BUNDLE_IDENTIFIER = "de.rki.coronawarnapp-dev";
				PRODUCT_NAME = "$(TARGET_NAME)";
				PROVISIONING_PROFILE_SPECIFIER = $IPHONE_APP_DIST_PROF_SPECIFIER;
				SWIFT_OBJC_BRIDGING_HEADER = "ENA-Bridging-Header.h";
				SWIFT_VERSION = 5.0;
				TARGETED_DEVICE_FAMILY = 1;
			};
			name = ReleaseAppStore;
		};
		CD7F5C702466ED8F00D3D03C /* ReleaseAppStore */ = {
			isa = XCBuildConfiguration;
			buildSettings = {
				ALWAYS_EMBED_SWIFT_STANDARD_LIBRARIES = YES;
				BUNDLE_LOADER = "$(TEST_HOST)";
				CLANG_ENABLE_MODULES = YES;
				CODE_SIGN_STYLE = Automatic;
				DEVELOPMENT_TEAM = 523TP53AQF;
				GCC_PREPROCESSOR_DEFINITIONS = "SQLITE_HAS_CODEC=1";
				INFOPLIST_FILE = ENATests/Info.plist;
				IPHONEOS_DEPLOYMENT_TARGET = 13.5;
				LD_RUNPATH_SEARCH_PATHS = (
					"$(inherited)",
					"@executable_path/Frameworks",
					"@loader_path/Frameworks",
				);
				OTHER_CFLAGS = (
					"-DSQLITE_HAS_CODEC",
					"-DSQLITE_TEMP_STORE=3",
					"-DSQLCIPHER_CRYPTO_CC",
					"-DNDEBUG",
				);
				PRODUCT_BUNDLE_IDENTIFIER = com.sap.ux.ENATests;
				PRODUCT_NAME = "$(TARGET_NAME)";
				SWIFT_OBJC_BRIDGING_HEADER = "ENATests-Bridging-Header.h";
				SWIFT_VERSION = 5.0;
				TARGETED_DEVICE_FAMILY = "1,2";
				TEST_HOST = "$(BUILT_PRODUCTS_DIR)/ENA.app/ENA";
			};
			name = ReleaseAppStore;
		};
		CD7F5C712466ED8F00D3D03C /* ReleaseAppStore */ = {
			isa = XCBuildConfiguration;
			buildSettings = {
				ALWAYS_EMBED_SWIFT_STANDARD_LIBRARIES = YES;
				CODE_SIGN_STYLE = Automatic;
				DEVELOPMENT_TEAM = 523TP53AQF;
				INFOPLIST_FILE = ENAUITests/Info.plist;
				LD_RUNPATH_SEARCH_PATHS = (
					"$(inherited)",
					"@executable_path/Frameworks",
					"@loader_path/Frameworks",
				);
				PRODUCT_BUNDLE_IDENTIFIER = com.sap.ux.ENAUITests;
				PRODUCT_NAME = "$(TARGET_NAME)";
				PROVISIONING_PROFILE_SPECIFIER = "";
				"PROVISIONING_PROFILE_SPECIFIER[sdk=macosx*]" = "";
				SWIFT_VERSION = 5.0;
				TARGETED_DEVICE_FAMILY = "1,2";
				TEST_TARGET_NAME = ENA;
			};
			name = ReleaseAppStore;
		};
/* End XCBuildConfiguration section */

/* Begin XCConfigurationList section */
		85D759362457048F008175F0 /* Build configuration list for PBXProject "ENA" */ = {
			isa = XCConfigurationList;
			buildConfigurations = (
				85D7596624570491008175F0 /* Debug */,
				011E4AFC2483A269002E6412 /* Community */,
				01DE5A74248E3CF800F6D7F2 /* UITesting */,
				85D7596724570491008175F0 /* Release */,
				CD7F5C6E2466ED8F00D3D03C /* ReleaseAppStore */,
			);
			defaultConfigurationIsVisible = 0;
			defaultConfigurationName = Debug;
		};
		85D7596824570491008175F0 /* Build configuration list for PBXNativeTarget "ENA" */ = {
			isa = XCConfigurationList;
			buildConfigurations = (
				85D7596924570491008175F0 /* Debug */,
				011E4AFD2483A269002E6412 /* Community */,
				01DE5A75248E3CF800F6D7F2 /* UITesting */,
				85D7596A24570491008175F0 /* Release */,
				CD7F5C6F2466ED8F00D3D03C /* ReleaseAppStore */,
			);
			defaultConfigurationIsVisible = 0;
			defaultConfigurationName = Debug;
		};
		85D7596B24570491008175F0 /* Build configuration list for PBXNativeTarget "ENATests" */ = {
			isa = XCConfigurationList;
			buildConfigurations = (
				85D7596C24570491008175F0 /* Debug */,
				011E4AFE2483A269002E6412 /* Community */,
				01DE5A76248E3CF800F6D7F2 /* UITesting */,
				85D7596D24570491008175F0 /* Release */,
				CD7F5C702466ED8F00D3D03C /* ReleaseAppStore */,
			);
			defaultConfigurationIsVisible = 0;
			defaultConfigurationName = Debug;
		};
		85D7596E24570491008175F0 /* Build configuration list for PBXNativeTarget "ENAUITests" */ = {
			isa = XCConfigurationList;
			buildConfigurations = (
				85D7596F24570491008175F0 /* Debug */,
				011E4AFF2483A269002E6412 /* Community */,
				01DE5A77248E3CF800F6D7F2 /* UITesting */,
				85D7597024570491008175F0 /* Release */,
				CD7F5C712466ED8F00D3D03C /* ReleaseAppStore */,
			);
			defaultConfigurationIsVisible = 0;
			defaultConfigurationName = Debug;
		};
/* End XCConfigurationList section */

/* Begin XCRemoteSwiftPackageReference section */
		3DD767472483D6B5002DD2B3 /* XCRemoteSwiftPackageReference "Connectivity" */ = {
			isa = XCRemoteSwiftPackageReference;
			repositoryURL = "https://github.com/rwbutler/Connectivity";
			requirement = {
				kind = exactVersion;
				version = 3.3.4;
			};
		};
		B10FB02E246036F3004CA11E /* XCRemoteSwiftPackageReference "swift-protobuf" */ = {
			isa = XCRemoteSwiftPackageReference;
			repositoryURL = "https://github.com/apple/swift-protobuf.git";
			requirement = {
				kind = exactVersion;
				version = 1.9.0;
			};
		};
		B180E607247C1F6100240CED /* XCRemoteSwiftPackageReference "fmdb" */ = {
			isa = XCRemoteSwiftPackageReference;
			repositoryURL = "https://github.com/ccgus/fmdb.git";
			requirement = {
				kind = exactVersion;
				version = 2.7.7;
			};
		};
		B1E8C9A3247AB869006DC678 /* XCRemoteSwiftPackageReference "ZIPFoundation" */ = {
			isa = XCRemoteSwiftPackageReference;
			repositoryURL = "https://github.com/weichsel/ZIPFoundation.git";
			requirement = {
				kind = exactVersion;
				version = 0.9.11;
			};
		};
/* End XCRemoteSwiftPackageReference section */

/* Begin XCSwiftPackageProductDependency section */
		3DD767482483D6B5002DD2B3 /* Connectivity */ = {
			isa = XCSwiftPackageProductDependency;
			package = 3DD767472483D6B5002DD2B3 /* XCRemoteSwiftPackageReference "Connectivity" */;
			productName = Connectivity;
		};
		B10FB02F246036F3004CA11E /* SwiftProtobuf */ = {
			isa = XCSwiftPackageProductDependency;
			package = B10FB02E246036F3004CA11E /* XCRemoteSwiftPackageReference "swift-protobuf" */;
			productName = SwiftProtobuf;
		};
		B1E8C9A4247AB869006DC678 /* ZIPFoundation */ = {
			isa = XCSwiftPackageProductDependency;
			package = B1E8C9A3247AB869006DC678 /* XCRemoteSwiftPackageReference "ZIPFoundation" */;
			productName = ZIPFoundation;
		};
		B1FE13E9248838E400D012E5 /* FMDB */ = {
			isa = XCSwiftPackageProductDependency;
			package = B180E607247C1F6100240CED /* XCRemoteSwiftPackageReference "fmdb" */;
			productName = FMDB;
		};
/* End XCSwiftPackageProductDependency section */
	};
	rootObject = 85D759332457048F008175F0 /* Project object */;
}<|MERGE_RESOLUTION|>--- conflicted
+++ resolved
@@ -366,10 +366,7 @@
 		01F5F7212487B9C000229720 /* AppInformationViewController.swift */ = {isa = PBXFileReference; lastKnownFileType = sourcecode.swift; path = AppInformationViewController.swift; sourceTree = "<group>"; };
 		0D5611B3247F852C00B5B094 /* SQLiteKeyValueStore.swift */ = {isa = PBXFileReference; lastKnownFileType = sourcecode.swift; path = SQLiteKeyValueStore.swift; sourceTree = "<group>"; };
 		0DD260FE248D549B007C3B2C /* KeychainHelper.swift */ = {isa = PBXFileReference; lastKnownFileType = sourcecode.swift; path = KeychainHelper.swift; sourceTree = "<group>"; };
-		0DF6BB92248AD3EB007E8B0C /* app_config_attenuation_duration.pb.swift */ = {isa = PBXFileReference; fileEncoding = 4; lastKnownFileType = sourcecode.swift; name = app_config_attenuation_duration.pb.swift; path = ../../../gen/output/app_config_attenuation_duration.pb.swift; sourceTree = "<group>"; };
-		0DF6BB93248AD3EB007E8B0C /* app_config_app_version_config.pb.swift */ = {isa = PBXFileReference; fileEncoding = 4; lastKnownFileType = sourcecode.swift; name = app_config_app_version_config.pb.swift; path = ../../../gen/output/app_config_app_version_config.pb.swift; sourceTree = "<group>"; };
 		0DF6BB96248AD616007E8B0C /* AppUpdateCheckHelper.swift */ = {isa = PBXFileReference; lastKnownFileType = sourcecode.swift; path = AppUpdateCheckHelper.swift; sourceTree = "<group>"; };
-		0DF6BB98248AD6F6007E8B0C /* app_config.pb.swift */ = {isa = PBXFileReference; fileEncoding = 4; lastKnownFileType = sourcecode.swift; name = app_config.pb.swift; path = ../../../gen/output/app_config.pb.swift; sourceTree = "<group>"; };
 		0DF6BB9C248AE232007E8B0C /* AppUpdateCheckerHelperTests.swift */ = {isa = PBXFileReference; lastKnownFileType = sourcecode.swift; path = AppUpdateCheckerHelperTests.swift; sourceTree = "<group>"; };
 		0DF6BBB2248C04CF007E8B0C /* app_config_attenuation_duration.pb.swift */ = {isa = PBXFileReference; fileEncoding = 4; lastKnownFileType = sourcecode.swift; name = app_config_attenuation_duration.pb.swift; path = ../../../gen/output/app_config_attenuation_duration.pb.swift; sourceTree = "<group>"; };
 		0DF6BBB3248C04CF007E8B0C /* app_config_app_version_config.pb.swift */ = {isa = PBXFileReference; fileEncoding = 4; lastKnownFileType = sourcecode.swift; name = app_config_app_version_config.pb.swift; path = ../../../gen/output/app_config_app_version_config.pb.swift; sourceTree = "<group>"; };
@@ -1565,9 +1562,6 @@
 		B1741B572462EB26006275D9 /* Recovered References */ = {
 			isa = PBXGroup;
 			children = (
-				0DF6BB93248AD3EB007E8B0C /* app_config_app_version_config.pb.swift */,
-				0DF6BB98248AD6F6007E8B0C /* app_config.pb.swift */,
-				0DF6BB92248AD3EB007E8B0C /* app_config_attenuation_duration.pb.swift */,
 			);
 			name = "Recovered References";
 			sourceTree = "<group>";
@@ -1591,7 +1585,6 @@
 			path = Helper;
 			sourceTree = "<group>";
 		};
-<<<<<<< HEAD
 		B19FD70E2491A04800A9D56A /* Update Checker */ = {
 			isa = PBXGroup;
 			children = (
@@ -1612,16 +1605,6 @@
 			path = __tests__;
 			sourceTree = "<group>";
 		};
-		B1A76EA124714F2900EA5208 /* __tests__ */ = {
-			isa = PBXGroup;
-			children = (
-				B1CF8D0F246C1F4100DBE135 /* ClientModeTests.swift */,
-			);
-			path = __tests__;
-			sourceTree = "<group>";
-		};
-=======
->>>>>>> 475cde96
 		B1CD333F2486AA5F00B06E9B /* Security */ = {
 			isa = PBXGroup;
 			children = (
