--- conflicted
+++ resolved
@@ -17,22 +17,22 @@
 		51C737BD245B349700286105 /* OnboardingInfoViewController.swift in Sources */ = {isa = PBXBuildFile; fileRef = 51C737BC245B349700286105 /* OnboardingInfoViewController.swift */; };
 		51C737BF245B3B5D00286105 /* OnboardingInfo.swift in Sources */ = {isa = PBXBuildFile; fileRef = 51C737BE245B3B5D00286105 /* OnboardingInfo.swift */; };
 		51CE1B2F245F5CFC002CF42A /* HomeViewController.swift in Sources */ = {isa = PBXBuildFile; fileRef = 51CE1B2E245F5CFC002CF42A /* HomeViewController.swift */; };
-		51CE1B3C245F5D51002CF42A /* InfoCollectionViewCell.swift in Sources */ = {isa = PBXBuildFile; fileRef = 51CE1B32245F5D50002CF42A /* InfoCollectionViewCell.swift */; };
-		51CE1B3D245F5D51002CF42A /* SubmitCollectionViewCell.xib in Resources */ = {isa = PBXBuildFile; fileRef = 51CE1B33245F5D50002CF42A /* SubmitCollectionViewCell.xib */; };
-		51CE1B3E245F5D51002CF42A /* ActivateCollectionViewCell.swift in Sources */ = {isa = PBXBuildFile; fileRef = 51CE1B34245F5D51002CF42A /* ActivateCollectionViewCell.swift */; };
-		51CE1B3F245F5D51002CF42A /* InfoCollectionViewCell.xib in Resources */ = {isa = PBXBuildFile; fileRef = 51CE1B35245F5D51002CF42A /* InfoCollectionViewCell.xib */; };
-		51CE1B40245F5D51002CF42A /* SettingsCollectionViewCell.swift in Sources */ = {isa = PBXBuildFile; fileRef = 51CE1B36245F5D51002CF42A /* SettingsCollectionViewCell.swift */; };
-		51CE1B41245F5D51002CF42A /* SubmitCollectionViewCell.swift in Sources */ = {isa = PBXBuildFile; fileRef = 51CE1B37245F5D51002CF42A /* SubmitCollectionViewCell.swift */; };
-		51CE1B42245F5D51002CF42A /* SettingsCollectionViewCell.xib in Resources */ = {isa = PBXBuildFile; fileRef = 51CE1B38245F5D51002CF42A /* SettingsCollectionViewCell.xib */; };
-		51CE1B43245F5D51002CF42A /* ActionCollectionViewCell.swift in Sources */ = {isa = PBXBuildFile; fileRef = 51CE1B39245F5D51002CF42A /* ActionCollectionViewCell.swift */; };
-		51CE1B44245F5D51002CF42A /* ActivateCollectionViewCell.xib in Resources */ = {isa = PBXBuildFile; fileRef = 51CE1B3A245F5D51002CF42A /* ActivateCollectionViewCell.xib */; };
-		51CE1B45245F5D51002CF42A /* ActionCollectionViewCell.xib in Resources */ = {isa = PBXBuildFile; fileRef = 51CE1B3B245F5D51002CF42A /* ActionCollectionViewCell.xib */; };
-		51CE1B48246015C8002CF42A /* SectionSystemBackgroundDecorationView.swift in Sources */ = {isa = PBXBuildFile; fileRef = 51CE1B47246015C8002CF42A /* SectionSystemBackgroundDecorationView.swift */; };
 		51CE1B4A246016B0002CF42A /* UICollectionViewCell.swift in Sources */ = {isa = PBXBuildFile; fileRef = 51CE1B49246016B0002CF42A /* UICollectionViewCell.swift */; };
 		51CE1B4C246016D1002CF42A /* UICollectionReusableView.swift in Sources */ = {isa = PBXBuildFile; fileRef = 51CE1B4B246016D1002CF42A /* UICollectionReusableView.swift */; };
-		51CE1B522460478C002CF42A /* HomeFooterSupplementaryView.swift in Sources */ = {isa = PBXBuildFile; fileRef = 51CE1B502460478C002CF42A /* HomeFooterSupplementaryView.swift */; };
-		51CE1B532460478C002CF42A /* HomeFooterSupplementaryView.xib in Resources */ = {isa = PBXBuildFile; fileRef = 51CE1B512460478C002CF42A /* HomeFooterSupplementaryView.xib */; };
 		51CE1B5524604DD2002CF42A /* HomeLayout.swift in Sources */ = {isa = PBXBuildFile; fileRef = 51CE1B5424604DD2002CF42A /* HomeLayout.swift */; };
+		51CE1B85246078B6002CF42A /* ActivateCollectionViewCell.xib in Resources */ = {isa = PBXBuildFile; fileRef = 51CE1B76246078B6002CF42A /* ActivateCollectionViewCell.xib */; };
+		51CE1B86246078B6002CF42A /* SubmitCollectionViewCell.swift in Sources */ = {isa = PBXBuildFile; fileRef = 51CE1B77246078B6002CF42A /* SubmitCollectionViewCell.swift */; };
+		51CE1B87246078B6002CF42A /* ActivateCollectionViewCell.swift in Sources */ = {isa = PBXBuildFile; fileRef = 51CE1B78246078B6002CF42A /* ActivateCollectionViewCell.swift */; };
+		51CE1B88246078B6002CF42A /* ActionCollectionViewCell.xib in Resources */ = {isa = PBXBuildFile; fileRef = 51CE1B79246078B6002CF42A /* ActionCollectionViewCell.xib */; };
+		51CE1B89246078B6002CF42A /* ActionCollectionViewCell.swift in Sources */ = {isa = PBXBuildFile; fileRef = 51CE1B7A246078B6002CF42A /* ActionCollectionViewCell.swift */; };
+		51CE1B8A246078B6002CF42A /* InfoCollectionViewCell.xib in Resources */ = {isa = PBXBuildFile; fileRef = 51CE1B7B246078B6002CF42A /* InfoCollectionViewCell.xib */; };
+		51CE1B8B246078B6002CF42A /* InfoCollectionViewCell.swift in Sources */ = {isa = PBXBuildFile; fileRef = 51CE1B7C246078B6002CF42A /* InfoCollectionViewCell.swift */; };
+		51CE1B8C246078B6002CF42A /* SettingsCollectionViewCell.swift in Sources */ = {isa = PBXBuildFile; fileRef = 51CE1B7D246078B6002CF42A /* SettingsCollectionViewCell.swift */; };
+		51CE1B8D246078B6002CF42A /* SubmitCollectionViewCell.xib in Resources */ = {isa = PBXBuildFile; fileRef = 51CE1B7E246078B6002CF42A /* SubmitCollectionViewCell.xib */; };
+		51CE1B8E246078B6002CF42A /* SettingsCollectionViewCell.xib in Resources */ = {isa = PBXBuildFile; fileRef = 51CE1B7F246078B6002CF42A /* SettingsCollectionViewCell.xib */; };
+		51CE1B8F246078B6002CF42A /* HomeFooterSupplementaryView.xib in Resources */ = {isa = PBXBuildFile; fileRef = 51CE1B81246078B6002CF42A /* HomeFooterSupplementaryView.xib */; };
+		51CE1B90246078B6002CF42A /* HomeFooterSupplementaryView.swift in Sources */ = {isa = PBXBuildFile; fileRef = 51CE1B82246078B6002CF42A /* HomeFooterSupplementaryView.swift */; };
+		51CE1B91246078B6002CF42A /* SectionSystemBackgroundDecorationView.swift in Sources */ = {isa = PBXBuildFile; fileRef = 51CE1B84246078B6002CF42A /* SectionSystemBackgroundDecorationView.swift */; };
 		51D420B12458397300AD70CA /* Onboarding.storyboard in Resources */ = {isa = PBXBuildFile; fileRef = 51D420B02458397300AD70CA /* Onboarding.storyboard */; };
 		51D420B424583ABB00AD70CA /* AppStoryboard.swift in Sources */ = {isa = PBXBuildFile; fileRef = 51D420B324583ABB00AD70CA /* AppStoryboard.swift */; };
 		51D420B724583B7200AD70CA /* NSObject.swift in Sources */ = {isa = PBXBuildFile; fileRef = 51D420B624583B7200AD70CA /* NSObject.swift */; };
@@ -106,22 +106,22 @@
 		51C737BC245B349700286105 /* OnboardingInfoViewController.swift */ = {isa = PBXFileReference; lastKnownFileType = sourcecode.swift; path = OnboardingInfoViewController.swift; sourceTree = "<group>"; };
 		51C737BE245B3B5D00286105 /* OnboardingInfo.swift */ = {isa = PBXFileReference; lastKnownFileType = sourcecode.swift; path = OnboardingInfo.swift; sourceTree = "<group>"; };
 		51CE1B2E245F5CFC002CF42A /* HomeViewController.swift */ = {isa = PBXFileReference; lastKnownFileType = sourcecode.swift; path = HomeViewController.swift; sourceTree = "<group>"; };
-		51CE1B32245F5D50002CF42A /* InfoCollectionViewCell.swift */ = {isa = PBXFileReference; fileEncoding = 4; lastKnownFileType = sourcecode.swift; path = InfoCollectionViewCell.swift; sourceTree = "<group>"; };
-		51CE1B33245F5D50002CF42A /* SubmitCollectionViewCell.xib */ = {isa = PBXFileReference; fileEncoding = 4; lastKnownFileType = file.xib; path = SubmitCollectionViewCell.xib; sourceTree = "<group>"; };
-		51CE1B34245F5D51002CF42A /* ActivateCollectionViewCell.swift */ = {isa = PBXFileReference; fileEncoding = 4; lastKnownFileType = sourcecode.swift; path = ActivateCollectionViewCell.swift; sourceTree = "<group>"; };
-		51CE1B35245F5D51002CF42A /* InfoCollectionViewCell.xib */ = {isa = PBXFileReference; fileEncoding = 4; lastKnownFileType = file.xib; path = InfoCollectionViewCell.xib; sourceTree = "<group>"; };
-		51CE1B36245F5D51002CF42A /* SettingsCollectionViewCell.swift */ = {isa = PBXFileReference; fileEncoding = 4; lastKnownFileType = sourcecode.swift; path = SettingsCollectionViewCell.swift; sourceTree = "<group>"; };
-		51CE1B37245F5D51002CF42A /* SubmitCollectionViewCell.swift */ = {isa = PBXFileReference; fileEncoding = 4; lastKnownFileType = sourcecode.swift; path = SubmitCollectionViewCell.swift; sourceTree = "<group>"; };
-		51CE1B38245F5D51002CF42A /* SettingsCollectionViewCell.xib */ = {isa = PBXFileReference; fileEncoding = 4; lastKnownFileType = file.xib; path = SettingsCollectionViewCell.xib; sourceTree = "<group>"; };
-		51CE1B39245F5D51002CF42A /* ActionCollectionViewCell.swift */ = {isa = PBXFileReference; fileEncoding = 4; lastKnownFileType = sourcecode.swift; path = ActionCollectionViewCell.swift; sourceTree = "<group>"; };
-		51CE1B3A245F5D51002CF42A /* ActivateCollectionViewCell.xib */ = {isa = PBXFileReference; fileEncoding = 4; lastKnownFileType = file.xib; path = ActivateCollectionViewCell.xib; sourceTree = "<group>"; };
-		51CE1B3B245F5D51002CF42A /* ActionCollectionViewCell.xib */ = {isa = PBXFileReference; fileEncoding = 4; lastKnownFileType = file.xib; path = ActionCollectionViewCell.xib; sourceTree = "<group>"; };
-		51CE1B47246015C8002CF42A /* SectionSystemBackgroundDecorationView.swift */ = {isa = PBXFileReference; lastKnownFileType = sourcecode.swift; path = SectionSystemBackgroundDecorationView.swift; sourceTree = "<group>"; };
 		51CE1B49246016B0002CF42A /* UICollectionViewCell.swift */ = {isa = PBXFileReference; lastKnownFileType = sourcecode.swift; path = UICollectionViewCell.swift; sourceTree = "<group>"; };
 		51CE1B4B246016D1002CF42A /* UICollectionReusableView.swift */ = {isa = PBXFileReference; lastKnownFileType = sourcecode.swift; path = UICollectionReusableView.swift; sourceTree = "<group>"; };
-		51CE1B502460478C002CF42A /* HomeFooterSupplementaryView.swift */ = {isa = PBXFileReference; lastKnownFileType = sourcecode.swift; path = HomeFooterSupplementaryView.swift; sourceTree = "<group>"; };
-		51CE1B512460478C002CF42A /* HomeFooterSupplementaryView.xib */ = {isa = PBXFileReference; lastKnownFileType = file.xib; path = HomeFooterSupplementaryView.xib; sourceTree = "<group>"; };
 		51CE1B5424604DD2002CF42A /* HomeLayout.swift */ = {isa = PBXFileReference; lastKnownFileType = sourcecode.swift; path = HomeLayout.swift; sourceTree = "<group>"; };
+		51CE1B76246078B6002CF42A /* ActivateCollectionViewCell.xib */ = {isa = PBXFileReference; fileEncoding = 4; lastKnownFileType = file.xib; path = ActivateCollectionViewCell.xib; sourceTree = "<group>"; };
+		51CE1B77246078B6002CF42A /* SubmitCollectionViewCell.swift */ = {isa = PBXFileReference; fileEncoding = 4; lastKnownFileType = sourcecode.swift; path = SubmitCollectionViewCell.swift; sourceTree = "<group>"; };
+		51CE1B78246078B6002CF42A /* ActivateCollectionViewCell.swift */ = {isa = PBXFileReference; fileEncoding = 4; lastKnownFileType = sourcecode.swift; path = ActivateCollectionViewCell.swift; sourceTree = "<group>"; };
+		51CE1B79246078B6002CF42A /* ActionCollectionViewCell.xib */ = {isa = PBXFileReference; fileEncoding = 4; lastKnownFileType = file.xib; path = ActionCollectionViewCell.xib; sourceTree = "<group>"; };
+		51CE1B7A246078B6002CF42A /* ActionCollectionViewCell.swift */ = {isa = PBXFileReference; fileEncoding = 4; lastKnownFileType = sourcecode.swift; path = ActionCollectionViewCell.swift; sourceTree = "<group>"; };
+		51CE1B7B246078B6002CF42A /* InfoCollectionViewCell.xib */ = {isa = PBXFileReference; fileEncoding = 4; lastKnownFileType = file.xib; path = InfoCollectionViewCell.xib; sourceTree = "<group>"; };
+		51CE1B7C246078B6002CF42A /* InfoCollectionViewCell.swift */ = {isa = PBXFileReference; fileEncoding = 4; lastKnownFileType = sourcecode.swift; path = InfoCollectionViewCell.swift; sourceTree = "<group>"; };
+		51CE1B7D246078B6002CF42A /* SettingsCollectionViewCell.swift */ = {isa = PBXFileReference; fileEncoding = 4; lastKnownFileType = sourcecode.swift; path = SettingsCollectionViewCell.swift; sourceTree = "<group>"; };
+		51CE1B7E246078B6002CF42A /* SubmitCollectionViewCell.xib */ = {isa = PBXFileReference; fileEncoding = 4; lastKnownFileType = file.xib; path = SubmitCollectionViewCell.xib; sourceTree = "<group>"; };
+		51CE1B7F246078B6002CF42A /* SettingsCollectionViewCell.xib */ = {isa = PBXFileReference; fileEncoding = 4; lastKnownFileType = file.xib; path = SettingsCollectionViewCell.xib; sourceTree = "<group>"; };
+		51CE1B81246078B6002CF42A /* HomeFooterSupplementaryView.xib */ = {isa = PBXFileReference; fileEncoding = 4; lastKnownFileType = file.xib; path = HomeFooterSupplementaryView.xib; sourceTree = "<group>"; };
+		51CE1B82246078B6002CF42A /* HomeFooterSupplementaryView.swift */ = {isa = PBXFileReference; fileEncoding = 4; lastKnownFileType = sourcecode.swift; path = HomeFooterSupplementaryView.swift; sourceTree = "<group>"; };
+		51CE1B84246078B6002CF42A /* SectionSystemBackgroundDecorationView.swift */ = {isa = PBXFileReference; fileEncoding = 4; lastKnownFileType = sourcecode.swift; path = SectionSystemBackgroundDecorationView.swift; sourceTree = "<group>"; };
 		51D420B02458397300AD70CA /* Onboarding.storyboard */ = {isa = PBXFileReference; lastKnownFileType = file.storyboard; path = Onboarding.storyboard; sourceTree = "<group>"; };
 		51D420B324583ABB00AD70CA /* AppStoryboard.swift */ = {isa = PBXFileReference; lastKnownFileType = sourcecode.swift; path = AppStoryboard.swift; sourceTree = "<group>"; };
 		51D420B624583B7200AD70CA /* NSObject.swift */ = {isa = PBXFileReference; lastKnownFileType = sourcecode.swift; path = NSObject.swift; sourceTree = "<group>"; };
@@ -216,48 +216,48 @@
 			name = Frameworks;
 			sourceTree = "<group>";
 		};
-		51CE1B30245F5D22002CF42A /* Home Screen */ = {
-			isa = PBXGroup;
-			children = (
-				51CE1B4D24601FF8002CF42A /* Footers */,
-				51CE1B46246015B8002CF42A /* Decorations */,
-				51CE1B31245F5D32002CF42A /* Cells */,
+		51CE1B74246078B6002CF42A /* Home Screen */ = {
+			isa = PBXGroup;
+			children = (
+				51CE1B75246078B6002CF42A /* Cells */,
+				51CE1B80246078B6002CF42A /* Footers */,
+				51CE1B83246078B6002CF42A /* Decorations */,
 			);
 			path = "Home Screen";
 			sourceTree = "<group>";
 		};
-		51CE1B31245F5D32002CF42A /* Cells */ = {
-			isa = PBXGroup;
-			children = (
-				51CE1B34245F5D51002CF42A /* ActivateCollectionViewCell.swift */,
-				51CE1B3A245F5D51002CF42A /* ActivateCollectionViewCell.xib */,
-				51CE1B39245F5D51002CF42A /* ActionCollectionViewCell.swift */,
-				51CE1B3B245F5D51002CF42A /* ActionCollectionViewCell.xib */,
-				51CE1B37245F5D51002CF42A /* SubmitCollectionViewCell.swift */,
-				51CE1B33245F5D50002CF42A /* SubmitCollectionViewCell.xib */,
-				51CE1B32245F5D50002CF42A /* InfoCollectionViewCell.swift */,
-				51CE1B35245F5D51002CF42A /* InfoCollectionViewCell.xib */,
-				51CE1B36245F5D51002CF42A /* SettingsCollectionViewCell.swift */,
-				51CE1B38245F5D51002CF42A /* SettingsCollectionViewCell.xib */,
+		51CE1B75246078B6002CF42A /* Cells */ = {
+			isa = PBXGroup;
+			children = (
+				51CE1B78246078B6002CF42A /* ActivateCollectionViewCell.swift */,
+				51CE1B76246078B6002CF42A /* ActivateCollectionViewCell.xib */,
+				51CE1B77246078B6002CF42A /* SubmitCollectionViewCell.swift */,
+				51CE1B7E246078B6002CF42A /* SubmitCollectionViewCell.xib */,
+				51CE1B7A246078B6002CF42A /* ActionCollectionViewCell.swift */,
+				51CE1B79246078B6002CF42A /* ActionCollectionViewCell.xib */,
+				51CE1B7C246078B6002CF42A /* InfoCollectionViewCell.swift */,
+				51CE1B7B246078B6002CF42A /* InfoCollectionViewCell.xib */,
+				51CE1B7D246078B6002CF42A /* SettingsCollectionViewCell.swift */,
+				51CE1B7F246078B6002CF42A /* SettingsCollectionViewCell.xib */,
 			);
 			path = Cells;
 			sourceTree = "<group>";
 		};
-		51CE1B46246015B8002CF42A /* Decorations */ = {
-			isa = PBXGroup;
-			children = (
-				51CE1B47246015C8002CF42A /* SectionSystemBackgroundDecorationView.swift */,
+		51CE1B80246078B6002CF42A /* Footers */ = {
+			isa = PBXGroup;
+			children = (
+				51CE1B81246078B6002CF42A /* HomeFooterSupplementaryView.xib */,
+				51CE1B82246078B6002CF42A /* HomeFooterSupplementaryView.swift */,
+			);
+			path = Footers;
+			sourceTree = "<group>";
+		};
+		51CE1B83246078B6002CF42A /* Decorations */ = {
+			isa = PBXGroup;
+			children = (
+				51CE1B84246078B6002CF42A /* SectionSystemBackgroundDecorationView.swift */,
 			);
 			path = Decorations;
-			sourceTree = "<group>";
-		};
-		51CE1B4D24601FF8002CF42A /* Footers */ = {
-			isa = PBXGroup;
-			children = (
-				51CE1B502460478C002CF42A /* HomeFooterSupplementaryView.swift */,
-				51CE1B512460478C002CF42A /* HomeFooterSupplementaryView.xib */,
-			);
-			path = Footers;
 			sourceTree = "<group>";
 		};
 		51D420AF2458308400AD70CA /* Onboarding */ = {
@@ -348,17 +348,6 @@
 			path = Models;
 			sourceTree = "<group>";
 		};
-<<<<<<< HEAD
-		51EE9A6B245C0F7E00F2544F /* Views */ = {
-			isa = PBXGroup;
-			children = (
-				51CE1B30245F5D22002CF42A /* Home Screen */,
-			);
-			path = Views;
-			sourceTree = "<group>";
-		};
-=======
->>>>>>> 1184acf0
 		51EE9A6C245C0FB500F2544F /* Onboarding */ = {
 			isa = PBXGroup;
 			children = (
@@ -386,6 +375,7 @@
 			isa = PBXGroup;
 			children = (
 				8595BF5E246032D90056EA27 /* ENASwitch.swift */,
+				51CE1B74246078B6002CF42A /* Home Screen */,
 			);
 			path = Views;
 			sourceTree = "<group>";
@@ -670,27 +660,24 @@
 			isa = PBXResourcesBuildPhase;
 			buildActionMask = 2147483647;
 			files = (
-				51CE1B3F245F5D51002CF42A /* InfoCollectionViewCell.xib in Resources */,
 				CD99A3A5245B334100BF12AF /* Confirmation.storyboard in Resources */,
+				51CE1B8F246078B6002CF42A /* HomeFooterSupplementaryView.xib in Resources */,
 				85D7594E24570491008175F0 /* LaunchScreen.storyboard in Resources */,
 				CD99A39F245B2BD300BF12AF /* TanEntry.storyboard in Resources */,
-				51CE1B3D245F5D51002CF42A /* SubmitCollectionViewCell.xib in Resources */,
-				51CE1B42245F5D51002CF42A /* SettingsCollectionViewCell.xib in Resources */,
-				51CE1B532460478C002CF42A /* HomeFooterSupplementaryView.xib in Resources */,
+				51CE1B8D246078B6002CF42A /* SubmitCollectionViewCell.xib in Resources */,
 				EE92A33E245D96DA006B97B0 /* Localizable.stringsdict in Resources */,
-<<<<<<< HEAD
-				51CE1B45245F5D51002CF42A /* ActionCollectionViewCell.xib in Resources */,
-				51CE1B44245F5D51002CF42A /* ActivateCollectionViewCell.xib in Resources */,
-=======
 				EE278B2D245F2BBB008B06F9 /* InviteFriends.storyboard in Resources */,
->>>>>>> 1184acf0
 				EE70C23D245B09EA00AC9B2F /* Localizable.strings in Resources */,
 				CD99A39D245B22EF00BF12AF /* SelfExposure.storyboard in Resources */,
+				51CE1B85246078B6002CF42A /* ActivateCollectionViewCell.xib in Resources */,
 				B1569DE3245D70DD0079FCD7 /* DeveloperMenu.storyboard in Resources */,
 				51D420CE245869C800AD70CA /* Main.storyboard in Resources */,
+				51CE1B8E246078B6002CF42A /* SettingsCollectionViewCell.xib in Resources */,
 				85D7594B24570491008175F0 /* Assets.xcassets in Resources */,
+				51CE1B88246078B6002CF42A /* ActionCollectionViewCell.xib in Resources */,
 				858F6F75245B1374009FFD33 /* ExposureNotificationSetting.storyboard in Resources */,
 				51D420D024586AB300AD70CA /* Settings.storyboard in Resources */,
+				51CE1B8A246078B6002CF42A /* InfoCollectionViewCell.xib in Resources */,
 				51D420B12458397300AD70CA /* Onboarding.storyboard in Resources */,
 			);
 			runOnlyForDeploymentPostprocessing = 0;
@@ -724,7 +711,6 @@
 				01C28E11245D9BE30045EFFA /* DMLocalStore.swift in Sources */,
 				51CE1B4A246016B0002CF42A /* UICollectionViewCell.swift in Sources */,
 				01B0C6B8245B23C2006F5A69 /* ExposureDetectionService.swift in Sources */,
-				51CE1B48246015C8002CF42A /* SectionSystemBackgroundDecorationView.swift in Sources */,
 				858F6F73245AED03009FFD33 /* ExposureNotificationSettingViewController.swift in Sources */,
 				B1569DDD245D70880079FCD7 /* DMErrorHandling.swift in Sources */,
 				8595BF5F246032D90056EA27 /* ENASwitch.swift in Sources */,
@@ -732,31 +718,26 @@
 				B1569DD7245D703C0079FCD7 /* DMServer.swift in Sources */,
 				51D420B724583B7200AD70CA /* NSObject.swift in Sources */,
 				51D420C024583D1100AD70CA /* TabBarController.swift in Sources */,
+				51CE1B86246078B6002CF42A /* SubmitCollectionViewCell.swift in Sources */,
 				51D420D424586DCA00AD70CA /* NotificationName.swift in Sources */,
-				51CE1B41245F5D51002CF42A /* SubmitCollectionViewCell.swift in Sources */,
 				51C737BF245B3B5D00286105 /* OnboardingInfo.swift in Sources */,
 				51D420B924583B8300AD70CA /* UIViewController.swift in Sources */,
 				B1569DDF245D70990079FCD7 /* DMViewController.swift in Sources */,
-<<<<<<< HEAD
-				51D420CC245849A700AD70CA /* UserSettings.swift in Sources */,
 				51CE1B4C246016D1002CF42A /* UICollectionReusableView.swift in Sources */,
-				51D420CA2458466300AD70CA /* UserDefaultsStorage.swift in Sources */,
-=======
 				013DC102245DAC4E00EE58B0 /* PersistenceManager.swift in Sources */,
->>>>>>> 1184acf0
+				51CE1B89246078B6002CF42A /* ActionCollectionViewCell.swift in Sources */,
 				51D420B424583ABB00AD70CA /* AppStoryboard.swift in Sources */,
 				EE278B30245F2C8A008B06F9 /* FriendsInviteController.swift in Sources */,
+				51CE1B87246078B6002CF42A /* ActivateCollectionViewCell.swift in Sources */,
 				51C737BD245B349700286105 /* OnboardingInfoViewController.swift in Sources */,
-				51CE1B40245F5D51002CF42A /* SettingsCollectionViewCell.swift in Sources */,
 				85D7593F2457048F008175F0 /* AppDelegate.swift in Sources */,
-				51CE1B522460478C002CF42A /* HomeFooterSupplementaryView.swift in Sources */,
+				51CE1B90246078B6002CF42A /* HomeFooterSupplementaryView.swift in Sources */,
 				85D759412457048F008175F0 /* SceneDelegate.swift in Sources */,
 				B1569DE1245D70A90079FCD7 /* DMDebugDiagnosisKeysViewController.swift in Sources */,
 				CD99A39A245B22B700BF12AF /* SelfExposureViewController.swift in Sources */,
-				51CE1B43245F5D51002CF42A /* ActionCollectionViewCell.swift in Sources */,
 				51D420BB24583BF400AD70CA /* LaunchInstructor.swift in Sources */,
-				51CE1B3E245F5D51002CF42A /* ActivateCollectionViewCell.swift in Sources */,
 				EE6119E3245C850E00AB38A1 /* ExposureManager.swift in Sources */,
+				51CE1B91246078B6002CF42A /* SectionSystemBackgroundDecorationView.swift in Sources */,
 				EE278B2B245F0B32008B06F9 /* ColorStyle.swift in Sources */,
 				51C737BB245B142B00286105 /* OnboardingViewController.swift in Sources */,
 				51CE1B5524604DD2002CF42A /* HomeLayout.swift in Sources */,
@@ -766,7 +747,8 @@
 				0158112A245B0B28001B38B2 /* ExposureDetectionViewController.swift in Sources */,
 				51D420C624583E4500AD70CA /* HomeScreenViewController.swift in Sources */,
 				CD99A3A3245B327100BF12AF /* TanEntryViewController.swift in Sources */,
-				51CE1B3C245F5D51002CF42A /* InfoCollectionViewCell.swift in Sources */,
+				51CE1B8C246078B6002CF42A /* SettingsCollectionViewCell.swift in Sources */,
+				51CE1B8B246078B6002CF42A /* InfoCollectionViewCell.swift in Sources */,
 				85142501245DA0B3009D2791 /* UIViewController+Alert.swift in Sources */,
 			);
 			runOnlyForDeploymentPostprocessing = 0;
