--- conflicted
+++ resolved
@@ -516,10 +516,7 @@
 			isa = PBXSourcesBuildPhase;
 			buildActionMask = 2147483647;
 			files = (
-<<<<<<< HEAD
-=======
 				CD99A3A7245B33D500BF12AF /* ConfirmationViewController.swift in Sources */,
->>>>>>> 327e5d30
 				01A8DC7C245AB6A30075AFB5 /* PackageManager.swift in Sources */,
 				01B0C6B8245B23C2006F5A69 /* ExposureDetectionService.swift in Sources */,
 				858F6F73245AED03009FFD33 /* ExposureNotificationSettingViewController.swift in Sources */,
@@ -538,11 +535,8 @@
 				51D420BB24583BF400AD70CA /* LaunchInstructor.swift in Sources */,
 				51D420C424583E3300AD70CA /* SettingsViewController.swift in Sources */,
 				51D420C8245840A000AD70CA /* OnboardingViewController.swift in Sources */,
-<<<<<<< HEAD
 				01AB8A6B2459E67D00042245 /* ExposureVerificationServiceDelegate.swift in Sources */,
-=======
 				0158112A245B0B28001B38B2 /* ExposureDetectionViewController.swift in Sources */,
->>>>>>> 327e5d30
 				51D420C624583E4500AD70CA /* HomeScreenViewController.swift in Sources */,
 				CD99A3A3245B327100BF12AF /* TanEntryViewController.swift in Sources */,
 			);
