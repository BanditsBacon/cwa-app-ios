// !$*UTF8*$!
{
	archiveVersion = 1;
	classes = {
	};
	objectVersion = 52;
	objects = {

/* Begin PBXBuildFile section */
		011E13AE24680A4000973467 /* HTTPClient.swift in Sources */ = {isa = PBXBuildFile; fileRef = 011E13AD24680A4000973467 /* HTTPClient.swift */; };
		011E4B032483A92A002E6412 /* MockExposureManager.swift in Sources */ = {isa = PBXBuildFile; fileRef = CD678F6A246C43E200B6A0F8 /* MockExposureManager.swift */; };
		013DC102245DAC4E00EE58B0 /* Store.swift in Sources */ = {isa = PBXBuildFile; fileRef = 013DC101245DAC4E00EE58B0 /* Store.swift */; };
		0159E6C1247829BA00894A89 /* temporary_exposure_key_export.pb.swift in Sources */ = {isa = PBXBuildFile; fileRef = 0159E6BF247829BA00894A89 /* temporary_exposure_key_export.pb.swift */; };
		0159E6C2247829BA00894A89 /* temporary_exposure_key_signature_list.pb.swift in Sources */ = {isa = PBXBuildFile; fileRef = 0159E6C0247829BA00894A89 /* temporary_exposure_key_signature_list.pb.swift */; };
		016146912487A43E00660992 /* WebPageHelper.swift in Sources */ = {isa = PBXBuildFile; fileRef = 016146902487A43E00660992 /* WebPageHelper.swift */; };
		01DC23252462DFD0001B727C /* ExposureSubmission.storyboard in Resources */ = {isa = PBXBuildFile; fileRef = CD99A39C245B22EE00BF12AF /* ExposureSubmission.storyboard */; };
		01F5F7222487B9C000229720 /* AppInformationViewController.swift in Sources */ = {isa = PBXBuildFile; fileRef = 01F5F7212487B9C000229720 /* AppInformationViewController.swift */; };
		0D5611B4247F852C00B5B094 /* SQLiteKeyValueStore.swift in Sources */ = {isa = PBXBuildFile; fileRef = 0D5611B3247F852C00B5B094 /* SQLiteKeyValueStore.swift */; };
		0DFCC2722484DC8400E2811D /* sqlite3.c in Sources */ = {isa = PBXBuildFile; fileRef = 0DFCC2702484DC8400E2811D /* sqlite3.c */; settings = {COMPILER_FLAGS = "-w"; }; };
		1309194F247972C40066E329 /* PrivacyProtectionViewController.swift in Sources */ = {isa = PBXBuildFile; fileRef = 1309194E247972C40066E329 /* PrivacyProtectionViewController.swift */; };
		130CB19C246D92F800ADE602 /* ENAUITestsOnboarding.swift in Sources */ = {isa = PBXBuildFile; fileRef = 130CB19B246D92F800ADE602 /* ENAUITestsOnboarding.swift */; };
		134F0DBC247578FF00D88934 /* ENAUITestsHome.swift in Sources */ = {isa = PBXBuildFile; fileRef = 134F0DB9247578FF00D88934 /* ENAUITestsHome.swift */; };
		134F0DBD247578FF00D88934 /* ENAUITests-Extensions.swift in Sources */ = {isa = PBXBuildFile; fileRef = 134F0DBA247578FF00D88934 /* ENAUITests-Extensions.swift */; };
		134F0F2C2475793400D88934 /* SnapshotHelper.swift in Sources */ = {isa = PBXBuildFile; fileRef = 134F0F2B2475793400D88934 /* SnapshotHelper.swift */; };
		134F0F2D2475794900D88934 /* Accessibility.swift in Sources */ = {isa = PBXBuildFile; fileRef = 134FFA0F247466BD00D82D14 /* Accessibility.swift */; };
		134FFA11247466BD00D82D14 /* Accessibility.swift in Sources */ = {isa = PBXBuildFile; fileRef = 134FFA0F247466BD00D82D14 /* Accessibility.swift */; };
		13722044247AEEAD00152764 /* UNNotificationCenter+Extension.swift in Sources */ = {isa = PBXBuildFile; fileRef = 13722043247AEEAD00152764 /* UNNotificationCenter+Extension.swift */; };
		137846492488027600A50AB8 /* OnboardingInfoViewController+Extension.swift in Sources */ = {isa = PBXBuildFile; fileRef = 137846482488027500A50AB8 /* OnboardingInfoViewController+Extension.swift */; };
		138910C5247A909000D739F6 /* ENATaskScheduler.swift in Sources */ = {isa = PBXBuildFile; fileRef = 138910C4247A909000D739F6 /* ENATaskScheduler.swift */; };
		13BAE9B12472FB1E00CEE58A /* CellConfiguratorIndexPosition.swift in Sources */ = {isa = PBXBuildFile; fileRef = 13BAE9B02472FB1E00CEE58A /* CellConfiguratorIndexPosition.swift */; };
		2F3218CE24800F6500A7AC0A /* DynamicTableViewStepCell.swift in Sources */ = {isa = PBXBuildFile; fileRef = 2F3218CD24800F6500A7AC0A /* DynamicTableViewStepCell.swift */; };
		2F3218D0248063E300A7AC0A /* UIView+Convenience.swift in Sources */ = {isa = PBXBuildFile; fileRef = 2F3218CF248063E300A7AC0A /* UIView+Convenience.swift */; };
		2F785752248506BD00323A9C /* HomeTestResultCell.xib in Resources */ = {isa = PBXBuildFile; fileRef = 2F78574F248506BD00323A9C /* HomeTestResultCell.xib */; };
		2F785753248506BD00323A9C /* HomeTestResultCell.swift in Sources */ = {isa = PBXBuildFile; fileRef = 2F785750248506BD00323A9C /* HomeTestResultCell.swift */; };
		2F80CFD9247ED988000F06AF /* ExposureSubmissionIntroViewController.swift in Sources */ = {isa = PBXBuildFile; fileRef = 2F80CFD8247ED988000F06AF /* ExposureSubmissionIntroViewController.swift */; };
		2F80CFDB247EDDB3000F06AF /* ExposureSubmissionHotlineViewController.swift in Sources */ = {isa = PBXBuildFile; fileRef = 2F80CFDA247EDDB3000F06AF /* ExposureSubmissionHotlineViewController.swift */; };
		2F80CFDD247EEB88000F06AF /* DynamicTableViewImageCardCell.swift in Sources */ = {isa = PBXBuildFile; fileRef = 2F80CFDC247EEB88000F06AF /* DynamicTableViewImageCardCell.swift */; };
		2FF1D62E2487850200381FFB /* NSMutableAttributedString+Generation.swift in Sources */ = {isa = PBXBuildFile; fileRef = 2FF1D62D2487850200381FFB /* NSMutableAttributedString+Generation.swift */; };
		2FF1D63024880FCF00381FFB /* DynamicTableViewRoundedCell.swift in Sources */ = {isa = PBXBuildFile; fileRef = 2FF1D62F24880FCF00381FFB /* DynamicTableViewRoundedCell.swift */; };
		3DD767462483D4DE002DD2B3 /* ReachabilityService.swift in Sources */ = {isa = PBXBuildFile; fileRef = 3DD767452483D4DE002DD2B3 /* ReachabilityService.swift */; };
		3DD767492483D6B5002DD2B3 /* Connectivity in Frameworks */ = {isa = PBXBuildFile; productRef = 3DD767482483D6B5002DD2B3 /* Connectivity */; };
		3DD7674B2483D6C1002DD2B3 /* ConnectivityReachabilityService.swift in Sources */ = {isa = PBXBuildFile; fileRef = 3DD7674A2483D6C1002DD2B3 /* ConnectivityReachabilityService.swift */; };
		3DD7674E2483DE18002DD2B3 /* MockReachabilityService.swift in Sources */ = {isa = PBXBuildFile; fileRef = 3DD7674C2483DDAC002DD2B3 /* MockReachabilityService.swift */; };
		4026C2DC24852B7600926FB4 /* AppInformationViewController+LegalModel.swift in Sources */ = {isa = PBXBuildFile; fileRef = 4026C2DB24852B7600926FB4 /* AppInformationViewController+LegalModel.swift */; };
		4026C2E424854C8D00926FB4 /* AppInformationLegalCell.swift in Sources */ = {isa = PBXBuildFile; fileRef = 4026C2E324854C8D00926FB4 /* AppInformationLegalCell.swift */; };
		51486D9F2484FC0200FCE216 /* HomeRiskLevelCellConfigurator.swift in Sources */ = {isa = PBXBuildFile; fileRef = 51486D9E2484FC0200FCE216 /* HomeRiskLevelCellConfigurator.swift */; };
		51486DA22485101500FCE216 /* RiskInactiveCollectionViewCell.swift in Sources */ = {isa = PBXBuildFile; fileRef = 51486DA02485101500FCE216 /* RiskInactiveCollectionViewCell.swift */; };
		51486DA32485101500FCE216 /* RiskInactiveCollectionViewCell.xib in Resources */ = {isa = PBXBuildFile; fileRef = 51486DA12485101500FCE216 /* RiskInactiveCollectionViewCell.xib */; };
		51486DA62485237200FCE216 /* RiskThankYouCollectionViewCell.swift in Sources */ = {isa = PBXBuildFile; fileRef = 51486DA42485237200FCE216 /* RiskThankYouCollectionViewCell.swift */; };
		51486DA72485237200FCE216 /* RiskThankYouCollectionViewCell.xib in Resources */ = {isa = PBXBuildFile; fileRef = 51486DA52485237200FCE216 /* RiskThankYouCollectionViewCell.xib */; };
		514C0A0624772F3400F235F6 /* HomeRiskViewConfigurator.swift in Sources */ = {isa = PBXBuildFile; fileRef = 514C0A0524772F3400F235F6 /* HomeRiskViewConfigurator.swift */; };
		514C0A0824772F5E00F235F6 /* RiskItemView.swift in Sources */ = {isa = PBXBuildFile; fileRef = 514C0A0724772F5E00F235F6 /* RiskItemView.swift */; };
		514C0A0B247AF9F700F235F6 /* RiskTextItemView.xib in Resources */ = {isa = PBXBuildFile; fileRef = 514C0A0A247AF9F700F235F6 /* RiskTextItemView.xib */; };
		514C0A0D247AFB0200F235F6 /* RiskTextItemView.swift in Sources */ = {isa = PBXBuildFile; fileRef = 514C0A0C247AFB0200F235F6 /* RiskTextItemView.swift */; };
		514C0A0F247AFEC500F235F6 /* HomeRiskTextItemViewConfigurator.swift in Sources */ = {isa = PBXBuildFile; fileRef = 514C0A0E247AFEC500F235F6 /* HomeRiskTextItemViewConfigurator.swift */; };
		514C0A11247C15EC00F235F6 /* HomeUnknownRiskCellConfigurator.swift in Sources */ = {isa = PBXBuildFile; fileRef = 514C0A10247C15EC00F235F6 /* HomeUnknownRiskCellConfigurator.swift */; };
		514C0A14247C163800F235F6 /* HomeLowRiskCellConfigurator.swift in Sources */ = {isa = PBXBuildFile; fileRef = 514C0A13247C163800F235F6 /* HomeLowRiskCellConfigurator.swift */; };
		514C0A16247C164700F235F6 /* HomeHighRiskCellConfigurator.swift in Sources */ = {isa = PBXBuildFile; fileRef = 514C0A15247C164700F235F6 /* HomeHighRiskCellConfigurator.swift */; };
		514C0A1A247C16D600F235F6 /* HomeInactiveRiskCellConfigurator.swift in Sources */ = {isa = PBXBuildFile; fileRef = 514C0A19247C16D600F235F6 /* HomeInactiveRiskCellConfigurator.swift */; };
		514E813024618E3D00636861 /* ExposureDetection.storyboard in Resources */ = {isa = PBXBuildFile; fileRef = 514E812F24618E3D00636861 /* ExposureDetection.storyboard */; };
		514E81342461B97800636861 /* ExposureManager.swift in Sources */ = {isa = PBXBuildFile; fileRef = 514E81332461B97700636861 /* ExposureManager.swift */; };
		514EE999246D4C2E00DE4884 /* UITableViewCell+Identifier.swift in Sources */ = {isa = PBXBuildFile; fileRef = 514EE998246D4C2E00DE4884 /* UITableViewCell+Identifier.swift */; };
		514EE99B246D4C4C00DE4884 /* UITableView+Dequeue.swift in Sources */ = {isa = PBXBuildFile; fileRef = 514EE99A246D4C4C00DE4884 /* UITableView+Dequeue.swift */; };
		514EE99D246D4CFB00DE4884 /* TableViewCellConfigurator.swift in Sources */ = {isa = PBXBuildFile; fileRef = 514EE99C246D4CFB00DE4884 /* TableViewCellConfigurator.swift */; };
		515BBDEB2484F8E500CDB674 /* HomeThankYouRiskCellConfigurator.swift in Sources */ = {isa = PBXBuildFile; fileRef = 515BBDEA2484F8E500CDB674 /* HomeThankYouRiskCellConfigurator.swift */; };
		51895EDC245E16CD0085DA38 /* ENAColor.swift in Sources */ = {isa = PBXBuildFile; fileRef = 51895EDB245E16CD0085DA38 /* ENAColor.swift */; };
		518A69FB24687D5800444E66 /* RiskLevel.swift in Sources */ = {isa = PBXBuildFile; fileRef = 518A69FA24687D5800444E66 /* RiskLevel.swift */; };
		51B5B414246DF07300DC5D3E /* RiskImageItemView.xib in Resources */ = {isa = PBXBuildFile; fileRef = 51B5B413246DF07300DC5D3E /* RiskImageItemView.xib */; };
		51B5B41C246EC8B800DC5D3E /* HomeCardCollectionViewCell.swift in Sources */ = {isa = PBXBuildFile; fileRef = 51B5B41B246EC8B800DC5D3E /* HomeCardCollectionViewCell.swift */; };
		51C737BD245B349700286105 /* OnboardingInfoViewController.swift in Sources */ = {isa = PBXBuildFile; fileRef = 51C737BC245B349700286105 /* OnboardingInfoViewController.swift */; };
		51C737BF245B3B5D00286105 /* OnboardingInfo.swift in Sources */ = {isa = PBXBuildFile; fileRef = 51C737BE245B3B5D00286105 /* OnboardingInfo.swift */; };
		51C7790C24867F16004582F8 /* RiskListItemView.xib in Resources */ = {isa = PBXBuildFile; fileRef = 51C7790B24867F16004582F8 /* RiskListItemView.xib */; };
		51C7790E24867F22004582F8 /* RiskListItemView.swift in Sources */ = {isa = PBXBuildFile; fileRef = 51C7790D24867F22004582F8 /* RiskListItemView.swift */; };
		51C77910248684F5004582F8 /* HomeRiskListItemViewConfigurator.swift in Sources */ = {isa = PBXBuildFile; fileRef = 51C7790F248684F5004582F8 /* HomeRiskListItemViewConfigurator.swift */; };
		51C779122486E549004582F8 /* HomeFindingPositiveRiskCellConfigurator.swift in Sources */ = {isa = PBXBuildFile; fileRef = 51C779112486E549004582F8 /* HomeFindingPositiveRiskCellConfigurator.swift */; };
		51C779142486E5AB004582F8 /* RiskFindingPositiveCollectionViewCell.xib in Resources */ = {isa = PBXBuildFile; fileRef = 51C779132486E5AB004582F8 /* RiskFindingPositiveCollectionViewCell.xib */; };
		51C779162486E5BA004582F8 /* RiskFindingPositiveCollectionViewCell.swift in Sources */ = {isa = PBXBuildFile; fileRef = 51C779152486E5BA004582F8 /* RiskFindingPositiveCollectionViewCell.swift */; };
		51CE1B4A246016B0002CF42A /* UICollectionViewCell+Identifier.swift in Sources */ = {isa = PBXBuildFile; fileRef = 51CE1B49246016B0002CF42A /* UICollectionViewCell+Identifier.swift */; };
		51CE1B4C246016D1002CF42A /* UICollectionReusableView+Identifier.swift in Sources */ = {isa = PBXBuildFile; fileRef = 51CE1B4B246016D1002CF42A /* UICollectionReusableView+Identifier.swift */; };
		51CE1B5524604DD2002CF42A /* HomeLayout.swift in Sources */ = {isa = PBXBuildFile; fileRef = 51CE1B5424604DD2002CF42A /* HomeLayout.swift */; };
		51CE1B85246078B6002CF42A /* ActivateCollectionViewCell.xib in Resources */ = {isa = PBXBuildFile; fileRef = 51CE1B76246078B6002CF42A /* ActivateCollectionViewCell.xib */; };
		51CE1B86246078B6002CF42A /* SubmitCollectionViewCell.swift in Sources */ = {isa = PBXBuildFile; fileRef = 51CE1B77246078B6002CF42A /* SubmitCollectionViewCell.swift */; };
		51CE1B87246078B6002CF42A /* ActivateCollectionViewCell.swift in Sources */ = {isa = PBXBuildFile; fileRef = 51CE1B78246078B6002CF42A /* ActivateCollectionViewCell.swift */; };
		51CE1B88246078B6002CF42A /* RiskLevelCollectionViewCell.xib in Resources */ = {isa = PBXBuildFile; fileRef = 51CE1B79246078B6002CF42A /* RiskLevelCollectionViewCell.xib */; };
		51CE1B89246078B6002CF42A /* RiskLevelCollectionViewCell.swift in Sources */ = {isa = PBXBuildFile; fileRef = 51CE1B7A246078B6002CF42A /* RiskLevelCollectionViewCell.swift */; };
		51CE1B8A246078B6002CF42A /* InfoCollectionViewCell.xib in Resources */ = {isa = PBXBuildFile; fileRef = 51CE1B7B246078B6002CF42A /* InfoCollectionViewCell.xib */; };
		51CE1B8B246078B6002CF42A /* InfoCollectionViewCell.swift in Sources */ = {isa = PBXBuildFile; fileRef = 51CE1B7C246078B6002CF42A /* InfoCollectionViewCell.swift */; };
		51CE1B8D246078B6002CF42A /* SubmitCollectionViewCell.xib in Resources */ = {isa = PBXBuildFile; fileRef = 51CE1B7E246078B6002CF42A /* SubmitCollectionViewCell.xib */; };
		51CE1B8F246078B6002CF42A /* HomeFooterSupplementaryView.xib in Resources */ = {isa = PBXBuildFile; fileRef = 51CE1B81246078B6002CF42A /* HomeFooterSupplementaryView.xib */; };
		51CE1B90246078B6002CF42A /* HomeFooterSupplementaryView.swift in Sources */ = {isa = PBXBuildFile; fileRef = 51CE1B82246078B6002CF42A /* HomeFooterSupplementaryView.swift */; };
		51CE1B91246078B6002CF42A /* SectionSystemBackgroundDecorationView.swift in Sources */ = {isa = PBXBuildFile; fileRef = 51CE1B84246078B6002CF42A /* SectionSystemBackgroundDecorationView.swift */; };
		51CE1BB52460AC83002CF42A /* UICollectionView+Dequeue.swift in Sources */ = {isa = PBXBuildFile; fileRef = 51CE1BB42460AC82002CF42A /* UICollectionView+Dequeue.swift */; };
		51CE1BBA2460AFD8002CF42A /* HomeActivateCellConfigurator.swift in Sources */ = {isa = PBXBuildFile; fileRef = 51CE1BB92460AFD8002CF42A /* HomeActivateCellConfigurator.swift */; };
		51CE1BBD2460B1CB002CF42A /* CollectionViewCellConfigurator.swift in Sources */ = {isa = PBXBuildFile; fileRef = 51CE1BBC2460B1CB002CF42A /* CollectionViewCellConfigurator.swift */; };
		51CE1BBF2460B222002CF42A /* HomeRiskCellConfigurator.swift in Sources */ = {isa = PBXBuildFile; fileRef = 51CE1BBE2460B222002CF42A /* HomeRiskCellConfigurator.swift */; };
		51CE1BC12460B256002CF42A /* HomeSubmitCellConfigurator.swift in Sources */ = {isa = PBXBuildFile; fileRef = 51CE1BC02460B256002CF42A /* HomeSubmitCellConfigurator.swift */; };
		51CE1BC32460B28D002CF42A /* HomeInfoCellConfigurator.swift in Sources */ = {isa = PBXBuildFile; fileRef = 51CE1BC22460B28D002CF42A /* HomeInfoCellConfigurator.swift */; };
		51D420B12458397300AD70CA /* Onboarding.storyboard in Resources */ = {isa = PBXBuildFile; fileRef = 51D420B02458397300AD70CA /* Onboarding.storyboard */; };
		51D420B424583ABB00AD70CA /* AppStoryboard.swift in Sources */ = {isa = PBXBuildFile; fileRef = 51D420B324583ABB00AD70CA /* AppStoryboard.swift */; };
		51D420B724583B7200AD70CA /* NSObject+Identifier.swift in Sources */ = {isa = PBXBuildFile; fileRef = 51D420B624583B7200AD70CA /* NSObject+Identifier.swift */; };
		51D420B924583B8300AD70CA /* UIViewController+AppStoryboard.swift in Sources */ = {isa = PBXBuildFile; fileRef = 51D420B824583B8300AD70CA /* UIViewController+AppStoryboard.swift */; };
		51D420C424583E3300AD70CA /* SettingsViewController.swift in Sources */ = {isa = PBXBuildFile; fileRef = 51D420C324583E3300AD70CA /* SettingsViewController.swift */; };
		51D420CE245869C800AD70CA /* Home.storyboard in Resources */ = {isa = PBXBuildFile; fileRef = 51D420CD245869C800AD70CA /* Home.storyboard */; };
		51D420D024586AB300AD70CA /* Settings.storyboard in Resources */ = {isa = PBXBuildFile; fileRef = 51D420CF24586AB300AD70CA /* Settings.storyboard */; };
		51FE277B2475340300BB8144 /* HomeRiskLoadingItemViewConfigurator.swift in Sources */ = {isa = PBXBuildFile; fileRef = 51FE277A2475340300BB8144 /* HomeRiskLoadingItemViewConfigurator.swift */; };
		51FE277D247535C400BB8144 /* RiskLoadingItemView.xib in Resources */ = {isa = PBXBuildFile; fileRef = 51FE277C247535C400BB8144 /* RiskLoadingItemView.xib */; };
		51FE277F247535E300BB8144 /* RiskLoadingItemView.swift in Sources */ = {isa = PBXBuildFile; fileRef = 51FE277E247535E300BB8144 /* RiskLoadingItemView.swift */; };
		710ABB1F2475115500948792 /* UITableViewController+Enum.swift in Sources */ = {isa = PBXBuildFile; fileRef = 710ABB1E2475115500948792 /* UITableViewController+Enum.swift */; };
		710ABB23247513E300948792 /* DynamicTypeTableViewCell.swift in Sources */ = {isa = PBXBuildFile; fileRef = 710ABB22247513E300948792 /* DynamicTypeTableViewCell.swift */; };
		710ABB25247514BD00948792 /* UIViewController+Segue.swift in Sources */ = {isa = PBXBuildFile; fileRef = 710ABB24247514BD00948792 /* UIViewController+Segue.swift */; };
		710ABB27247533FA00948792 /* DynamicTableViewController.swift in Sources */ = {isa = PBXBuildFile; fileRef = 710ABB26247533FA00948792 /* DynamicTableViewController.swift */; };
		710ABB292475353900948792 /* DynamicTableViewModel.swift in Sources */ = {isa = PBXBuildFile; fileRef = 710ABB282475353900948792 /* DynamicTableViewModel.swift */; };
		71176E2F248922B0004B0C9F /* ENAColorTests.swift in Sources */ = {isa = PBXBuildFile; fileRef = 71176E2D24891C02004B0C9F /* ENAColorTests.swift */; };
		71176E32248957C3004B0C9F /* AppNavigationController.swift in Sources */ = {isa = PBXBuildFile; fileRef = 71176E31248957C3004B0C9F /* AppNavigationController.swift */; };
		71330E41248109F600EB10F6 /* DynamicTableViewSection.swift in Sources */ = {isa = PBXBuildFile; fileRef = 71330E40248109F600EB10F6 /* DynamicTableViewSection.swift */; };
		71330E43248109FD00EB10F6 /* DynamicTableViewCell.swift in Sources */ = {isa = PBXBuildFile; fileRef = 71330E42248109FD00EB10F6 /* DynamicTableViewCell.swift */; };
		71330E4524810A0500EB10F6 /* DynamicTableViewHeader.swift in Sources */ = {isa = PBXBuildFile; fileRef = 71330E4424810A0500EB10F6 /* DynamicTableViewHeader.swift */; };
		71330E4724810A0C00EB10F6 /* DynamicTableViewFooter.swift in Sources */ = {isa = PBXBuildFile; fileRef = 71330E4624810A0C00EB10F6 /* DynamicTableViewFooter.swift */; };
		713EA25B247818B000AB7EE8 /* DynamicTypeButton.swift in Sources */ = {isa = PBXBuildFile; fileRef = 713EA25A247818B000AB7EE8 /* DynamicTypeButton.swift */; };
		713EA25D24798A7000AB7EE8 /* ExposureDetectionRoundedView.swift in Sources */ = {isa = PBXBuildFile; fileRef = 713EA25C24798A7000AB7EE8 /* ExposureDetectionRoundedView.swift */; };
		713EA25F24798A9100AB7EE8 /* ExposureDetectionRiskCell.swift in Sources */ = {isa = PBXBuildFile; fileRef = 713EA25E24798A9100AB7EE8 /* ExposureDetectionRiskCell.swift */; };
		713EA26124798AD100AB7EE8 /* InsetTableViewCell.swift in Sources */ = {isa = PBXBuildFile; fileRef = 713EA26024798AD100AB7EE8 /* InsetTableViewCell.swift */; };
		713EA26324798F8500AB7EE8 /* ExposureDetectionHeaderCell.swift in Sources */ = {isa = PBXBuildFile; fileRef = 713EA26224798F8500AB7EE8 /* ExposureDetectionHeaderCell.swift */; };
		713FD5672482811A00C1F6DD /* colors.xcassets in Resources */ = {isa = PBXBuildFile; fileRef = 713FD5662482811900C1F6DD /* colors.xcassets */; };
		714194EA247A65C60072A090 /* DynamicTableViewHeaderSeparatorView.swift in Sources */ = {isa = PBXBuildFile; fileRef = 714194E9247A65C60072A090 /* DynamicTableViewHeaderSeparatorView.swift */; };
		714CD869247297F800F56450 /* NibLoadable.swift in Sources */ = {isa = PBXBuildFile; fileRef = 714CD868247297F800F56450 /* NibLoadable.swift */; };
		7154EB4A247D21E200A467FF /* ExposureDetectionLongGuideCell.swift in Sources */ = {isa = PBXBuildFile; fileRef = 7154EB49247D21E200A467FF /* ExposureDetectionLongGuideCell.swift */; };
		7154EB4C247E862100A467FF /* ExposureDetectionLoadingCell.swift in Sources */ = {isa = PBXBuildFile; fileRef = 7154EB4B247E862100A467FF /* ExposureDetectionLoadingCell.swift */; };
		7187A5582481231C00FCC755 /* DynamicTableViewAction.swift in Sources */ = {isa = PBXBuildFile; fileRef = 71330E4824810A5A00EB10F6 /* DynamicTableViewAction.swift */; };
		71B804472484CC0800D53506 /* ENALabel.swift in Sources */ = {isa = PBXBuildFile; fileRef = 71B804462484CC0800D53506 /* ENALabel.swift */; };
		71B804492484D37300D53506 /* RiskLegendViewController.swift in Sources */ = {isa = PBXBuildFile; fileRef = 71B804482484D37300D53506 /* RiskLegendViewController.swift */; };
		71B8044D248525CD00D53506 /* RiskLegendViewController+DynamicTableViewModel.swift in Sources */ = {isa = PBXBuildFile; fileRef = 71B8044C248525CD00D53506 /* RiskLegendViewController+DynamicTableViewModel.swift */; };
		71B8044F248526B600D53506 /* DynamicTableViewSpaceCell.swift in Sources */ = {isa = PBXBuildFile; fileRef = 71B8044E248526B600D53506 /* DynamicTableViewSpaceCell.swift */; };
		71B804522485272F00D53506 /* RiskLegendNumberedTitleCell.swift in Sources */ = {isa = PBXBuildFile; fileRef = 71B804512485272F00D53506 /* RiskLegendNumberedTitleCell.swift */; };
		71B804542485273C00D53506 /* RiskLegendDotBodyCell.swift in Sources */ = {isa = PBXBuildFile; fileRef = 71B804532485273C00D53506 /* RiskLegendDotBodyCell.swift */; };
		71F2E57B2487AEFC00694F1A /* ena-colors.xcassets in Resources */ = {isa = PBXBuildFile; fileRef = 71F2E57A2487AEFC00694F1A /* ena-colors.xcassets */; };
		71FD8862246EB27F00E804D0 /* ExposureDetectionViewController.swift in Sources */ = {isa = PBXBuildFile; fileRef = 71FD8861246EB27F00E804D0 /* ExposureDetectionViewController.swift */; };
		71FE1C69247A8FE100851FEB /* DynamicTableViewHeaderFooterView.swift in Sources */ = {isa = PBXBuildFile; fileRef = 71FE1C68247A8FE100851FEB /* DynamicTableViewHeaderFooterView.swift */; };
		71FE1C6B247AA3F100851FEB /* ExposureDetectionViewController+State.swift in Sources */ = {isa = PBXBuildFile; fileRef = 71FE1C6A247AA3F100851FEB /* ExposureDetectionViewController+State.swift */; };
		71FE1C6D247AA43400851FEB /* ExposureDetectionViewController+Summary.swift in Sources */ = {isa = PBXBuildFile; fileRef = 71FE1C6C247AA43400851FEB /* ExposureDetectionViewController+Summary.swift */; };
		71FE1C71247AA7B700851FEB /* DynamicTableViewHeaderImageView.swift in Sources */ = {isa = PBXBuildFile; fileRef = 71FE1C70247AA7B700851FEB /* DynamicTableViewHeaderImageView.swift */; };
		71FE1C7A247AC2B500851FEB /* ExposureSubmissionSuccessViewController.swift in Sources */ = {isa = PBXBuildFile; fileRef = 71FE1C73247AC2B500851FEB /* ExposureSubmissionSuccessViewController.swift */; };
		71FE1C7B247AC2B500851FEB /* ExposureSubmissionQRScannerViewController.swift in Sources */ = {isa = PBXBuildFile; fileRef = 71FE1C74247AC2B500851FEB /* ExposureSubmissionQRScannerViewController.swift */; };
		71FE1C7C247AC2B500851FEB /* ExposureSubmissionOverviewViewController.swift in Sources */ = {isa = PBXBuildFile; fileRef = 71FE1C75247AC2B500851FEB /* ExposureSubmissionOverviewViewController.swift */; };
		71FE1C7D247AC2B500851FEB /* ExposureSubmissionTanInputViewController.swift in Sources */ = {isa = PBXBuildFile; fileRef = 71FE1C76247AC2B500851FEB /* ExposureSubmissionTanInputViewController.swift */; };
		71FE1C7F247AC2B500851FEB /* ExposureSubmissionTestResultViewController.swift in Sources */ = {isa = PBXBuildFile; fileRef = 71FE1C78247AC2B500851FEB /* ExposureSubmissionTestResultViewController.swift */; };
		71FE1C80247AC2B500851FEB /* ExposureSubmissionNavigationController.swift in Sources */ = {isa = PBXBuildFile; fileRef = 71FE1C79247AC2B500851FEB /* ExposureSubmissionNavigationController.swift */; };
		71FE1C82247AC30300851FEB /* ENATanInput.swift in Sources */ = {isa = PBXBuildFile; fileRef = 71FE1C81247AC30300851FEB /* ENATanInput.swift */; };
		71FE1C86247AC33D00851FEB /* ExposureSubmissionTestResultHeaderView.swift in Sources */ = {isa = PBXBuildFile; fileRef = 71FE1C84247AC33D00851FEB /* ExposureSubmissionTestResultHeaderView.swift */; };
		71FE1C87247AC33D00851FEB /* ExposureSubmissionTestResultHeaderView.xib in Resources */ = {isa = PBXBuildFile; fileRef = 71FE1C85247AC33D00851FEB /* ExposureSubmissionTestResultHeaderView.xib */; };
		71FE1C8C247AC79D00851FEB /* DynamicTableViewIconCell.swift in Sources */ = {isa = PBXBuildFile; fileRef = 71FE1C8A247AC79D00851FEB /* DynamicTableViewIconCell.swift */; };
		71FE1C8D247AC79D00851FEB /* DynamicTableViewIconCell.xib in Resources */ = {isa = PBXBuildFile; fileRef = 71FE1C8B247AC79D00851FEB /* DynamicTableViewIconCell.xib */; };
		85142501245DA0B3009D2791 /* UIViewController+Alert.swift in Sources */ = {isa = PBXBuildFile; fileRef = 85142500245DA0B3009D2791 /* UIViewController+Alert.swift */; };
		8539874F2467094E00D28B62 /* AppIcon.xcassets in Resources */ = {isa = PBXBuildFile; fileRef = 8539874E2467094E00D28B62 /* AppIcon.xcassets */; };
		853D987A24694A8700490DBA /* ENAButton.swift in Sources */ = {isa = PBXBuildFile; fileRef = 853D987924694A8700490DBA /* ENAButton.swift */; };
		853D98832469DC5000490DBA /* ExposureNotificationSetting.storyboard in Resources */ = {isa = PBXBuildFile; fileRef = 853D98822469DC5000490DBA /* ExposureNotificationSetting.storyboard */; };
		858F6F6E245A103C009FFD33 /* ExposureNotification.framework in Frameworks */ = {isa = PBXBuildFile; fileRef = 858F6F6D245A103C009FFD33 /* ExposureNotification.framework */; };
		8595BF5F246032D90056EA27 /* ENASwitch.swift in Sources */ = {isa = PBXBuildFile; fileRef = 8595BF5E246032D90056EA27 /* ENASwitch.swift */; };
		859DD512248549790073D59F /* MockDiagnosisKeysRetrieval.swift in Sources */ = {isa = PBXBuildFile; fileRef = 859DD511248549790073D59F /* MockDiagnosisKeysRetrieval.swift */; };
		85D7593F2457048F008175F0 /* AppDelegate.swift in Sources */ = {isa = PBXBuildFile; fileRef = 85D7593E2457048F008175F0 /* AppDelegate.swift */; };
		85D759412457048F008175F0 /* SceneDelegate.swift in Sources */ = {isa = PBXBuildFile; fileRef = 85D759402457048F008175F0 /* SceneDelegate.swift */; };
		85D7594B24570491008175F0 /* Assets.xcassets in Resources */ = {isa = PBXBuildFile; fileRef = 85D7594A24570491008175F0 /* Assets.xcassets */; };
		85D7594E24570491008175F0 /* LaunchScreen.storyboard in Resources */ = {isa = PBXBuildFile; fileRef = 85D7594C24570491008175F0 /* LaunchScreen.storyboard */; };
		85D7596424570491008175F0 /* ENAUITests.swift in Sources */ = {isa = PBXBuildFile; fileRef = 85D7596324570491008175F0 /* ENAUITests.swift */; };
		85E33444247EB357006E74EC /* CircularProgressView.swift in Sources */ = {isa = PBXBuildFile; fileRef = 85E33443247EB357006E74EC /* CircularProgressView.swift */; };
		A128F04E2489ABEE00EC7F6C /* RiskCalculationTests.swift in Sources */ = {isa = PBXBuildFile; fileRef = A128F04C2489ABE700EC7F6C /* RiskCalculationTests.swift */; };
		A173665324844F41006BE209 /* SQLiteKeyValueStoreTests.swift in Sources */ = {isa = PBXBuildFile; fileRef = A173665124844F29006BE209 /* SQLiteKeyValueStoreTests.swift */; };
		A17366552484978A006BE209 /* OnboardingInfoViewControllerUtils.swift in Sources */ = {isa = PBXBuildFile; fileRef = A17366542484978A006BE209 /* OnboardingInfoViewControllerUtils.swift */; };
		A17DA5E32486D8EF006F310F /* RiskLevelTests.swift in Sources */ = {isa = PBXBuildFile; fileRef = A17DA5E12486D8E7006F310F /* RiskLevelTests.swift */; };
		A36D07B72486AD0100E46F96 /* HomeTestResultCellConfigurator.swift in Sources */ = {isa = PBXBuildFile; fileRef = A36D07B62486AD0100E46F96 /* HomeTestResultCellConfigurator.swift */; };
		A36D07B92486D61C00E46F96 /* HomeCardCellButtonDelegate.swift in Sources */ = {isa = PBXBuildFile; fileRef = A36D07B82486D61C00E46F96 /* HomeCardCellButtonDelegate.swift */; };
		A3C4F96024812CD20047F23E /* ExposureSubmissionWarnOthersViewController.swift in Sources */ = {isa = PBXBuildFile; fileRef = A3C4F95F24812CD20047F23E /* ExposureSubmissionWarnOthersViewController.swift */; };
		A3E5E71A247D4FFB00237116 /* ExposureSubmissionViewUtils.swift in Sources */ = {isa = PBXBuildFile; fileRef = A3E5E719247D4FFB00237116 /* ExposureSubmissionViewUtils.swift */; };
		A3E5E71E247E6F7A00237116 /* SpinnerInjectable.swift in Sources */ = {isa = PBXBuildFile; fileRef = A3E5E71D247E6F7A00237116 /* SpinnerInjectable.swift */; };
		A3FF84EC247BFAF00053E947 /* Hasher.swift in Sources */ = {isa = PBXBuildFile; fileRef = A3FF84EB247BFAF00053E947 /* Hasher.swift */; };
		B10FB030246036F3004CA11E /* SwiftProtobuf in Frameworks */ = {isa = PBXBuildFile; productRef = B10FB02F246036F3004CA11E /* SwiftProtobuf */; };
		B10FD5ED246EAADC00E9D7F2 /* AppInformationDetailViewController.swift in Sources */ = {isa = PBXBuildFile; fileRef = 71CC3E9E246D6B6800217F2C /* AppInformationDetailViewController.swift */; };
		B10FD5F1246EAB1000E9D7F2 /* AppInformationViewController+DynamicTableViewModel.swift in Sources */ = {isa = PBXBuildFile; fileRef = 71CC3E9C246D5D8000217F2C /* AppInformationViewController+DynamicTableViewModel.swift */; };
		B10FD5F4246EAC1700E9D7F2 /* AppleFilesWriter.swift in Sources */ = {isa = PBXBuildFile; fileRef = B10FD5F3246EAC1700E9D7F2 /* AppleFilesWriter.swift */; };
		B111EE2C2465D9F7001AEBB4 /* String+Localization.swift in Sources */ = {isa = PBXBuildFile; fileRef = B111EE2B2465D9F7001AEBB4 /* String+Localization.swift */; };
		B112545A246F2C6500AB5036 /* ENTemporaryExposureKey+Convert.swift in Sources */ = {isa = PBXBuildFile; fileRef = B1125459246F2C6500AB5036 /* ENTemporaryExposureKey+Convert.swift */; };
		B1175213248A83AB00C3325C /* Risk.swift in Sources */ = {isa = PBXBuildFile; fileRef = B1175212248A83AB00C3325C /* Risk.swift */; };
		B1175216248A9F9600C3325C /* ConvertingKeysTests.swift in Sources */ = {isa = PBXBuildFile; fileRef = B1175215248A9F9600C3325C /* ConvertingKeysTests.swift */; };
		B1175218248ACFBC00C3325C /* SAP_RiskScoreClass+LowAndHigh.swift in Sources */ = {isa = PBXBuildFile; fileRef = B1175217248ACFBC00C3325C /* SAP_RiskScoreClass+LowAndHigh.swift */; };
		B117521A248ACFFC00C3325C /* SAP_RiskScoreClass+LowAndHighTests.swift in Sources */ = {isa = PBXBuildFile; fileRef = B1175219248ACFFC00C3325C /* SAP_RiskScoreClass+LowAndHighTests.swift */; };
		B11E619B246EE4B0004A056A /* DynamicTypeLabel.swift in Sources */ = {isa = PBXBuildFile; fileRef = 71CC3EA0246D6BBF00217F2C /* DynamicTypeLabel.swift */; };
		B11E619C246EE4E9004A056A /* UIFont+DynamicType.swift in Sources */ = {isa = PBXBuildFile; fileRef = 71CC3EA2246D6C4000217F2C /* UIFont+DynamicType.swift */; };
		B1218920248AD79900496210 /* ClientMock.swift in Sources */ = {isa = PBXBuildFile; fileRef = CD678F6C246C43EE00B6A0F8 /* ClientMock.swift */; };
		B13FF409247EC67F00535F37 /* HomeViewController+State.swift in Sources */ = {isa = PBXBuildFile; fileRef = B13FF408247EC67F00535F37 /* HomeViewController+State.swift */; };
		B143DBDF2477F292000A29E8 /* ExposureNotificationSettingViewController.swift in Sources */ = {isa = PBXBuildFile; fileRef = 853D98842469DC8100490DBA /* ExposureNotificationSettingViewController.swift */; };
		B14D0CD9246E946E00D5BEBC /* ExposureDetection.swift in Sources */ = {isa = PBXBuildFile; fileRef = B1A9E70D246D73180024CC12 /* ExposureDetection.swift */; };
		B14D0CDB246E968C00D5BEBC /* String+Today.swift in Sources */ = {isa = PBXBuildFile; fileRef = B14D0CDA246E968C00D5BEBC /* String+Today.swift */; };
		B14D0CDD246E972400D5BEBC /* ExposureDetectionDelegate.swift in Sources */ = {isa = PBXBuildFile; fileRef = B14D0CDC246E972400D5BEBC /* ExposureDetectionDelegate.swift */; };
		B14D0CDF246E976400D5BEBC /* ExposureDetectionTransaction+DidEndPrematurelyReason.swift in Sources */ = {isa = PBXBuildFile; fileRef = B14D0CDE246E976400D5BEBC /* ExposureDetectionTransaction+DidEndPrematurelyReason.swift */; };
		B153096A24706F1000A4A1BD /* URLSession+Default.swift in Sources */ = {isa = PBXBuildFile; fileRef = B153096924706F1000A4A1BD /* URLSession+Default.swift */; };
		B153096C24706F2400A4A1BD /* URLSessionConfiguration+Default.swift in Sources */ = {isa = PBXBuildFile; fileRef = B153096B24706F2400A4A1BD /* URLSessionConfiguration+Default.swift */; };
		B15382E5248273F30010F007 /* MockTestStore.swift in Sources */ = {isa = PBXBuildFile; fileRef = B15382E3248273DC0010F007 /* MockTestStore.swift */; };
		B15382E7248290BB0010F007 /* AppleFilesWriterTests.swift in Sources */ = {isa = PBXBuildFile; fileRef = B15382E6248290BB0010F007 /* AppleFilesWriterTests.swift */; };
		B15382FE248424F00010F007 /* ExposureDetectionTests.swift in Sources */ = {isa = PBXBuildFile; fileRef = B15382FD248424F00010F007 /* ExposureDetectionTests.swift */; };
		B154F59B246DD5CF003E891E /* Client+Convenience.swift in Sources */ = {isa = PBXBuildFile; fileRef = B154F59A246DD5CF003E891E /* Client+Convenience.swift */; };
		B16177E824802F9B006E435A /* DownloadedPackagesSQLLiteStoreTests.swift in Sources */ = {isa = PBXBuildFile; fileRef = B16177E724802F9B006E435A /* DownloadedPackagesSQLLiteStoreTests.swift */; };
		B161782524804AC3006E435A /* DownloadedPackagesSQLLiteStore.swift in Sources */ = {isa = PBXBuildFile; fileRef = B161782424804AC3006E435A /* DownloadedPackagesSQLLiteStore.swift */; };
		B161782724804AF3006E435A /* DownloadedPackagesInMemoryStore.swift in Sources */ = {isa = PBXBuildFile; fileRef = B161782624804AF3006E435A /* DownloadedPackagesInMemoryStore.swift */; };
		B161782D248062CE006E435A /* DeltaCalculationResultTests.swift in Sources */ = {isa = PBXBuildFile; fileRef = B161782C248062CE006E435A /* DeltaCalculationResultTests.swift */; };
		B161782E2480658F006E435A /* DeltaCalculationResult.swift in Sources */ = {isa = PBXBuildFile; fileRef = B161782924805784006E435A /* DeltaCalculationResult.swift */; };
		B1741B492462C207006275D9 /* Client.swift in Sources */ = {isa = PBXBuildFile; fileRef = B1741B482462C207006275D9 /* Client.swift */; };
		B1741B4B2462C21C006275D9 /* DMQRCodeScanViewController.swift in Sources */ = {isa = PBXBuildFile; fileRef = B1741B402461A511006275D9 /* DMQRCodeScanViewController.swift */; };
		B1741B4C2462C21F006275D9 /* DMDeveloperMenu.swift in Sources */ = {isa = PBXBuildFile; fileRef = B1741B432461C257006275D9 /* DMDeveloperMenu.swift */; };
		B1741B4D2462C21F006275D9 /* DMQRCodeViewController.swift in Sources */ = {isa = PBXBuildFile; fileRef = B1741B3D24619179006275D9 /* DMQRCodeViewController.swift */; };
		B1741B4E2462C21F006275D9 /* DMViewController.swift in Sources */ = {isa = PBXBuildFile; fileRef = B1569DDE245D70990079FCD7 /* DMViewController.swift */; };
		B1741B582462EBDB006275D9 /* HomeViewController.swift in Sources */ = {isa = PBXBuildFile; fileRef = 51CE1B2E245F5CFC002CF42A /* HomeViewController.swift */; };
		B17A44A22464906A00CB195E /* KeyTests.swift in Sources */ = {isa = PBXBuildFile; fileRef = B17A44A12464906A00CB195E /* KeyTests.swift */; };
		B18C411D246DB30000B8D8CB /* URL+Helper.swift in Sources */ = {isa = PBXBuildFile; fileRef = B18C411C246DB30000B8D8CB /* URL+Helper.swift */; };
		B1A76E9F24714AC700EA5208 /* HTTPClient+Configuration.swift in Sources */ = {isa = PBXBuildFile; fileRef = B1A76E9E24714AC700EA5208 /* HTTPClient+Configuration.swift */; };
		B1A76EA224714F7900EA5208 /* ClientModeTests.swift in Sources */ = {isa = PBXBuildFile; fileRef = B1CF8D0F246C1F4100DBE135 /* ClientModeTests.swift */; };
		B1A89F372481814E00DA1CEC /* PersistedAndPublished.swift in Sources */ = {isa = PBXBuildFile; fileRef = 0D5611B7247FD36F00B5B094 /* PersistedAndPublished.swift */; };
		B1A89F3824819C2B00DA1CEC /* HomeInteractor.swift in Sources */ = {isa = PBXBuildFile; fileRef = 5111E7622460BB1500ED6498 /* HomeInteractor.swift */; };
		B1A89F3924819CC200DA1CEC /* ExposureStateUpdating.swift in Sources */ = {isa = PBXBuildFile; fileRef = B18CADAD24782FA4006F53F0 /* ExposureStateUpdating.swift */; };
		B1A89F3A24819CD300DA1CEC /* HomeRiskImageItemViewConfigurator.swift in Sources */ = {isa = PBXBuildFile; fileRef = 514EE99F246D4DF800DE4884 /* HomeRiskImageItemViewConfigurator.swift */; };
		B1A89F3B24819CE800DA1CEC /* LabelTableViewCell.swift in Sources */ = {isa = PBXBuildFile; fileRef = CDD87C5C247559E3007CE6CA /* LabelTableViewCell.swift */; };
		B1B381432472EF8B0056BEEE /* HTTPClient+Configuration.swift in Sources */ = {isa = PBXBuildFile; fileRef = B12995E8246C344100854AD0 /* HTTPClient+Configuration.swift */; };
		B1B9CF1F246ED2E8008F04F5 /* Sap_FilebucketTests.swift in Sources */ = {isa = PBXBuildFile; fileRef = B1B9CF1E246ED2E8008F04F5 /* Sap_FilebucketTests.swift */; };
		B1BD9E7E24898A2300BD3930 /* ExposureDetectionViewController+DynamicTableViewModel.swift in Sources */ = {isa = PBXBuildFile; fileRef = 714CD8662472885900F56450 /* ExposureDetectionViewController+DynamicTableViewModel.swift */; };
		B1C6ECFF247F089E0066138F /* RiskImageItemView.swift in Sources */ = {isa = PBXBuildFile; fileRef = 51B5B415246DF13D00DC5D3E /* RiskImageItemView.swift */; };
		B1C6ED00247F23730066138F /* NotificationName.swift in Sources */ = {isa = PBXBuildFile; fileRef = 51D420D324586DCA00AD70CA /* NotificationName.swift */; };
		B1CD333C24865A7D00B06E9B /* TracingStatusHistory.swift in Sources */ = {isa = PBXBuildFile; fileRef = B1CD333B24865A7D00B06E9B /* TracingStatusHistory.swift */; };
		B1CD333E24865E0000B06E9B /* TracingStatusHistoryTests.swift in Sources */ = {isa = PBXBuildFile; fileRef = B1CD333D24865E0000B06E9B /* TracingStatusHistoryTests.swift */; };
		B1D431C8246C69F300E728AD /* HTTPClient+ConfigurationTests.swift in Sources */ = {isa = PBXBuildFile; fileRef = B1D431C7246C69F300E728AD /* HTTPClient+ConfigurationTests.swift */; };
		B1D431CB246C84A400E728AD /* DownloadedPackagesStore.swift in Sources */ = {isa = PBXBuildFile; fileRef = B1D431CA246C84A400E728AD /* DownloadedPackagesStore.swift */; };
		B1D431CE246C84F200E728AD /* KeyPackagesStoreTests.swift in Sources */ = {isa = PBXBuildFile; fileRef = B1D431CC246C84ED00E728AD /* KeyPackagesStoreTests.swift */; };
		B1D6B002247DA0320079DDD3 /* ExposureDetectionViewControllerDelegate.swift in Sources */ = {isa = PBXBuildFile; fileRef = B1D6B001247DA0320079DDD3 /* ExposureDetectionViewControllerDelegate.swift */; };
		B1D6B004247DA4920079DDD3 /* UIApplication+CoronaWarn.swift in Sources */ = {isa = PBXBuildFile; fileRef = B1D6B003247DA4920079DDD3 /* UIApplication+CoronaWarn.swift */; };
		B1D7D68E24766D2100E4DA5D /* submission_payload.pb.swift in Sources */ = {isa = PBXBuildFile; fileRef = B1D7D68624766D2100E4DA5D /* submission_payload.pb.swift */; };
		B1D7D69224766D2100E4DA5D /* apple_export.pb.swift in Sources */ = {isa = PBXBuildFile; fileRef = B1D7D68A24766D2100E4DA5D /* apple_export.pb.swift */; };
		B1DDDABC247137B000A07175 /* HTTPClientConfigurationEndpointTests.swift in Sources */ = {isa = PBXBuildFile; fileRef = B1DDDABB247137B000A07175 /* HTTPClientConfigurationEndpointTests.swift */; };
		B1DDDABE24713BAD00A07175 /* SAPDownloadedPackage.swift in Sources */ = {isa = PBXBuildFile; fileRef = B1A9E710246D782F0024CC12 /* SAPDownloadedPackage.swift */; };
		B1E8C99D2479D4E7006DC678 /* DMSubmissionStateViewController.swift in Sources */ = {isa = PBXBuildFile; fileRef = B1E8C99C2479D4E7006DC678 /* DMSubmissionStateViewController.swift */; };
		B1E8C9A5247AB869006DC678 /* ZIPFoundation in Frameworks */ = {isa = PBXBuildFile; productRef = B1E8C9A4247AB869006DC678 /* ZIPFoundation */; };
		B1EAEC8B24711884003BE9A2 /* URLSession+Convenience.swift in Sources */ = {isa = PBXBuildFile; fileRef = B1EAEC8A24711884003BE9A2 /* URLSession+Convenience.swift */; };
		B1EAEC8F247118D1003BE9A2 /* URLSession+ConvenienceTests.swift in Sources */ = {isa = PBXBuildFile; fileRef = B1EAEC8D247118CB003BE9A2 /* URLSession+ConvenienceTests.swift */; };
		B1EAEC91247128ED003BE9A2 /* ClientMode.swift in Sources */ = {isa = PBXBuildFile; fileRef = B1EAEC90247128ED003BE9A2 /* ClientMode.swift */; };
		B1F82DF224718C7300E2E56A /* DMConfigurationViewController.swift in Sources */ = {isa = PBXBuildFile; fileRef = B1F82DF124718C7300E2E56A /* DMConfigurationViewController.swift */; };
		B1F8AE482479B4C30093A588 /* api-response-day-2020-05-16 in Resources */ = {isa = PBXBuildFile; fileRef = B1F8AE472479B4C30093A588 /* api-response-day-2020-05-16 */; };
		B1F8AE4C2479C1C20093A588 /* de-config in Resources */ = {isa = PBXBuildFile; fileRef = B1F8AE4B2479C1C20093A588 /* de-config */; };
		B1FE13EA248838E400D012E5 /* FMDB in Frameworks */ = {isa = PBXBuildFile; productRef = B1FE13E9248838E400D012E5 /* FMDB */; };
		B1FE13EB24891CFA00D012E5 /* RiskProvider.swift in Sources */ = {isa = PBXBuildFile; fileRef = B1FE13DE248821E000D012E5 /* RiskProvider.swift */; };
		B1FE13EC24891CFE00D012E5 /* RiskProviding.swift in Sources */ = {isa = PBXBuildFile; fileRef = B1FE13DC248821CB00D012E5 /* RiskProviding.swift */; };
		B1FE13ED24891D0400D012E5 /* RiskProviderTests.swift in Sources */ = {isa = PBXBuildFile; fileRef = B1FE13E1248824E900D012E5 /* RiskProviderTests.swift */; };
		B1FE13EE24891D0900D012E5 /* RiskProvidingConfigurationUpdateMode.swift in Sources */ = {isa = PBXBuildFile; fileRef = B1FE13DA2488217300D012E5 /* RiskProvidingConfigurationUpdateMode.swift */; };
		B1FE13EF24891D0C00D012E5 /* RiskProvidingConfiguration.swift in Sources */ = {isa = PBXBuildFile; fileRef = B1FE13E52488255900D012E5 /* RiskProvidingConfiguration.swift */; };
		B1FE13F024891D1500D012E5 /* RiskCalculation.swift in Sources */ = {isa = PBXBuildFile; fileRef = B1FE13D72487DEED00D012E5 /* RiskCalculation.swift */; };
		B1FE13F224893CCE00D012E5 /* app_config.pb.swift in Sources */ = {isa = PBXBuildFile; fileRef = B1FE13F124893CCE00D012E5 /* app_config.pb.swift */; };
		B1FE13F52489580D00D012E5 /* app_config_attenuation_duration.pb.swift in Sources */ = {isa = PBXBuildFile; fileRef = B1FE13F32489580D00D012E5 /* app_config_attenuation_duration.pb.swift */; };
		B1FE13F62489580D00D012E5 /* app_config_app_version_config.pb.swift in Sources */ = {isa = PBXBuildFile; fileRef = B1FE13F42489580D00D012E5 /* app_config_app_version_config.pb.swift */; };
		B1FE13FB24896E6700D012E5 /* AppConfigurationProviding.swift in Sources */ = {isa = PBXBuildFile; fileRef = B1FE13FA24896E6700D012E5 /* AppConfigurationProviding.swift */; };
		B1FE13FE24896EF700D012E5 /* CachedAppConfigurationTests.swift in Sources */ = {isa = PBXBuildFile; fileRef = B1FE13FD24896EF700D012E5 /* CachedAppConfigurationTests.swift */; };
		B1FE13FF2489708200D012E5 /* CachedAppConfiguration.swift in Sources */ = {isa = PBXBuildFile; fileRef = B1FE13F824896DDB00D012E5 /* CachedAppConfiguration.swift */; };
		CD2EC329247D82EE00C6B3F9 /* NotificationSettingsViewController.swift in Sources */ = {isa = PBXBuildFile; fileRef = CD2EC328247D82EE00C6B3F9 /* NotificationSettingsViewController.swift */; };
		CD678F6F246C43FC00B6A0F8 /* MockURLSession.swift in Sources */ = {isa = PBXBuildFile; fileRef = CD678F6E246C43FC00B6A0F8 /* MockURLSession.swift */; };
		CD8638532477EBD400A5A07C /* SettingsViewModel.swift in Sources */ = {isa = PBXBuildFile; fileRef = CD8638522477EBD400A5A07C /* SettingsViewModel.swift */; };
		CD99A3A9245C272400BF12AF /* ExposureSubmissionService.swift in Sources */ = {isa = PBXBuildFile; fileRef = CD99A3A8245C272400BF12AF /* ExposureSubmissionService.swift */; };
		CD99A3C7246155C300BF12AF /* Logger.swift in Sources */ = {isa = PBXBuildFile; fileRef = CD99A3C6246155C300BF12AF /* Logger.swift */; };
		CD99A3CA2461A47C00BF12AF /* AppStrings.swift in Sources */ = {isa = PBXBuildFile; fileRef = CD99A3C92461A47C00BF12AF /* AppStrings.swift */; };
		CDCE11D6247D644100F30825 /* NotificationSettingsViewModel.swift in Sources */ = {isa = PBXBuildFile; fileRef = CDCE11D5247D644100F30825 /* NotificationSettingsViewModel.swift */; };
		CDCE11D9247D64C600F30825 /* NotificationSettingsOnTableViewCell.swift in Sources */ = {isa = PBXBuildFile; fileRef = CDCE11D8247D64C600F30825 /* NotificationSettingsOnTableViewCell.swift */; };
		CDCE11DB247D64D600F30825 /* NotificationSettingsOffTableViewCell.swift in Sources */ = {isa = PBXBuildFile; fileRef = CDCE11DA247D64D600F30825 /* NotificationSettingsOffTableViewCell.swift */; };
		CDD87C56247556DE007CE6CA /* MainSettingsTableViewCell.swift in Sources */ = {isa = PBXBuildFile; fileRef = CDD87C54247556DE007CE6CA /* MainSettingsTableViewCell.swift */; };
		CDF27BD3246ADBA70044D32B /* ExposureSubmissionServiceTests.swift in Sources */ = {isa = PBXBuildFile; fileRef = CDF27BD2246ADBA70044D32B /* ExposureSubmissionServiceTests.swift */; };
		CDF27BD5246ADBF30044D32B /* HTTPClientTests.swift in Sources */ = {isa = PBXBuildFile; fileRef = CDF27BD4246ADBF30044D32B /* HTTPClientTests.swift */; };
		EE20EA072469883900770683 /* RiskLegend.storyboard in Resources */ = {isa = PBXBuildFile; fileRef = EE20EA062469883900770683 /* RiskLegend.storyboard */; };
		EE22DB81247FB40A001B0A71 /* ENStateHandler.swift in Sources */ = {isa = PBXBuildFile; fileRef = EE22DB7F247FB409001B0A71 /* ENStateHandler.swift */; };
		EE22DB82247FB40A001B0A71 /* ENSettingModel.swift in Sources */ = {isa = PBXBuildFile; fileRef = EE22DB80247FB409001B0A71 /* ENSettingModel.swift */; };
		EE22DB89247FB43A001B0A71 /* TracingHistoryTableViewCell.swift in Sources */ = {isa = PBXBuildFile; fileRef = EE22DB84247FB43A001B0A71 /* TracingHistoryTableViewCell.swift */; };
		EE22DB8A247FB43A001B0A71 /* ImageTableViewCell.swift in Sources */ = {isa = PBXBuildFile; fileRef = EE22DB85247FB43A001B0A71 /* ImageTableViewCell.swift */; };
		EE22DB8B247FB43A001B0A71 /* ActionDetailTableViewCell.swift in Sources */ = {isa = PBXBuildFile; fileRef = EE22DB86247FB43A001B0A71 /* ActionDetailTableViewCell.swift */; };
		EE22DB8C247FB43A001B0A71 /* DescriptionTableViewCell.swift in Sources */ = {isa = PBXBuildFile; fileRef = EE22DB87247FB43A001B0A71 /* DescriptionTableViewCell.swift */; };
		EE22DB8D247FB43A001B0A71 /* ActionTableViewCell.swift in Sources */ = {isa = PBXBuildFile; fileRef = EE22DB88247FB43A001B0A71 /* ActionTableViewCell.swift */; };
		EE22DB8F247FB46C001B0A71 /* ENStateTests.swift in Sources */ = {isa = PBXBuildFile; fileRef = EE22DB8E247FB46C001B0A71 /* ENStateTests.swift */; };
		EE22DB91247FB479001B0A71 /* MockStateHandlerObserverDelegate.swift in Sources */ = {isa = PBXBuildFile; fileRef = EE22DB90247FB479001B0A71 /* MockStateHandlerObserverDelegate.swift */; };
		EE278B2D245F2BBB008B06F9 /* InviteFriends.storyboard in Resources */ = {isa = PBXBuildFile; fileRef = EE278B2C245F2BBB008B06F9 /* InviteFriends.storyboard */; };
		EE278B30245F2C8A008B06F9 /* FriendsInviteController.swift in Sources */ = {isa = PBXBuildFile; fileRef = EE278B2F245F2C8A008B06F9 /* FriendsInviteController.swift */; };
		EE46E5D82466AEA50057627F /* UIView.swift in Sources */ = {isa = PBXBuildFile; fileRef = EE46E5D72466AEA50057627F /* UIView.swift */; };
		EE70C23D245B09EA00AC9B2F /* Localizable.strings in Resources */ = {isa = PBXBuildFile; fileRef = EE70C23A245B09E900AC9B2F /* Localizable.strings */; };
		EE92A33E245D96DA006B97B0 /* Localizable.stringsdict in Resources */ = {isa = PBXBuildFile; fileRef = EE92A340245D96DA006B97B0 /* Localizable.stringsdict */; };
		EEF1067A246EBF8B009DFB4E /* ResetViewController.swift in Sources */ = {isa = PBXBuildFile; fileRef = EEF10679246EBF8B009DFB4E /* ResetViewController.swift */; };
		F252472F2483955B00C5556B /* DynamicTableViewControllerFake.storyboard in Resources */ = {isa = PBXBuildFile; fileRef = F252472E2483955B00C5556B /* DynamicTableViewControllerFake.storyboard */; };
		F25247312484456800C5556B /* DynamicTableViewModelTests.swift in Sources */ = {isa = PBXBuildFile; fileRef = F25247302484456800C5556B /* DynamicTableViewModelTests.swift */; };
		F2DC808E248989CE00EDC40A /* DynamicTableViewControllerRegisterCellsTests.swift in Sources */ = {isa = PBXBuildFile; fileRef = F2DC808D248989CE00EDC40A /* DynamicTableViewControllerRegisterCellsTests.swift */; };
		F2DC809024898A9400EDC40A /* DynamicTableViewControllerNumberOfRowsAndSectionsTests.swift in Sources */ = {isa = PBXBuildFile; fileRef = F2DC808F24898A9400EDC40A /* DynamicTableViewControllerNumberOfRowsAndSectionsTests.swift */; };
		F2DC809224898B1800EDC40A /* DynamicTableViewControllerHeaderTests.swift in Sources */ = {isa = PBXBuildFile; fileRef = F2DC809124898B1800EDC40A /* DynamicTableViewControllerHeaderTests.swift */; };
		F2DC809424898CE600EDC40A /* DynamicTableViewControllerFooterTests.swift in Sources */ = {isa = PBXBuildFile; fileRef = F2DC809324898CE600EDC40A /* DynamicTableViewControllerFooterTests.swift */; };
/* End PBXBuildFile section */

/* Begin PBXContainerItemProxy section */
		85D7595524570491008175F0 /* PBXContainerItemProxy */ = {
			isa = PBXContainerItemProxy;
			containerPortal = 85D759332457048F008175F0 /* Project object */;
			proxyType = 1;
			remoteGlobalIDString = 85D7593A2457048F008175F0;
			remoteInfo = ENA;
		};
		85D7596024570491008175F0 /* PBXContainerItemProxy */ = {
			isa = PBXContainerItemProxy;
			containerPortal = 85D759332457048F008175F0 /* Project object */;
			proxyType = 1;
			remoteGlobalIDString = 85D7593A2457048F008175F0;
			remoteInfo = ENA;
		};
/* End PBXContainerItemProxy section */

/* Begin PBXCopyFilesBuildPhase section */
		B102BDB924603FD600CD55A2 /* Embed Frameworks */ = {
			isa = PBXCopyFilesBuildPhase;
			buildActionMask = 2147483647;
			dstPath = "";
			dstSubfolderSpec = 10;
			files = (
			);
			name = "Embed Frameworks";
			runOnlyForDeploymentPostprocessing = 0;
		};
/* End PBXCopyFilesBuildPhase section */

/* Begin PBXFileReference section */
		011E13AD24680A4000973467 /* HTTPClient.swift */ = {isa = PBXFileReference; lastKnownFileType = sourcecode.swift; path = HTTPClient.swift; sourceTree = "<group>"; };
		011E4B002483A35A002E6412 /* ENACommunity.entitlements */ = {isa = PBXFileReference; fileEncoding = 4; lastKnownFileType = text.plist.entitlements; path = ENACommunity.entitlements; sourceTree = "<group>"; };
		013DC101245DAC4E00EE58B0 /* Store.swift */ = {isa = PBXFileReference; lastKnownFileType = sourcecode.swift; path = Store.swift; sourceTree = "<group>"; };
		0159E6BF247829BA00894A89 /* temporary_exposure_key_export.pb.swift */ = {isa = PBXFileReference; fileEncoding = 4; lastKnownFileType = sourcecode.swift; name = temporary_exposure_key_export.pb.swift; path = ../../../gen/output/temporary_exposure_key_export.pb.swift; sourceTree = "<group>"; };
		0159E6C0247829BA00894A89 /* temporary_exposure_key_signature_list.pb.swift */ = {isa = PBXFileReference; fileEncoding = 4; lastKnownFileType = sourcecode.swift; name = temporary_exposure_key_signature_list.pb.swift; path = ../../../gen/output/temporary_exposure_key_signature_list.pb.swift; sourceTree = "<group>"; };
		016146902487A43E00660992 /* WebPageHelper.swift */ = {isa = PBXFileReference; lastKnownFileType = sourcecode.swift; path = WebPageHelper.swift; sourceTree = "<group>"; };
		01F5F7212487B9C000229720 /* AppInformationViewController.swift */ = {isa = PBXFileReference; lastKnownFileType = sourcecode.swift; path = AppInformationViewController.swift; sourceTree = "<group>"; };
		0D5611B3247F852C00B5B094 /* SQLiteKeyValueStore.swift */ = {isa = PBXFileReference; lastKnownFileType = sourcecode.swift; path = SQLiteKeyValueStore.swift; sourceTree = "<group>"; };
		0D5611B7247FD36F00B5B094 /* PersistedAndPublished.swift */ = {isa = PBXFileReference; fileEncoding = 4; lastKnownFileType = sourcecode.swift; path = PersistedAndPublished.swift; sourceTree = "<group>"; };
		0DFCC2692484D7A700E2811D /* ENA-Bridging-Header.h */ = {isa = PBXFileReference; lastKnownFileType = sourcecode.c.h; path = "ENA-Bridging-Header.h"; sourceTree = "<group>"; };
		0DFCC26F2484DC8200E2811D /* ENATests-Bridging-Header.h */ = {isa = PBXFileReference; lastKnownFileType = sourcecode.c.h; path = "ENATests-Bridging-Header.h"; sourceTree = "<group>"; };
		0DFCC2702484DC8400E2811D /* sqlite3.c */ = {isa = PBXFileReference; fileEncoding = 4; lastKnownFileType = sourcecode.c.c; path = sqlite3.c; sourceTree = "<group>"; };
		0DFCC2712484DC8400E2811D /* sqlite3.h */ = {isa = PBXFileReference; fileEncoding = 4; lastKnownFileType = sourcecode.c.h; path = sqlite3.h; sourceTree = "<group>"; };
		1309194E247972C40066E329 /* PrivacyProtectionViewController.swift */ = {isa = PBXFileReference; lastKnownFileType = sourcecode.swift; path = PrivacyProtectionViewController.swift; sourceTree = "<group>"; };
		130CB19B246D92F800ADE602 /* ENAUITestsOnboarding.swift */ = {isa = PBXFileReference; fileEncoding = 4; lastKnownFileType = sourcecode.swift; path = ENAUITestsOnboarding.swift; sourceTree = "<group>"; };
		134F0DB9247578FF00D88934 /* ENAUITestsHome.swift */ = {isa = PBXFileReference; fileEncoding = 4; lastKnownFileType = sourcecode.swift; path = ENAUITestsHome.swift; sourceTree = "<group>"; };
		134F0DBA247578FF00D88934 /* ENAUITests-Extensions.swift */ = {isa = PBXFileReference; fileEncoding = 4; lastKnownFileType = sourcecode.swift; path = "ENAUITests-Extensions.swift"; sourceTree = "<group>"; };
		134F0F2B2475793400D88934 /* SnapshotHelper.swift */ = {isa = PBXFileReference; fileEncoding = 4; lastKnownFileType = sourcecode.swift; name = SnapshotHelper.swift; path = ../../fastlane/SnapshotHelper.swift; sourceTree = "<group>"; };
		134FFA0F247466BD00D82D14 /* Accessibility.swift */ = {isa = PBXFileReference; fileEncoding = 4; lastKnownFileType = sourcecode.swift; path = Accessibility.swift; sourceTree = "<group>"; };
		13722043247AEEAD00152764 /* UNNotificationCenter+Extension.swift */ = {isa = PBXFileReference; lastKnownFileType = sourcecode.swift; path = "UNNotificationCenter+Extension.swift"; sourceTree = "<group>"; };
		137846482488027500A50AB8 /* OnboardingInfoViewController+Extension.swift */ = {isa = PBXFileReference; lastKnownFileType = sourcecode.swift; path = "OnboardingInfoViewController+Extension.swift"; sourceTree = "<group>"; };
		138910C4247A909000D739F6 /* ENATaskScheduler.swift */ = {isa = PBXFileReference; lastKnownFileType = sourcecode.swift; path = ENATaskScheduler.swift; sourceTree = "<group>"; };
		13BAE9B02472FB1E00CEE58A /* CellConfiguratorIndexPosition.swift */ = {isa = PBXFileReference; lastKnownFileType = sourcecode.swift; path = CellConfiguratorIndexPosition.swift; sourceTree = "<group>"; };
		2F3218CD24800F6500A7AC0A /* DynamicTableViewStepCell.swift */ = {isa = PBXFileReference; lastKnownFileType = sourcecode.swift; path = DynamicTableViewStepCell.swift; sourceTree = "<group>"; };
		2F3218CF248063E300A7AC0A /* UIView+Convenience.swift */ = {isa = PBXFileReference; lastKnownFileType = sourcecode.swift; path = "UIView+Convenience.swift"; sourceTree = "<group>"; };
		2F78574F248506BD00323A9C /* HomeTestResultCell.xib */ = {isa = PBXFileReference; fileEncoding = 4; lastKnownFileType = file.xib; path = HomeTestResultCell.xib; sourceTree = "<group>"; };
		2F785750248506BD00323A9C /* HomeTestResultCell.swift */ = {isa = PBXFileReference; fileEncoding = 4; lastKnownFileType = sourcecode.swift; path = HomeTestResultCell.swift; sourceTree = "<group>"; };
		2F80CFD8247ED988000F06AF /* ExposureSubmissionIntroViewController.swift */ = {isa = PBXFileReference; lastKnownFileType = sourcecode.swift; path = ExposureSubmissionIntroViewController.swift; sourceTree = "<group>"; };
		2F80CFDA247EDDB3000F06AF /* ExposureSubmissionHotlineViewController.swift */ = {isa = PBXFileReference; lastKnownFileType = sourcecode.swift; path = ExposureSubmissionHotlineViewController.swift; sourceTree = "<group>"; };
		2F80CFDC247EEB88000F06AF /* DynamicTableViewImageCardCell.swift */ = {isa = PBXFileReference; lastKnownFileType = sourcecode.swift; path = DynamicTableViewImageCardCell.swift; sourceTree = "<group>"; };
		2FF1D62D2487850200381FFB /* NSMutableAttributedString+Generation.swift */ = {isa = PBXFileReference; lastKnownFileType = sourcecode.swift; path = "NSMutableAttributedString+Generation.swift"; sourceTree = "<group>"; };
		2FF1D62F24880FCF00381FFB /* DynamicTableViewRoundedCell.swift */ = {isa = PBXFileReference; lastKnownFileType = sourcecode.swift; path = DynamicTableViewRoundedCell.swift; sourceTree = "<group>"; };
		3DD767452483D4DE002DD2B3 /* ReachabilityService.swift */ = {isa = PBXFileReference; lastKnownFileType = sourcecode.swift; path = ReachabilityService.swift; sourceTree = "<group>"; };
		3DD7674A2483D6C1002DD2B3 /* ConnectivityReachabilityService.swift */ = {isa = PBXFileReference; lastKnownFileType = sourcecode.swift; path = ConnectivityReachabilityService.swift; sourceTree = "<group>"; };
		3DD7674C2483DDAC002DD2B3 /* MockReachabilityService.swift */ = {isa = PBXFileReference; lastKnownFileType = sourcecode.swift; path = MockReachabilityService.swift; sourceTree = "<group>"; };
		4026C2DB24852B7600926FB4 /* AppInformationViewController+LegalModel.swift */ = {isa = PBXFileReference; lastKnownFileType = sourcecode.swift; path = "AppInformationViewController+LegalModel.swift"; sourceTree = "<group>"; };
		4026C2E324854C8D00926FB4 /* AppInformationLegalCell.swift */ = {isa = PBXFileReference; lastKnownFileType = sourcecode.swift; path = AppInformationLegalCell.swift; sourceTree = "<group>"; };
		5111E7622460BB1500ED6498 /* HomeInteractor.swift */ = {isa = PBXFileReference; lastKnownFileType = sourcecode.swift; path = HomeInteractor.swift; sourceTree = "<group>"; };
		51486D9E2484FC0200FCE216 /* HomeRiskLevelCellConfigurator.swift */ = {isa = PBXFileReference; lastKnownFileType = sourcecode.swift; path = HomeRiskLevelCellConfigurator.swift; sourceTree = "<group>"; };
		51486DA02485101500FCE216 /* RiskInactiveCollectionViewCell.swift */ = {isa = PBXFileReference; lastKnownFileType = sourcecode.swift; path = RiskInactiveCollectionViewCell.swift; sourceTree = "<group>"; };
		51486DA12485101500FCE216 /* RiskInactiveCollectionViewCell.xib */ = {isa = PBXFileReference; lastKnownFileType = file.xib; path = RiskInactiveCollectionViewCell.xib; sourceTree = "<group>"; };
		51486DA42485237200FCE216 /* RiskThankYouCollectionViewCell.swift */ = {isa = PBXFileReference; lastKnownFileType = sourcecode.swift; path = RiskThankYouCollectionViewCell.swift; sourceTree = "<group>"; };
		51486DA52485237200FCE216 /* RiskThankYouCollectionViewCell.xib */ = {isa = PBXFileReference; lastKnownFileType = file.xib; path = RiskThankYouCollectionViewCell.xib; sourceTree = "<group>"; };
		514C0A0524772F3400F235F6 /* HomeRiskViewConfigurator.swift */ = {isa = PBXFileReference; lastKnownFileType = sourcecode.swift; path = HomeRiskViewConfigurator.swift; sourceTree = "<group>"; };
		514C0A0724772F5E00F235F6 /* RiskItemView.swift */ = {isa = PBXFileReference; lastKnownFileType = sourcecode.swift; path = RiskItemView.swift; sourceTree = "<group>"; };
		514C0A09247AEEE200F235F6 /* en */ = {isa = PBXFileReference; lastKnownFileType = text.plist.stringsdict; name = en; path = en.lproj/Localizable.stringsdict; sourceTree = "<group>"; };
		514C0A0A247AF9F700F235F6 /* RiskTextItemView.xib */ = {isa = PBXFileReference; lastKnownFileType = file.xib; path = RiskTextItemView.xib; sourceTree = "<group>"; };
		514C0A0C247AFB0200F235F6 /* RiskTextItemView.swift */ = {isa = PBXFileReference; lastKnownFileType = sourcecode.swift; path = RiskTextItemView.swift; sourceTree = "<group>"; };
		514C0A0E247AFEC500F235F6 /* HomeRiskTextItemViewConfigurator.swift */ = {isa = PBXFileReference; lastKnownFileType = sourcecode.swift; path = HomeRiskTextItemViewConfigurator.swift; sourceTree = "<group>"; };
		514C0A10247C15EC00F235F6 /* HomeUnknownRiskCellConfigurator.swift */ = {isa = PBXFileReference; lastKnownFileType = sourcecode.swift; path = HomeUnknownRiskCellConfigurator.swift; sourceTree = "<group>"; };
		514C0A13247C163800F235F6 /* HomeLowRiskCellConfigurator.swift */ = {isa = PBXFileReference; lastKnownFileType = sourcecode.swift; path = HomeLowRiskCellConfigurator.swift; sourceTree = "<group>"; };
		514C0A15247C164700F235F6 /* HomeHighRiskCellConfigurator.swift */ = {isa = PBXFileReference; lastKnownFileType = sourcecode.swift; path = HomeHighRiskCellConfigurator.swift; sourceTree = "<group>"; };
		514C0A19247C16D600F235F6 /* HomeInactiveRiskCellConfigurator.swift */ = {isa = PBXFileReference; lastKnownFileType = sourcecode.swift; path = HomeInactiveRiskCellConfigurator.swift; sourceTree = "<group>"; };
		514E812F24618E3D00636861 /* ExposureDetection.storyboard */ = {isa = PBXFileReference; lastKnownFileType = file.storyboard; path = ExposureDetection.storyboard; sourceTree = "<group>"; };
		514E81332461B97700636861 /* ExposureManager.swift */ = {isa = PBXFileReference; fileEncoding = 4; lastKnownFileType = sourcecode.swift; path = ExposureManager.swift; sourceTree = "<group>"; };
		514EE998246D4C2E00DE4884 /* UITableViewCell+Identifier.swift */ = {isa = PBXFileReference; lastKnownFileType = sourcecode.swift; path = "UITableViewCell+Identifier.swift"; sourceTree = "<group>"; };
		514EE99A246D4C4C00DE4884 /* UITableView+Dequeue.swift */ = {isa = PBXFileReference; lastKnownFileType = sourcecode.swift; path = "UITableView+Dequeue.swift"; sourceTree = "<group>"; };
		514EE99C246D4CFB00DE4884 /* TableViewCellConfigurator.swift */ = {isa = PBXFileReference; lastKnownFileType = sourcecode.swift; path = TableViewCellConfigurator.swift; sourceTree = "<group>"; };
		514EE99F246D4DF800DE4884 /* HomeRiskImageItemViewConfigurator.swift */ = {isa = PBXFileReference; lastKnownFileType = sourcecode.swift; path = HomeRiskImageItemViewConfigurator.swift; sourceTree = "<group>"; };
		515BBDEA2484F8E500CDB674 /* HomeThankYouRiskCellConfigurator.swift */ = {isa = PBXFileReference; lastKnownFileType = sourcecode.swift; path = HomeThankYouRiskCellConfigurator.swift; sourceTree = "<group>"; };
		51895EDB245E16CD0085DA38 /* ENAColor.swift */ = {isa = PBXFileReference; lastKnownFileType = sourcecode.swift; path = ENAColor.swift; sourceTree = "<group>"; };
		518A69FA24687D5800444E66 /* RiskLevel.swift */ = {isa = PBXFileReference; lastKnownFileType = sourcecode.swift; path = RiskLevel.swift; sourceTree = "<group>"; };
		51B5B413246DF07300DC5D3E /* RiskImageItemView.xib */ = {isa = PBXFileReference; lastKnownFileType = file.xib; path = RiskImageItemView.xib; sourceTree = "<group>"; };
		51B5B415246DF13D00DC5D3E /* RiskImageItemView.swift */ = {isa = PBXFileReference; lastKnownFileType = sourcecode.swift; path = RiskImageItemView.swift; sourceTree = "<group>"; };
		51B5B41B246EC8B800DC5D3E /* HomeCardCollectionViewCell.swift */ = {isa = PBXFileReference; lastKnownFileType = sourcecode.swift; path = HomeCardCollectionViewCell.swift; sourceTree = "<group>"; };
		51C737BC245B349700286105 /* OnboardingInfoViewController.swift */ = {isa = PBXFileReference; lastKnownFileType = sourcecode.swift; path = OnboardingInfoViewController.swift; sourceTree = "<group>"; };
		51C737BE245B3B5D00286105 /* OnboardingInfo.swift */ = {isa = PBXFileReference; lastKnownFileType = sourcecode.swift; path = OnboardingInfo.swift; sourceTree = "<group>"; };
		51C7790B24867F16004582F8 /* RiskListItemView.xib */ = {isa = PBXFileReference; lastKnownFileType = file.xib; path = RiskListItemView.xib; sourceTree = "<group>"; };
		51C7790D24867F22004582F8 /* RiskListItemView.swift */ = {isa = PBXFileReference; lastKnownFileType = sourcecode.swift; path = RiskListItemView.swift; sourceTree = "<group>"; };
		51C7790F248684F5004582F8 /* HomeRiskListItemViewConfigurator.swift */ = {isa = PBXFileReference; lastKnownFileType = sourcecode.swift; path = HomeRiskListItemViewConfigurator.swift; sourceTree = "<group>"; };
		51C779112486E549004582F8 /* HomeFindingPositiveRiskCellConfigurator.swift */ = {isa = PBXFileReference; lastKnownFileType = sourcecode.swift; path = HomeFindingPositiveRiskCellConfigurator.swift; sourceTree = "<group>"; };
		51C779132486E5AB004582F8 /* RiskFindingPositiveCollectionViewCell.xib */ = {isa = PBXFileReference; lastKnownFileType = file.xib; path = RiskFindingPositiveCollectionViewCell.xib; sourceTree = "<group>"; };
		51C779152486E5BA004582F8 /* RiskFindingPositiveCollectionViewCell.swift */ = {isa = PBXFileReference; lastKnownFileType = sourcecode.swift; path = RiskFindingPositiveCollectionViewCell.swift; sourceTree = "<group>"; };
		51CE1B2E245F5CFC002CF42A /* HomeViewController.swift */ = {isa = PBXFileReference; lastKnownFileType = sourcecode.swift; path = HomeViewController.swift; sourceTree = "<group>"; };
		51CE1B49246016B0002CF42A /* UICollectionViewCell+Identifier.swift */ = {isa = PBXFileReference; lastKnownFileType = sourcecode.swift; path = "UICollectionViewCell+Identifier.swift"; sourceTree = "<group>"; };
		51CE1B4B246016D1002CF42A /* UICollectionReusableView+Identifier.swift */ = {isa = PBXFileReference; lastKnownFileType = sourcecode.swift; path = "UICollectionReusableView+Identifier.swift"; sourceTree = "<group>"; };
		51CE1B5424604DD2002CF42A /* HomeLayout.swift */ = {isa = PBXFileReference; lastKnownFileType = sourcecode.swift; path = HomeLayout.swift; sourceTree = "<group>"; };
		51CE1B76246078B6002CF42A /* ActivateCollectionViewCell.xib */ = {isa = PBXFileReference; fileEncoding = 4; lastKnownFileType = file.xib; path = ActivateCollectionViewCell.xib; sourceTree = "<group>"; };
		51CE1B77246078B6002CF42A /* SubmitCollectionViewCell.swift */ = {isa = PBXFileReference; fileEncoding = 4; lastKnownFileType = sourcecode.swift; path = SubmitCollectionViewCell.swift; sourceTree = "<group>"; };
		51CE1B78246078B6002CF42A /* ActivateCollectionViewCell.swift */ = {isa = PBXFileReference; fileEncoding = 4; lastKnownFileType = sourcecode.swift; path = ActivateCollectionViewCell.swift; sourceTree = "<group>"; };
		51CE1B79246078B6002CF42A /* RiskLevelCollectionViewCell.xib */ = {isa = PBXFileReference; fileEncoding = 4; lastKnownFileType = file.xib; path = RiskLevelCollectionViewCell.xib; sourceTree = "<group>"; };
		51CE1B7A246078B6002CF42A /* RiskLevelCollectionViewCell.swift */ = {isa = PBXFileReference; fileEncoding = 4; lastKnownFileType = sourcecode.swift; path = RiskLevelCollectionViewCell.swift; sourceTree = "<group>"; };
		51CE1B7B246078B6002CF42A /* InfoCollectionViewCell.xib */ = {isa = PBXFileReference; fileEncoding = 4; lastKnownFileType = file.xib; path = InfoCollectionViewCell.xib; sourceTree = "<group>"; };
		51CE1B7C246078B6002CF42A /* InfoCollectionViewCell.swift */ = {isa = PBXFileReference; fileEncoding = 4; lastKnownFileType = sourcecode.swift; path = InfoCollectionViewCell.swift; sourceTree = "<group>"; };
		51CE1B7E246078B6002CF42A /* SubmitCollectionViewCell.xib */ = {isa = PBXFileReference; fileEncoding = 4; lastKnownFileType = file.xib; path = SubmitCollectionViewCell.xib; sourceTree = "<group>"; };
		51CE1B81246078B6002CF42A /* HomeFooterSupplementaryView.xib */ = {isa = PBXFileReference; fileEncoding = 4; lastKnownFileType = file.xib; path = HomeFooterSupplementaryView.xib; sourceTree = "<group>"; };
		51CE1B82246078B6002CF42A /* HomeFooterSupplementaryView.swift */ = {isa = PBXFileReference; fileEncoding = 4; lastKnownFileType = sourcecode.swift; path = HomeFooterSupplementaryView.swift; sourceTree = "<group>"; };
		51CE1B84246078B6002CF42A /* SectionSystemBackgroundDecorationView.swift */ = {isa = PBXFileReference; fileEncoding = 4; lastKnownFileType = sourcecode.swift; path = SectionSystemBackgroundDecorationView.swift; sourceTree = "<group>"; };
		51CE1BB42460AC82002CF42A /* UICollectionView+Dequeue.swift */ = {isa = PBXFileReference; lastKnownFileType = sourcecode.swift; path = "UICollectionView+Dequeue.swift"; sourceTree = "<group>"; };
		51CE1BB92460AFD8002CF42A /* HomeActivateCellConfigurator.swift */ = {isa = PBXFileReference; lastKnownFileType = sourcecode.swift; path = HomeActivateCellConfigurator.swift; sourceTree = "<group>"; };
		51CE1BBC2460B1CB002CF42A /* CollectionViewCellConfigurator.swift */ = {isa = PBXFileReference; fileEncoding = 4; lastKnownFileType = sourcecode.swift; path = CollectionViewCellConfigurator.swift; sourceTree = "<group>"; };
		51CE1BBE2460B222002CF42A /* HomeRiskCellConfigurator.swift */ = {isa = PBXFileReference; lastKnownFileType = sourcecode.swift; path = HomeRiskCellConfigurator.swift; sourceTree = "<group>"; };
		51CE1BC02460B256002CF42A /* HomeSubmitCellConfigurator.swift */ = {isa = PBXFileReference; lastKnownFileType = sourcecode.swift; path = HomeSubmitCellConfigurator.swift; sourceTree = "<group>"; };
		51CE1BC22460B28D002CF42A /* HomeInfoCellConfigurator.swift */ = {isa = PBXFileReference; lastKnownFileType = sourcecode.swift; path = HomeInfoCellConfigurator.swift; sourceTree = "<group>"; };
		51D420B02458397300AD70CA /* Onboarding.storyboard */ = {isa = PBXFileReference; lastKnownFileType = file.storyboard; path = Onboarding.storyboard; sourceTree = "<group>"; };
		51D420B324583ABB00AD70CA /* AppStoryboard.swift */ = {isa = PBXFileReference; lastKnownFileType = sourcecode.swift; path = AppStoryboard.swift; sourceTree = "<group>"; };
		51D420B624583B7200AD70CA /* NSObject+Identifier.swift */ = {isa = PBXFileReference; lastKnownFileType = sourcecode.swift; path = "NSObject+Identifier.swift"; sourceTree = "<group>"; };
		51D420B824583B8300AD70CA /* UIViewController+AppStoryboard.swift */ = {isa = PBXFileReference; lastKnownFileType = sourcecode.swift; path = "UIViewController+AppStoryboard.swift"; sourceTree = "<group>"; };
		51D420C324583E3300AD70CA /* SettingsViewController.swift */ = {isa = PBXFileReference; lastKnownFileType = sourcecode.swift; path = SettingsViewController.swift; sourceTree = "<group>"; };
		51D420CD245869C800AD70CA /* Home.storyboard */ = {isa = PBXFileReference; lastKnownFileType = file.storyboard; path = Home.storyboard; sourceTree = "<group>"; };
		51D420CF24586AB300AD70CA /* Settings.storyboard */ = {isa = PBXFileReference; lastKnownFileType = file.storyboard; path = Settings.storyboard; sourceTree = "<group>"; };
		51D420D324586DCA00AD70CA /* NotificationName.swift */ = {isa = PBXFileReference; lastKnownFileType = sourcecode.swift; path = NotificationName.swift; sourceTree = "<group>"; };
		51FE277A2475340300BB8144 /* HomeRiskLoadingItemViewConfigurator.swift */ = {isa = PBXFileReference; lastKnownFileType = sourcecode.swift; path = HomeRiskLoadingItemViewConfigurator.swift; sourceTree = "<group>"; };
		51FE277C247535C400BB8144 /* RiskLoadingItemView.xib */ = {isa = PBXFileReference; lastKnownFileType = file.xib; path = RiskLoadingItemView.xib; sourceTree = "<group>"; };
		51FE277E247535E300BB8144 /* RiskLoadingItemView.swift */ = {isa = PBXFileReference; lastKnownFileType = sourcecode.swift; path = RiskLoadingItemView.swift; sourceTree = "<group>"; };
		710ABB1E2475115500948792 /* UITableViewController+Enum.swift */ = {isa = PBXFileReference; lastKnownFileType = sourcecode.swift; path = "UITableViewController+Enum.swift"; sourceTree = "<group>"; };
		710ABB22247513E300948792 /* DynamicTypeTableViewCell.swift */ = {isa = PBXFileReference; lastKnownFileType = sourcecode.swift; path = DynamicTypeTableViewCell.swift; sourceTree = "<group>"; };
		710ABB24247514BD00948792 /* UIViewController+Segue.swift */ = {isa = PBXFileReference; lastKnownFileType = sourcecode.swift; path = "UIViewController+Segue.swift"; sourceTree = "<group>"; };
		710ABB26247533FA00948792 /* DynamicTableViewController.swift */ = {isa = PBXFileReference; lastKnownFileType = sourcecode.swift; path = DynamicTableViewController.swift; sourceTree = "<group>"; };
		710ABB282475353900948792 /* DynamicTableViewModel.swift */ = {isa = PBXFileReference; lastKnownFileType = sourcecode.swift; path = DynamicTableViewModel.swift; sourceTree = "<group>"; };
		71176E2D24891C02004B0C9F /* ENAColorTests.swift */ = {isa = PBXFileReference; lastKnownFileType = sourcecode.swift; path = ENAColorTests.swift; sourceTree = "<group>"; };
		71176E31248957C3004B0C9F /* AppNavigationController.swift */ = {isa = PBXFileReference; lastKnownFileType = sourcecode.swift; path = AppNavigationController.swift; sourceTree = "<group>"; };
		71330E40248109F600EB10F6 /* DynamicTableViewSection.swift */ = {isa = PBXFileReference; lastKnownFileType = sourcecode.swift; path = DynamicTableViewSection.swift; sourceTree = "<group>"; };
		71330E42248109FD00EB10F6 /* DynamicTableViewCell.swift */ = {isa = PBXFileReference; lastKnownFileType = sourcecode.swift; path = DynamicTableViewCell.swift; sourceTree = "<group>"; };
		71330E4424810A0500EB10F6 /* DynamicTableViewHeader.swift */ = {isa = PBXFileReference; lastKnownFileType = sourcecode.swift; path = DynamicTableViewHeader.swift; sourceTree = "<group>"; };
		71330E4624810A0C00EB10F6 /* DynamicTableViewFooter.swift */ = {isa = PBXFileReference; lastKnownFileType = sourcecode.swift; path = DynamicTableViewFooter.swift; sourceTree = "<group>"; };
		71330E4824810A5A00EB10F6 /* DynamicTableViewAction.swift */ = {isa = PBXFileReference; lastKnownFileType = sourcecode.swift; path = DynamicTableViewAction.swift; sourceTree = "<group>"; };
		713EA25A247818B000AB7EE8 /* DynamicTypeButton.swift */ = {isa = PBXFileReference; lastKnownFileType = sourcecode.swift; path = DynamicTypeButton.swift; sourceTree = "<group>"; };
		713EA25C24798A7000AB7EE8 /* ExposureDetectionRoundedView.swift */ = {isa = PBXFileReference; lastKnownFileType = sourcecode.swift; path = ExposureDetectionRoundedView.swift; sourceTree = "<group>"; };
		713EA25E24798A9100AB7EE8 /* ExposureDetectionRiskCell.swift */ = {isa = PBXFileReference; lastKnownFileType = sourcecode.swift; path = ExposureDetectionRiskCell.swift; sourceTree = "<group>"; };
		713EA26024798AD100AB7EE8 /* InsetTableViewCell.swift */ = {isa = PBXFileReference; lastKnownFileType = sourcecode.swift; path = InsetTableViewCell.swift; sourceTree = "<group>"; };
		713EA26224798F8500AB7EE8 /* ExposureDetectionHeaderCell.swift */ = {isa = PBXFileReference; lastKnownFileType = sourcecode.swift; path = ExposureDetectionHeaderCell.swift; sourceTree = "<group>"; };
		713FD5662482811900C1F6DD /* colors.xcassets */ = {isa = PBXFileReference; lastKnownFileType = folder.assetcatalog; path = colors.xcassets; sourceTree = "<group>"; };
		714194E9247A65C60072A090 /* DynamicTableViewHeaderSeparatorView.swift */ = {isa = PBXFileReference; lastKnownFileType = sourcecode.swift; path = DynamicTableViewHeaderSeparatorView.swift; sourceTree = "<group>"; };
		714CD8662472885900F56450 /* ExposureDetectionViewController+DynamicTableViewModel.swift */ = {isa = PBXFileReference; lastKnownFileType = sourcecode.swift; path = "ExposureDetectionViewController+DynamicTableViewModel.swift"; sourceTree = "<group>"; };
		714CD868247297F800F56450 /* NibLoadable.swift */ = {isa = PBXFileReference; lastKnownFileType = sourcecode.swift; path = NibLoadable.swift; sourceTree = "<group>"; };
		7154EB49247D21E200A467FF /* ExposureDetectionLongGuideCell.swift */ = {isa = PBXFileReference; lastKnownFileType = sourcecode.swift; path = ExposureDetectionLongGuideCell.swift; sourceTree = "<group>"; };
		7154EB4B247E862100A467FF /* ExposureDetectionLoadingCell.swift */ = {isa = PBXFileReference; lastKnownFileType = sourcecode.swift; path = ExposureDetectionLoadingCell.swift; sourceTree = "<group>"; };
		71AFBD922464251000F91006 /* .swiftlint.yml */ = {isa = PBXFileReference; lastKnownFileType = text.yaml; path = .swiftlint.yml; sourceTree = "<group>"; };
		71B8044424828A6C00D53506 /* .swiftformat */ = {isa = PBXFileReference; lastKnownFileType = text; path = .swiftformat; sourceTree = "<group>"; };
		71B804462484CC0800D53506 /* ENALabel.swift */ = {isa = PBXFileReference; lastKnownFileType = sourcecode.swift; path = ENALabel.swift; sourceTree = "<group>"; };
		71B804482484D37300D53506 /* RiskLegendViewController.swift */ = {isa = PBXFileReference; lastKnownFileType = sourcecode.swift; path = RiskLegendViewController.swift; sourceTree = "<group>"; };
		71B8044C248525CD00D53506 /* RiskLegendViewController+DynamicTableViewModel.swift */ = {isa = PBXFileReference; lastKnownFileType = sourcecode.swift; path = "RiskLegendViewController+DynamicTableViewModel.swift"; sourceTree = "<group>"; };
		71B8044E248526B600D53506 /* DynamicTableViewSpaceCell.swift */ = {isa = PBXFileReference; lastKnownFileType = sourcecode.swift; path = DynamicTableViewSpaceCell.swift; sourceTree = "<group>"; };
		71B804512485272F00D53506 /* RiskLegendNumberedTitleCell.swift */ = {isa = PBXFileReference; lastKnownFileType = sourcecode.swift; path = RiskLegendNumberedTitleCell.swift; sourceTree = "<group>"; };
		71B804532485273C00D53506 /* RiskLegendDotBodyCell.swift */ = {isa = PBXFileReference; lastKnownFileType = sourcecode.swift; path = RiskLegendDotBodyCell.swift; sourceTree = "<group>"; };
		71CC3E9C246D5D8000217F2C /* AppInformationViewController+DynamicTableViewModel.swift */ = {isa = PBXFileReference; lastKnownFileType = sourcecode.swift; path = "AppInformationViewController+DynamicTableViewModel.swift"; sourceTree = "<group>"; };
		71CC3E9E246D6B6800217F2C /* AppInformationDetailViewController.swift */ = {isa = PBXFileReference; lastKnownFileType = sourcecode.swift; path = AppInformationDetailViewController.swift; sourceTree = "<group>"; };
		71CC3EA0246D6BBF00217F2C /* DynamicTypeLabel.swift */ = {isa = PBXFileReference; lastKnownFileType = sourcecode.swift; path = DynamicTypeLabel.swift; sourceTree = "<group>"; };
		71CC3EA2246D6C4000217F2C /* UIFont+DynamicType.swift */ = {isa = PBXFileReference; lastKnownFileType = sourcecode.swift; path = "UIFont+DynamicType.swift"; sourceTree = "<group>"; };
		71F2E57A2487AEFC00694F1A /* ena-colors.xcassets */ = {isa = PBXFileReference; lastKnownFileType = folder.assetcatalog; path = "ena-colors.xcassets"; sourceTree = "<group>"; };
		71FD8861246EB27F00E804D0 /* ExposureDetectionViewController.swift */ = {isa = PBXFileReference; lastKnownFileType = sourcecode.swift; path = ExposureDetectionViewController.swift; sourceTree = "<group>"; };
		71FE1C68247A8FE100851FEB /* DynamicTableViewHeaderFooterView.swift */ = {isa = PBXFileReference; lastKnownFileType = sourcecode.swift; path = DynamicTableViewHeaderFooterView.swift; sourceTree = "<group>"; };
		71FE1C6A247AA3F100851FEB /* ExposureDetectionViewController+State.swift */ = {isa = PBXFileReference; lastKnownFileType = sourcecode.swift; path = "ExposureDetectionViewController+State.swift"; sourceTree = "<group>"; };
		71FE1C6C247AA43400851FEB /* ExposureDetectionViewController+Summary.swift */ = {isa = PBXFileReference; lastKnownFileType = sourcecode.swift; path = "ExposureDetectionViewController+Summary.swift"; sourceTree = "<group>"; };
		71FE1C70247AA7B700851FEB /* DynamicTableViewHeaderImageView.swift */ = {isa = PBXFileReference; fileEncoding = 4; lastKnownFileType = sourcecode.swift; path = DynamicTableViewHeaderImageView.swift; sourceTree = "<group>"; };
		71FE1C73247AC2B500851FEB /* ExposureSubmissionSuccessViewController.swift */ = {isa = PBXFileReference; fileEncoding = 4; lastKnownFileType = sourcecode.swift; path = ExposureSubmissionSuccessViewController.swift; sourceTree = "<group>"; };
		71FE1C74247AC2B500851FEB /* ExposureSubmissionQRScannerViewController.swift */ = {isa = PBXFileReference; fileEncoding = 4; lastKnownFileType = sourcecode.swift; path = ExposureSubmissionQRScannerViewController.swift; sourceTree = "<group>"; };
		71FE1C75247AC2B500851FEB /* ExposureSubmissionOverviewViewController.swift */ = {isa = PBXFileReference; fileEncoding = 4; lastKnownFileType = sourcecode.swift; path = ExposureSubmissionOverviewViewController.swift; sourceTree = "<group>"; };
		71FE1C76247AC2B500851FEB /* ExposureSubmissionTanInputViewController.swift */ = {isa = PBXFileReference; fileEncoding = 4; lastKnownFileType = sourcecode.swift; path = ExposureSubmissionTanInputViewController.swift; sourceTree = "<group>"; };
		71FE1C78247AC2B500851FEB /* ExposureSubmissionTestResultViewController.swift */ = {isa = PBXFileReference; fileEncoding = 4; lastKnownFileType = sourcecode.swift; path = ExposureSubmissionTestResultViewController.swift; sourceTree = "<group>"; };
		71FE1C79247AC2B500851FEB /* ExposureSubmissionNavigationController.swift */ = {isa = PBXFileReference; fileEncoding = 4; lastKnownFileType = sourcecode.swift; path = ExposureSubmissionNavigationController.swift; sourceTree = "<group>"; };
		71FE1C81247AC30300851FEB /* ENATanInput.swift */ = {isa = PBXFileReference; fileEncoding = 4; lastKnownFileType = sourcecode.swift; path = ENATanInput.swift; sourceTree = "<group>"; };
		71FE1C84247AC33D00851FEB /* ExposureSubmissionTestResultHeaderView.swift */ = {isa = PBXFileReference; fileEncoding = 4; lastKnownFileType = sourcecode.swift; path = ExposureSubmissionTestResultHeaderView.swift; sourceTree = "<group>"; };
		71FE1C85247AC33D00851FEB /* ExposureSubmissionTestResultHeaderView.xib */ = {isa = PBXFileReference; fileEncoding = 4; lastKnownFileType = file.xib; path = ExposureSubmissionTestResultHeaderView.xib; sourceTree = "<group>"; };
		71FE1C8A247AC79D00851FEB /* DynamicTableViewIconCell.swift */ = {isa = PBXFileReference; fileEncoding = 4; lastKnownFileType = sourcecode.swift; path = DynamicTableViewIconCell.swift; sourceTree = "<group>"; };
		71FE1C8B247AC79D00851FEB /* DynamicTableViewIconCell.xib */ = {isa = PBXFileReference; fileEncoding = 4; lastKnownFileType = file.xib; path = DynamicTableViewIconCell.xib; sourceTree = "<group>"; };
		85142500245DA0B3009D2791 /* UIViewController+Alert.swift */ = {isa = PBXFileReference; lastKnownFileType = sourcecode.swift; path = "UIViewController+Alert.swift"; sourceTree = "<group>"; };
		8539874E2467094E00D28B62 /* AppIcon.xcassets */ = {isa = PBXFileReference; lastKnownFileType = folder.assetcatalog; path = AppIcon.xcassets; sourceTree = "<group>"; };
		853D987924694A8700490DBA /* ENAButton.swift */ = {isa = PBXFileReference; lastKnownFileType = sourcecode.swift; path = ENAButton.swift; sourceTree = "<group>"; };
		853D98822469DC5000490DBA /* ExposureNotificationSetting.storyboard */ = {isa = PBXFileReference; lastKnownFileType = file.storyboard; path = ExposureNotificationSetting.storyboard; sourceTree = "<group>"; };
		853D98842469DC8100490DBA /* ExposureNotificationSettingViewController.swift */ = {isa = PBXFileReference; lastKnownFileType = sourcecode.swift; path = ExposureNotificationSettingViewController.swift; sourceTree = "<group>"; };
		85790F2E245C6B72003D47E1 /* ENA.entitlements */ = {isa = PBXFileReference; fileEncoding = 4; lastKnownFileType = text.plist.entitlements; path = ENA.entitlements; sourceTree = "<group>"; };
		858F6F6D245A103C009FFD33 /* ExposureNotification.framework */ = {isa = PBXFileReference; lastKnownFileType = wrapper.framework; name = ExposureNotification.framework; path = System/Library/Frameworks/ExposureNotification.framework; sourceTree = SDKROOT; };
		8595BF5E246032D90056EA27 /* ENASwitch.swift */ = {isa = PBXFileReference; lastKnownFileType = sourcecode.swift; path = ENASwitch.swift; sourceTree = "<group>"; };
		859DD511248549790073D59F /* MockDiagnosisKeysRetrieval.swift */ = {isa = PBXFileReference; lastKnownFileType = sourcecode.swift; path = MockDiagnosisKeysRetrieval.swift; sourceTree = "<group>"; };
		85D7593B2457048F008175F0 /* ENA.app */ = {isa = PBXFileReference; explicitFileType = wrapper.application; includeInIndex = 0; path = ENA.app; sourceTree = BUILT_PRODUCTS_DIR; };
		85D7593E2457048F008175F0 /* AppDelegate.swift */ = {isa = PBXFileReference; lastKnownFileType = sourcecode.swift; path = AppDelegate.swift; sourceTree = "<group>"; };
		85D759402457048F008175F0 /* SceneDelegate.swift */ = {isa = PBXFileReference; lastKnownFileType = sourcecode.swift; path = SceneDelegate.swift; sourceTree = "<group>"; };
		85D7594A24570491008175F0 /* Assets.xcassets */ = {isa = PBXFileReference; lastKnownFileType = folder.assetcatalog; path = Assets.xcassets; sourceTree = "<group>"; };
		85D7594D24570491008175F0 /* Base */ = {isa = PBXFileReference; lastKnownFileType = file.storyboard; name = Base; path = Base.lproj/LaunchScreen.storyboard; sourceTree = "<group>"; };
		85D7594F24570491008175F0 /* Info.plist */ = {isa = PBXFileReference; lastKnownFileType = text.plist.xml; path = Info.plist; sourceTree = "<group>"; };
		85D7595424570491008175F0 /* ENATests.xctest */ = {isa = PBXFileReference; explicitFileType = wrapper.cfbundle; includeInIndex = 0; path = ENATests.xctest; sourceTree = BUILT_PRODUCTS_DIR; };
		85D7595A24570491008175F0 /* Info.plist */ = {isa = PBXFileReference; lastKnownFileType = text.plist.xml; path = Info.plist; sourceTree = "<group>"; };
		85D7595F24570491008175F0 /* ENAUITests.xctest */ = {isa = PBXFileReference; explicitFileType = wrapper.cfbundle; includeInIndex = 0; path = ENAUITests.xctest; sourceTree = BUILT_PRODUCTS_DIR; };
		85D7596324570491008175F0 /* ENAUITests.swift */ = {isa = PBXFileReference; lastKnownFileType = sourcecode.swift; path = ENAUITests.swift; sourceTree = "<group>"; };
		85D7596524570491008175F0 /* Info.plist */ = {isa = PBXFileReference; lastKnownFileType = text.plist.xml; path = Info.plist; sourceTree = "<group>"; };
		85E33443247EB357006E74EC /* CircularProgressView.swift */ = {isa = PBXFileReference; lastKnownFileType = sourcecode.swift; path = CircularProgressView.swift; sourceTree = "<group>"; };
		A128F04C2489ABE700EC7F6C /* RiskCalculationTests.swift */ = {isa = PBXFileReference; fileEncoding = 4; lastKnownFileType = sourcecode.swift; path = RiskCalculationTests.swift; sourceTree = "<group>"; };
		A173665124844F29006BE209 /* SQLiteKeyValueStoreTests.swift */ = {isa = PBXFileReference; fileEncoding = 4; lastKnownFileType = sourcecode.swift; path = SQLiteKeyValueStoreTests.swift; sourceTree = "<group>"; };
		A17366542484978A006BE209 /* OnboardingInfoViewControllerUtils.swift */ = {isa = PBXFileReference; lastKnownFileType = sourcecode.swift; path = OnboardingInfoViewControllerUtils.swift; sourceTree = "<group>"; };
		A17DA5E12486D8E7006F310F /* RiskLevelTests.swift */ = {isa = PBXFileReference; lastKnownFileType = sourcecode.swift; path = RiskLevelTests.swift; sourceTree = "<group>"; };
		A36D07B62486AD0100E46F96 /* HomeTestResultCellConfigurator.swift */ = {isa = PBXFileReference; lastKnownFileType = sourcecode.swift; path = HomeTestResultCellConfigurator.swift; sourceTree = "<group>"; };
		A36D07B82486D61C00E46F96 /* HomeCardCellButtonDelegate.swift */ = {isa = PBXFileReference; lastKnownFileType = sourcecode.swift; path = HomeCardCellButtonDelegate.swift; sourceTree = "<group>"; };
		A3C4F95F24812CD20047F23E /* ExposureSubmissionWarnOthersViewController.swift */ = {isa = PBXFileReference; lastKnownFileType = sourcecode.swift; path = ExposureSubmissionWarnOthersViewController.swift; sourceTree = "<group>"; };
		A3E5E719247D4FFB00237116 /* ExposureSubmissionViewUtils.swift */ = {isa = PBXFileReference; lastKnownFileType = sourcecode.swift; path = ExposureSubmissionViewUtils.swift; sourceTree = "<group>"; };
		A3E5E71D247E6F7A00237116 /* SpinnerInjectable.swift */ = {isa = PBXFileReference; lastKnownFileType = sourcecode.swift; path = SpinnerInjectable.swift; sourceTree = "<group>"; };
		A3FF84EB247BFAF00053E947 /* Hasher.swift */ = {isa = PBXFileReference; lastKnownFileType = sourcecode.swift; path = Hasher.swift; sourceTree = "<group>"; };
		B102BDC22460410600CD55A2 /* README.md */ = {isa = PBXFileReference; lastKnownFileType = net.daringfireball.markdown; path = README.md; sourceTree = "<group>"; };
		B10FD5F3246EAC1700E9D7F2 /* AppleFilesWriter.swift */ = {isa = PBXFileReference; lastKnownFileType = sourcecode.swift; path = AppleFilesWriter.swift; sourceTree = "<group>"; };
		B111EE2B2465D9F7001AEBB4 /* String+Localization.swift */ = {isa = PBXFileReference; lastKnownFileType = sourcecode.swift; path = "String+Localization.swift"; sourceTree = "<group>"; };
		B1125459246F2C6500AB5036 /* ENTemporaryExposureKey+Convert.swift */ = {isa = PBXFileReference; lastKnownFileType = sourcecode.swift; path = "ENTemporaryExposureKey+Convert.swift"; sourceTree = "<group>"; };
		B1175212248A83AB00C3325C /* Risk.swift */ = {isa = PBXFileReference; lastKnownFileType = sourcecode.swift; path = Risk.swift; sourceTree = "<group>"; };
		B1175215248A9F9600C3325C /* ConvertingKeysTests.swift */ = {isa = PBXFileReference; lastKnownFileType = sourcecode.swift; path = ConvertingKeysTests.swift; sourceTree = "<group>"; };
		B1175217248ACFBC00C3325C /* SAP_RiskScoreClass+LowAndHigh.swift */ = {isa = PBXFileReference; lastKnownFileType = sourcecode.swift; path = "SAP_RiskScoreClass+LowAndHigh.swift"; sourceTree = "<group>"; };
		B1175219248ACFFC00C3325C /* SAP_RiskScoreClass+LowAndHighTests.swift */ = {isa = PBXFileReference; lastKnownFileType = sourcecode.swift; path = "SAP_RiskScoreClass+LowAndHighTests.swift"; sourceTree = "<group>"; };
		B12995E8246C344100854AD0 /* HTTPClient+Configuration.swift */ = {isa = PBXFileReference; lastKnownFileType = sourcecode.swift; path = "HTTPClient+Configuration.swift"; sourceTree = "<group>"; };
		B13FF408247EC67F00535F37 /* HomeViewController+State.swift */ = {isa = PBXFileReference; lastKnownFileType = sourcecode.swift; path = "HomeViewController+State.swift"; sourceTree = "<group>"; };
		B14D0CDA246E968C00D5BEBC /* String+Today.swift */ = {isa = PBXFileReference; lastKnownFileType = sourcecode.swift; path = "String+Today.swift"; sourceTree = "<group>"; };
		B14D0CDC246E972400D5BEBC /* ExposureDetectionDelegate.swift */ = {isa = PBXFileReference; lastKnownFileType = sourcecode.swift; path = ExposureDetectionDelegate.swift; sourceTree = "<group>"; };
		B14D0CDE246E976400D5BEBC /* ExposureDetectionTransaction+DidEndPrematurelyReason.swift */ = {isa = PBXFileReference; lastKnownFileType = sourcecode.swift; path = "ExposureDetectionTransaction+DidEndPrematurelyReason.swift"; sourceTree = "<group>"; };
		B153096924706F1000A4A1BD /* URLSession+Default.swift */ = {isa = PBXFileReference; lastKnownFileType = sourcecode.swift; path = "URLSession+Default.swift"; sourceTree = "<group>"; };
		B153096B24706F2400A4A1BD /* URLSessionConfiguration+Default.swift */ = {isa = PBXFileReference; lastKnownFileType = sourcecode.swift; path = "URLSessionConfiguration+Default.swift"; sourceTree = "<group>"; };
		B15382E3248273DC0010F007 /* MockTestStore.swift */ = {isa = PBXFileReference; lastKnownFileType = sourcecode.swift; path = MockTestStore.swift; sourceTree = "<group>"; };
		B15382E6248290BB0010F007 /* AppleFilesWriterTests.swift */ = {isa = PBXFileReference; lastKnownFileType = sourcecode.swift; path = AppleFilesWriterTests.swift; sourceTree = "<group>"; };
		B15382FD248424F00010F007 /* ExposureDetectionTests.swift */ = {isa = PBXFileReference; lastKnownFileType = sourcecode.swift; path = ExposureDetectionTests.swift; sourceTree = "<group>"; };
		B154F59A246DD5CF003E891E /* Client+Convenience.swift */ = {isa = PBXFileReference; lastKnownFileType = sourcecode.swift; path = "Client+Convenience.swift"; sourceTree = "<group>"; };
		B1569DDE245D70990079FCD7 /* DMViewController.swift */ = {isa = PBXFileReference; lastKnownFileType = sourcecode.swift; path = DMViewController.swift; sourceTree = "<group>"; };
		B16177E724802F9B006E435A /* DownloadedPackagesSQLLiteStoreTests.swift */ = {isa = PBXFileReference; lastKnownFileType = sourcecode.swift; path = DownloadedPackagesSQLLiteStoreTests.swift; sourceTree = "<group>"; };
		B161782424804AC3006E435A /* DownloadedPackagesSQLLiteStore.swift */ = {isa = PBXFileReference; lastKnownFileType = sourcecode.swift; path = DownloadedPackagesSQLLiteStore.swift; sourceTree = "<group>"; };
		B161782624804AF3006E435A /* DownloadedPackagesInMemoryStore.swift */ = {isa = PBXFileReference; lastKnownFileType = sourcecode.swift; path = DownloadedPackagesInMemoryStore.swift; sourceTree = "<group>"; };
		B161782924805784006E435A /* DeltaCalculationResult.swift */ = {isa = PBXFileReference; lastKnownFileType = sourcecode.swift; path = DeltaCalculationResult.swift; sourceTree = "<group>"; };
		B161782C248062CE006E435A /* DeltaCalculationResultTests.swift */ = {isa = PBXFileReference; lastKnownFileType = sourcecode.swift; path = DeltaCalculationResultTests.swift; sourceTree = "<group>"; };
		B1741B3D24619179006275D9 /* DMQRCodeViewController.swift */ = {isa = PBXFileReference; lastKnownFileType = sourcecode.swift; path = DMQRCodeViewController.swift; sourceTree = "<group>"; };
		B1741B402461A511006275D9 /* DMQRCodeScanViewController.swift */ = {isa = PBXFileReference; lastKnownFileType = sourcecode.swift; path = DMQRCodeScanViewController.swift; sourceTree = "<group>"; };
		B1741B422461C105006275D9 /* README.md */ = {isa = PBXFileReference; lastKnownFileType = net.daringfireball.markdown; path = README.md; sourceTree = "<group>"; };
		B1741B432461C257006275D9 /* DMDeveloperMenu.swift */ = {isa = PBXFileReference; lastKnownFileType = sourcecode.swift; path = DMDeveloperMenu.swift; sourceTree = "<group>"; };
		B1741B482462C207006275D9 /* Client.swift */ = {isa = PBXFileReference; fileEncoding = 4; lastKnownFileType = sourcecode.swift; path = Client.swift; sourceTree = "<group>"; };
		B17A44A12464906A00CB195E /* KeyTests.swift */ = {isa = PBXFileReference; lastKnownFileType = sourcecode.swift; path = KeyTests.swift; sourceTree = "<group>"; };
		B18C411C246DB30000B8D8CB /* URL+Helper.swift */ = {isa = PBXFileReference; lastKnownFileType = sourcecode.swift; path = "URL+Helper.swift"; sourceTree = "<group>"; };
		B18CADAD24782FA4006F53F0 /* ExposureStateUpdating.swift */ = {isa = PBXFileReference; lastKnownFileType = sourcecode.swift; path = ExposureStateUpdating.swift; sourceTree = "<group>"; };
		B1A76E9E24714AC700EA5208 /* HTTPClient+Configuration.swift */ = {isa = PBXFileReference; lastKnownFileType = sourcecode.swift; path = "HTTPClient+Configuration.swift"; sourceTree = "<group>"; };
		B1A9E70D246D73180024CC12 /* ExposureDetection.swift */ = {isa = PBXFileReference; lastKnownFileType = sourcecode.swift; path = ExposureDetection.swift; sourceTree = "<group>"; };
		B1A9E710246D782F0024CC12 /* SAPDownloadedPackage.swift */ = {isa = PBXFileReference; lastKnownFileType = sourcecode.swift; path = SAPDownloadedPackage.swift; sourceTree = "<group>"; };
		B1B9CF1E246ED2E8008F04F5 /* Sap_FilebucketTests.swift */ = {isa = PBXFileReference; lastKnownFileType = sourcecode.swift; path = Sap_FilebucketTests.swift; sourceTree = "<group>"; };
		B1CD333B24865A7D00B06E9B /* TracingStatusHistory.swift */ = {isa = PBXFileReference; lastKnownFileType = sourcecode.swift; path = TracingStatusHistory.swift; sourceTree = "<group>"; };
		B1CD333D24865E0000B06E9B /* TracingStatusHistoryTests.swift */ = {isa = PBXFileReference; lastKnownFileType = sourcecode.swift; path = TracingStatusHistoryTests.swift; sourceTree = "<group>"; };
		B1CF8D0F246C1F4100DBE135 /* ClientModeTests.swift */ = {isa = PBXFileReference; lastKnownFileType = sourcecode.swift; path = ClientModeTests.swift; sourceTree = "<group>"; };
		B1D431C7246C69F300E728AD /* HTTPClient+ConfigurationTests.swift */ = {isa = PBXFileReference; lastKnownFileType = sourcecode.swift; path = "HTTPClient+ConfigurationTests.swift"; sourceTree = "<group>"; };
		B1D431CA246C84A400E728AD /* DownloadedPackagesStore.swift */ = {isa = PBXFileReference; lastKnownFileType = sourcecode.swift; path = DownloadedPackagesStore.swift; sourceTree = "<group>"; };
		B1D431CC246C84ED00E728AD /* KeyPackagesStoreTests.swift */ = {isa = PBXFileReference; lastKnownFileType = sourcecode.swift; path = KeyPackagesStoreTests.swift; sourceTree = "<group>"; };
		B1D6B001247DA0320079DDD3 /* ExposureDetectionViewControllerDelegate.swift */ = {isa = PBXFileReference; lastKnownFileType = sourcecode.swift; path = ExposureDetectionViewControllerDelegate.swift; sourceTree = "<group>"; };
		B1D6B003247DA4920079DDD3 /* UIApplication+CoronaWarn.swift */ = {isa = PBXFileReference; lastKnownFileType = sourcecode.swift; path = "UIApplication+CoronaWarn.swift"; sourceTree = "<group>"; };
		B1D7D68624766D2100E4DA5D /* submission_payload.pb.swift */ = {isa = PBXFileReference; fileEncoding = 4; lastKnownFileType = sourcecode.swift; name = submission_payload.pb.swift; path = ../../../gen/output/submission_payload.pb.swift; sourceTree = "<group>"; };
		B1D7D68A24766D2100E4DA5D /* apple_export.pb.swift */ = {isa = PBXFileReference; fileEncoding = 4; lastKnownFileType = sourcecode.swift; name = apple_export.pb.swift; path = ../../../gen/output/apple_export.pb.swift; sourceTree = "<group>"; };
		B1DDDABB247137B000A07175 /* HTTPClientConfigurationEndpointTests.swift */ = {isa = PBXFileReference; lastKnownFileType = sourcecode.swift; path = HTTPClientConfigurationEndpointTests.swift; sourceTree = "<group>"; };
		B1E8C99A2479D239006DC678 /* Info_AppStore.plist */ = {isa = PBXFileReference; fileEncoding = 4; lastKnownFileType = text.plist.xml; path = Info_AppStore.plist; sourceTree = "<group>"; };
		B1E8C99C2479D4E7006DC678 /* DMSubmissionStateViewController.swift */ = {isa = PBXFileReference; fileEncoding = 4; lastKnownFileType = sourcecode.swift; path = DMSubmissionStateViewController.swift; sourceTree = "<group>"; };
		B1EAEC8A24711884003BE9A2 /* URLSession+Convenience.swift */ = {isa = PBXFileReference; lastKnownFileType = sourcecode.swift; path = "URLSession+Convenience.swift"; sourceTree = "<group>"; };
		B1EAEC8D247118CB003BE9A2 /* URLSession+ConvenienceTests.swift */ = {isa = PBXFileReference; lastKnownFileType = sourcecode.swift; path = "URLSession+ConvenienceTests.swift"; sourceTree = "<group>"; };
		B1EAEC90247128ED003BE9A2 /* ClientMode.swift */ = {isa = PBXFileReference; lastKnownFileType = sourcecode.swift; path = ClientMode.swift; sourceTree = "<group>"; };
		B1F82DF124718C7300E2E56A /* DMConfigurationViewController.swift */ = {isa = PBXFileReference; lastKnownFileType = sourcecode.swift; path = DMConfigurationViewController.swift; sourceTree = "<group>"; };
		B1F8AE472479B4C30093A588 /* api-response-day-2020-05-16 */ = {isa = PBXFileReference; lastKnownFileType = file; path = "api-response-day-2020-05-16"; sourceTree = "<group>"; };
		B1F8AE4B2479C1C20093A588 /* de-config */ = {isa = PBXFileReference; lastKnownFileType = file; path = "de-config"; sourceTree = "<group>"; };
		B1FE13D72487DEED00D012E5 /* RiskCalculation.swift */ = {isa = PBXFileReference; lastKnownFileType = sourcecode.swift; path = RiskCalculation.swift; sourceTree = "<group>"; };
		B1FE13DA2488217300D012E5 /* RiskProvidingConfigurationUpdateMode.swift */ = {isa = PBXFileReference; lastKnownFileType = sourcecode.swift; path = RiskProvidingConfigurationUpdateMode.swift; sourceTree = "<group>"; };
		B1FE13DC248821CB00D012E5 /* RiskProviding.swift */ = {isa = PBXFileReference; lastKnownFileType = sourcecode.swift; path = RiskProviding.swift; sourceTree = "<group>"; };
		B1FE13DE248821E000D012E5 /* RiskProvider.swift */ = {isa = PBXFileReference; lastKnownFileType = sourcecode.swift; path = RiskProvider.swift; sourceTree = "<group>"; };
		B1FE13E1248824E900D012E5 /* RiskProviderTests.swift */ = {isa = PBXFileReference; lastKnownFileType = sourcecode.swift; path = RiskProviderTests.swift; sourceTree = "<group>"; };
		B1FE13E52488255900D012E5 /* RiskProvidingConfiguration.swift */ = {isa = PBXFileReference; lastKnownFileType = sourcecode.swift; path = RiskProvidingConfiguration.swift; sourceTree = "<group>"; };
		B1FE13F124893CCE00D012E5 /* app_config.pb.swift */ = {isa = PBXFileReference; fileEncoding = 4; lastKnownFileType = sourcecode.swift; name = app_config.pb.swift; path = ../../../gen/output/app_config.pb.swift; sourceTree = "<group>"; };
		B1FE13F32489580D00D012E5 /* app_config_attenuation_duration.pb.swift */ = {isa = PBXFileReference; fileEncoding = 4; lastKnownFileType = sourcecode.swift; name = app_config_attenuation_duration.pb.swift; path = ../../../gen/output/app_config_attenuation_duration.pb.swift; sourceTree = "<group>"; };
		B1FE13F42489580D00D012E5 /* app_config_app_version_config.pb.swift */ = {isa = PBXFileReference; fileEncoding = 4; lastKnownFileType = sourcecode.swift; name = app_config_app_version_config.pb.swift; path = ../../../gen/output/app_config_app_version_config.pb.swift; sourceTree = "<group>"; };
		B1FE13F824896DDB00D012E5 /* CachedAppConfiguration.swift */ = {isa = PBXFileReference; lastKnownFileType = sourcecode.swift; path = CachedAppConfiguration.swift; sourceTree = "<group>"; };
		B1FE13FA24896E6700D012E5 /* AppConfigurationProviding.swift */ = {isa = PBXFileReference; lastKnownFileType = sourcecode.swift; path = AppConfigurationProviding.swift; sourceTree = "<group>"; };
		B1FE13FD24896EF700D012E5 /* CachedAppConfigurationTests.swift */ = {isa = PBXFileReference; lastKnownFileType = sourcecode.swift; path = CachedAppConfigurationTests.swift; sourceTree = "<group>"; };
		CD2EC328247D82EE00C6B3F9 /* NotificationSettingsViewController.swift */ = {isa = PBXFileReference; lastKnownFileType = sourcecode.swift; path = NotificationSettingsViewController.swift; sourceTree = "<group>"; };
		CD678F6A246C43E200B6A0F8 /* MockExposureManager.swift */ = {isa = PBXFileReference; lastKnownFileType = sourcecode.swift; path = MockExposureManager.swift; sourceTree = "<group>"; };
		CD678F6C246C43EE00B6A0F8 /* ClientMock.swift */ = {isa = PBXFileReference; lastKnownFileType = sourcecode.swift; path = ClientMock.swift; sourceTree = "<group>"; };
		CD678F6E246C43FC00B6A0F8 /* MockURLSession.swift */ = {isa = PBXFileReference; lastKnownFileType = sourcecode.swift; path = MockURLSession.swift; sourceTree = "<group>"; };
		CD7F5C732466F6D400D3D03C /* ENATest.entitlements */ = {isa = PBXFileReference; lastKnownFileType = text.plist.entitlements; path = ENATest.entitlements; sourceTree = "<group>"; };
		CD8638522477EBD400A5A07C /* SettingsViewModel.swift */ = {isa = PBXFileReference; lastKnownFileType = sourcecode.swift; path = SettingsViewModel.swift; sourceTree = "<group>"; };
		CD99A39C245B22EE00BF12AF /* ExposureSubmission.storyboard */ = {isa = PBXFileReference; fileEncoding = 4; lastKnownFileType = file.storyboard; path = ExposureSubmission.storyboard; sourceTree = "<group>"; };
		CD99A3A8245C272400BF12AF /* ExposureSubmissionService.swift */ = {isa = PBXFileReference; lastKnownFileType = sourcecode.swift; path = ExposureSubmissionService.swift; sourceTree = "<group>"; };
		CD99A3C6246155C300BF12AF /* Logger.swift */ = {isa = PBXFileReference; fileEncoding = 4; lastKnownFileType = sourcecode.swift; path = Logger.swift; sourceTree = "<group>"; };
		CD99A3C92461A47C00BF12AF /* AppStrings.swift */ = {isa = PBXFileReference; lastKnownFileType = sourcecode.swift; path = AppStrings.swift; sourceTree = "<group>"; };
		CDCE11D5247D644100F30825 /* NotificationSettingsViewModel.swift */ = {isa = PBXFileReference; lastKnownFileType = sourcecode.swift; path = NotificationSettingsViewModel.swift; sourceTree = "<group>"; };
		CDCE11D8247D64C600F30825 /* NotificationSettingsOnTableViewCell.swift */ = {isa = PBXFileReference; lastKnownFileType = sourcecode.swift; path = NotificationSettingsOnTableViewCell.swift; sourceTree = "<group>"; };
		CDCE11DA247D64D600F30825 /* NotificationSettingsOffTableViewCell.swift */ = {isa = PBXFileReference; lastKnownFileType = sourcecode.swift; path = NotificationSettingsOffTableViewCell.swift; sourceTree = "<group>"; };
		CDD87C54247556DE007CE6CA /* MainSettingsTableViewCell.swift */ = {isa = PBXFileReference; lastKnownFileType = sourcecode.swift; path = MainSettingsTableViewCell.swift; sourceTree = "<group>"; };
		CDD87C5C247559E3007CE6CA /* LabelTableViewCell.swift */ = {isa = PBXFileReference; lastKnownFileType = sourcecode.swift; path = LabelTableViewCell.swift; sourceTree = "<group>"; };
		CDF27BD2246ADBA70044D32B /* ExposureSubmissionServiceTests.swift */ = {isa = PBXFileReference; lastKnownFileType = sourcecode.swift; path = ExposureSubmissionServiceTests.swift; sourceTree = "<group>"; };
		CDF27BD4246ADBF30044D32B /* HTTPClientTests.swift */ = {isa = PBXFileReference; lastKnownFileType = sourcecode.swift; path = HTTPClientTests.swift; sourceTree = "<group>"; };
		EE20EA062469883900770683 /* RiskLegend.storyboard */ = {isa = PBXFileReference; lastKnownFileType = file.storyboard; path = RiskLegend.storyboard; sourceTree = "<group>"; };
		EE22DB7F247FB409001B0A71 /* ENStateHandler.swift */ = {isa = PBXFileReference; fileEncoding = 4; lastKnownFileType = sourcecode.swift; path = ENStateHandler.swift; sourceTree = "<group>"; };
		EE22DB80247FB409001B0A71 /* ENSettingModel.swift */ = {isa = PBXFileReference; fileEncoding = 4; lastKnownFileType = sourcecode.swift; path = ENSettingModel.swift; sourceTree = "<group>"; };
		EE22DB84247FB43A001B0A71 /* TracingHistoryTableViewCell.swift */ = {isa = PBXFileReference; fileEncoding = 4; lastKnownFileType = sourcecode.swift; path = TracingHistoryTableViewCell.swift; sourceTree = "<group>"; };
		EE22DB85247FB43A001B0A71 /* ImageTableViewCell.swift */ = {isa = PBXFileReference; fileEncoding = 4; lastKnownFileType = sourcecode.swift; path = ImageTableViewCell.swift; sourceTree = "<group>"; };
		EE22DB86247FB43A001B0A71 /* ActionDetailTableViewCell.swift */ = {isa = PBXFileReference; fileEncoding = 4; lastKnownFileType = sourcecode.swift; path = ActionDetailTableViewCell.swift; sourceTree = "<group>"; };
		EE22DB87247FB43A001B0A71 /* DescriptionTableViewCell.swift */ = {isa = PBXFileReference; fileEncoding = 4; lastKnownFileType = sourcecode.swift; path = DescriptionTableViewCell.swift; sourceTree = "<group>"; };
		EE22DB88247FB43A001B0A71 /* ActionTableViewCell.swift */ = {isa = PBXFileReference; fileEncoding = 4; lastKnownFileType = sourcecode.swift; path = ActionTableViewCell.swift; sourceTree = "<group>"; };
		EE22DB8E247FB46C001B0A71 /* ENStateTests.swift */ = {isa = PBXFileReference; fileEncoding = 4; lastKnownFileType = sourcecode.swift; path = ENStateTests.swift; sourceTree = "<group>"; };
		EE22DB90247FB479001B0A71 /* MockStateHandlerObserverDelegate.swift */ = {isa = PBXFileReference; fileEncoding = 4; lastKnownFileType = sourcecode.swift; path = MockStateHandlerObserverDelegate.swift; sourceTree = "<group>"; };
		EE278B2C245F2BBB008B06F9 /* InviteFriends.storyboard */ = {isa = PBXFileReference; lastKnownFileType = file.storyboard; path = InviteFriends.storyboard; sourceTree = "<group>"; };
		EE278B2F245F2C8A008B06F9 /* FriendsInviteController.swift */ = {isa = PBXFileReference; lastKnownFileType = sourcecode.swift; path = FriendsInviteController.swift; sourceTree = "<group>"; };
		EE46E5D72466AEA50057627F /* UIView.swift */ = {isa = PBXFileReference; fileEncoding = 4; lastKnownFileType = sourcecode.swift; path = UIView.swift; sourceTree = "<group>"; };
		EE70C23B245B09E900AC9B2F /* de */ = {isa = PBXFileReference; lastKnownFileType = text.plist.strings; name = de; path = de.lproj/Localizable.strings; sourceTree = "<group>"; };
		EE70C23C245B09E900AC9B2F /* en */ = {isa = PBXFileReference; lastKnownFileType = text.plist.strings; name = en; path = en.lproj/Localizable.strings; sourceTree = "<group>"; };
		EE92A33F245D96DA006B97B0 /* de */ = {isa = PBXFileReference; lastKnownFileType = text.plist.stringsdict; name = de; path = de.lproj/Localizable.stringsdict; sourceTree = "<group>"; };
		EEF10679246EBF8B009DFB4E /* ResetViewController.swift */ = {isa = PBXFileReference; fileEncoding = 4; lastKnownFileType = sourcecode.swift; path = ResetViewController.swift; sourceTree = "<group>"; };
		F247572A24838AC8003E1FC5 /* DynamicTableViewControllerRowsTests.swift */ = {isa = PBXFileReference; lastKnownFileType = sourcecode.swift; path = DynamicTableViewControllerRowsTests.swift; sourceTree = "<group>"; };
		F252472E2483955B00C5556B /* DynamicTableViewControllerFake.storyboard */ = {isa = PBXFileReference; lastKnownFileType = file.storyboard; path = DynamicTableViewControllerFake.storyboard; sourceTree = "<group>"; };
		F25247302484456800C5556B /* DynamicTableViewModelTests.swift */ = {isa = PBXFileReference; lastKnownFileType = sourcecode.swift; path = DynamicTableViewModelTests.swift; sourceTree = "<group>"; };
		F2DC808D248989CE00EDC40A /* DynamicTableViewControllerRegisterCellsTests.swift */ = {isa = PBXFileReference; lastKnownFileType = sourcecode.swift; path = DynamicTableViewControllerRegisterCellsTests.swift; sourceTree = "<group>"; };
		F2DC808F24898A9400EDC40A /* DynamicTableViewControllerNumberOfRowsAndSectionsTests.swift */ = {isa = PBXFileReference; lastKnownFileType = sourcecode.swift; path = DynamicTableViewControllerNumberOfRowsAndSectionsTests.swift; sourceTree = "<group>"; };
		F2DC809124898B1800EDC40A /* DynamicTableViewControllerHeaderTests.swift */ = {isa = PBXFileReference; lastKnownFileType = sourcecode.swift; path = DynamicTableViewControllerHeaderTests.swift; sourceTree = "<group>"; };
		F2DC809324898CE600EDC40A /* DynamicTableViewControllerFooterTests.swift */ = {isa = PBXFileReference; lastKnownFileType = sourcecode.swift; path = DynamicTableViewControllerFooterTests.swift; sourceTree = "<group>"; };
/* End PBXFileReference section */

/* Begin PBXFrameworksBuildPhase section */
		85D759382457048F008175F0 /* Frameworks */ = {
			isa = PBXFrameworksBuildPhase;
			buildActionMask = 2147483647;
			files = (
				B1FE13EA248838E400D012E5 /* FMDB in Frameworks */,
				858F6F6E245A103C009FFD33 /* ExposureNotification.framework in Frameworks */,
				3DD767492483D6B5002DD2B3 /* Connectivity in Frameworks */,
				B10FB030246036F3004CA11E /* SwiftProtobuf in Frameworks */,
				B1E8C9A5247AB869006DC678 /* ZIPFoundation in Frameworks */,
			);
			runOnlyForDeploymentPostprocessing = 0;
		};
		85D7595124570491008175F0 /* Frameworks */ = {
			isa = PBXFrameworksBuildPhase;
			buildActionMask = 2147483647;
			files = (
			);
			runOnlyForDeploymentPostprocessing = 0;
		};
		85D7595C24570491008175F0 /* Frameworks */ = {
			isa = PBXFrameworksBuildPhase;
			buildActionMask = 2147483647;
			files = (
			);
			runOnlyForDeploymentPostprocessing = 0;
		};
/* End PBXFrameworksBuildPhase section */

/* Begin PBXGroup section */
		13091950247972CF0066E329 /* PrivacyProtectionViewController */ = {
			isa = PBXGroup;
			children = (
				1309194E247972C40066E329 /* PrivacyProtectionViewController.swift */,
			);
			path = PrivacyProtectionViewController;
			sourceTree = "<group>";
		};
		130CB19A246D92F800ADE602 /* Onboarding */ = {
			isa = PBXGroup;
			children = (
				130CB19B246D92F800ADE602 /* ENAUITestsOnboarding.swift */,
			);
			path = Onboarding;
			sourceTree = "<group>";
		};
		134F0DB8247578FF00D88934 /* Home */ = {
			isa = PBXGroup;
			children = (
				134F0DB9247578FF00D88934 /* ENAUITestsHome.swift */,
			);
			path = Home;
			sourceTree = "<group>";
		};
		138910C3247A907500D739F6 /* Task Scheduling */ = {
			isa = PBXGroup;
			children = (
				138910C4247A909000D739F6 /* ENATaskScheduler.swift */,
			);
			path = "Task Scheduling";
			sourceTree = "<group>";
		};
		3DD767442483D3E2002DD2B3 /* ReachabilityService */ = {
			isa = PBXGroup;
			children = (
				3DD767452483D4DE002DD2B3 /* ReachabilityService.swift */,
				3DD7674A2483D6C1002DD2B3 /* ConnectivityReachabilityService.swift */,
			);
			path = ReachabilityService;
			sourceTree = "<group>";
		};
		5107E3D72459B2D60042FC9B /* Frameworks */ = {
			isa = PBXGroup;
			children = (
				858F6F6D245A103C009FFD33 /* ExposureNotification.framework */,
			);
			name = Frameworks;
			sourceTree = "<group>";
		};
		514C0A12247C15F000F235F6 /* HomeRiskCellConfigurators */ = {
			isa = PBXGroup;
			children = (
				51CE1BBE2460B222002CF42A /* HomeRiskCellConfigurator.swift */,
				51486D9E2484FC0200FCE216 /* HomeRiskLevelCellConfigurator.swift */,
				514C0A10247C15EC00F235F6 /* HomeUnknownRiskCellConfigurator.swift */,
				514C0A13247C163800F235F6 /* HomeLowRiskCellConfigurator.swift */,
				514C0A15247C164700F235F6 /* HomeHighRiskCellConfigurator.swift */,
				514C0A19247C16D600F235F6 /* HomeInactiveRiskCellConfigurator.swift */,
				515BBDEA2484F8E500CDB674 /* HomeThankYouRiskCellConfigurator.swift */,
				51C779112486E549004582F8 /* HomeFindingPositiveRiskCellConfigurator.swift */,
			);
			path = HomeRiskCellConfigurators;
			sourceTree = "<group>";
		};
		514E81312461946E00636861 /* ExposureDetection */ = {
			isa = PBXGroup;
			children = (
				71FE1C6A247AA3F100851FEB /* ExposureDetectionViewController+State.swift */,
				71FE1C6C247AA43400851FEB /* ExposureDetectionViewController+Summary.swift */,
				71FD8861246EB27F00E804D0 /* ExposureDetectionViewController.swift */,
				B1D6B001247DA0320079DDD3 /* ExposureDetectionViewControllerDelegate.swift */,
				714CD8662472885900F56450 /* ExposureDetectionViewController+DynamicTableViewModel.swift */,
			);
			path = ExposureDetection;
			sourceTree = "<group>";
		};
		514E81322461B97700636861 /* Exposure */ = {
			isa = PBXGroup;
			children = (
				B15382DD2482707A0010F007 /* __tests__ */,
				514E81332461B97700636861 /* ExposureManager.swift */,
				CD678F6A246C43E200B6A0F8 /* MockExposureManager.swift */,
				518A69FA24687D5800444E66 /* RiskLevel.swift */,
			);
			path = Exposure;
			sourceTree = "<group>";
		};
		514EE991246D4A1600DE4884 /* Risk Items */ = {
			isa = PBXGroup;
			children = (
				514C0A0724772F5E00F235F6 /* RiskItemView.swift */,
				51B5B415246DF13D00DC5D3E /* RiskImageItemView.swift */,
				51B5B413246DF07300DC5D3E /* RiskImageItemView.xib */,
				51FE277E247535E300BB8144 /* RiskLoadingItemView.swift */,
				51FE277C247535C400BB8144 /* RiskLoadingItemView.xib */,
				514C0A0C247AFB0200F235F6 /* RiskTextItemView.swift */,
				514C0A0A247AF9F700F235F6 /* RiskTextItemView.xib */,
				51C7790D24867F22004582F8 /* RiskListItemView.swift */,
				51C7790B24867F16004582F8 /* RiskListItemView.xib */,
			);
			path = "Risk Items";
			sourceTree = "<group>";
		};
		514EE996246D4BDD00DE4884 /* UICollectionView */ = {
			isa = PBXGroup;
			children = (
				51CE1B49246016B0002CF42A /* UICollectionViewCell+Identifier.swift */,
				51CE1B4B246016D1002CF42A /* UICollectionReusableView+Identifier.swift */,
				51CE1BB42460AC82002CF42A /* UICollectionView+Dequeue.swift */,
			);
			path = UICollectionView;
			sourceTree = "<group>";
		};
		514EE997246D4BEB00DE4884 /* UITableView */ = {
			isa = PBXGroup;
			children = (
				710ABB24247514BD00948792 /* UIViewController+Segue.swift */,
				710ABB1E2475115500948792 /* UITableViewController+Enum.swift */,
				514EE998246D4C2E00DE4884 /* UITableViewCell+Identifier.swift */,
				514EE99A246D4C4C00DE4884 /* UITableView+Dequeue.swift */,
			);
			path = UITableView;
			sourceTree = "<group>";
		};
		515BBDE92484F77300CDB674 /* HomeRiskViewConfigurators */ = {
			isa = PBXGroup;
			children = (
				514C0A0524772F3400F235F6 /* HomeRiskViewConfigurator.swift */,
				514EE99F246D4DF800DE4884 /* HomeRiskImageItemViewConfigurator.swift */,
				514C0A0E247AFEC500F235F6 /* HomeRiskTextItemViewConfigurator.swift */,
				51C7790F248684F5004582F8 /* HomeRiskListItemViewConfigurator.swift */,
				51FE277A2475340300BB8144 /* HomeRiskLoadingItemViewConfigurator.swift */,
			);
			path = HomeRiskViewConfigurators;
			sourceTree = "<group>";
		};
		518A6A1C246A9F6600444E66 /* HomeRiskCellConfigurator */ = {
			isa = PBXGroup;
			children = (
				515BBDE92484F77300CDB674 /* HomeRiskViewConfigurators */,
				514C0A12247C15F000F235F6 /* HomeRiskCellConfigurators */,
			);
			path = HomeRiskCellConfigurator;
			sourceTree = "<group>";
		};
		51B5B419246E058100DC5D3E /* Risk */ = {
			isa = PBXGroup;
			children = (
				51CE1B7A246078B6002CF42A /* RiskLevelCollectionViewCell.swift */,
				51CE1B79246078B6002CF42A /* RiskLevelCollectionViewCell.xib */,
				51486DA02485101500FCE216 /* RiskInactiveCollectionViewCell.swift */,
				51486DA12485101500FCE216 /* RiskInactiveCollectionViewCell.xib */,
				51486DA42485237200FCE216 /* RiskThankYouCollectionViewCell.swift */,
				51486DA52485237200FCE216 /* RiskThankYouCollectionViewCell.xib */,
				51C779152486E5BA004582F8 /* RiskFindingPositiveCollectionViewCell.swift */,
				51C779132486E5AB004582F8 /* RiskFindingPositiveCollectionViewCell.xib */,
				514EE991246D4A1600DE4884 /* Risk Items */,
			);
			path = Risk;
			sourceTree = "<group>";
		};
		51B5B41A246E059700DC5D3E /* Common */ = {
			isa = PBXGroup;
			children = (
				713EA26024798AD100AB7EE8 /* InsetTableViewCell.swift */,
			);
			path = Common;
			sourceTree = "<group>";
		};
		51CE1B74246078B6002CF42A /* Home Screen */ = {
			isa = PBXGroup;
			children = (
				51CE1B75246078B6002CF42A /* Cells */,
				51CE1B80246078B6002CF42A /* Footers */,
				51CE1B83246078B6002CF42A /* Decorations */,
			);
			path = "Home Screen";
			sourceTree = "<group>";
		};
		51CE1B75246078B6002CF42A /* Cells */ = {
			isa = PBXGroup;
			children = (
				2F785750248506BD00323A9C /* HomeTestResultCell.swift */,
				2F78574F248506BD00323A9C /* HomeTestResultCell.xib */,
				51B5B41B246EC8B800DC5D3E /* HomeCardCollectionViewCell.swift */,
				51CE1B78246078B6002CF42A /* ActivateCollectionViewCell.swift */,
				51CE1B76246078B6002CF42A /* ActivateCollectionViewCell.xib */,
				51B5B419246E058100DC5D3E /* Risk */,
				51CE1B77246078B6002CF42A /* SubmitCollectionViewCell.swift */,
				51CE1B7E246078B6002CF42A /* SubmitCollectionViewCell.xib */,
				51CE1B7C246078B6002CF42A /* InfoCollectionViewCell.swift */,
				51CE1B7B246078B6002CF42A /* InfoCollectionViewCell.xib */,
			);
			path = Cells;
			sourceTree = "<group>";
		};
		51CE1B80246078B6002CF42A /* Footers */ = {
			isa = PBXGroup;
			children = (
				51CE1B81246078B6002CF42A /* HomeFooterSupplementaryView.xib */,
				51CE1B82246078B6002CF42A /* HomeFooterSupplementaryView.swift */,
			);
			path = Footers;
			sourceTree = "<group>";
		};
		51CE1B83246078B6002CF42A /* Decorations */ = {
			isa = PBXGroup;
			children = (
				51CE1B84246078B6002CF42A /* SectionSystemBackgroundDecorationView.swift */,
			);
			path = Decorations;
			sourceTree = "<group>";
		};
		51CE1BB82460AE69002CF42A /* Home */ = {
			isa = PBXGroup;
			children = (
				51CE1BB92460AFD8002CF42A /* HomeActivateCellConfigurator.swift */,
				518A6A1C246A9F6600444E66 /* HomeRiskCellConfigurator */,
				51CE1BC02460B256002CF42A /* HomeSubmitCellConfigurator.swift */,
				51CE1BC22460B28D002CF42A /* HomeInfoCellConfigurator.swift */,
				13BAE9B02472FB1E00CEE58A /* CellConfiguratorIndexPosition.swift */,
				A36D07B62486AD0100E46F96 /* HomeTestResultCellConfigurator.swift */,
			);
			path = Home;
			sourceTree = "<group>";
		};
		51CE1BBB2460B1BA002CF42A /* Protocols */ = {
			isa = PBXGroup;
			children = (
				B18CADAD24782FA4006F53F0 /* ExposureStateUpdating.swift */,
				51CE1BBC2460B1CB002CF42A /* CollectionViewCellConfigurator.swift */,
				514EE99C246D4CFB00DE4884 /* TableViewCellConfigurator.swift */,
				A3E5E71D247E6F7A00237116 /* SpinnerInjectable.swift */,
				A36D07B82486D61C00E46F96 /* HomeCardCellButtonDelegate.swift */,
			);
			path = Protocols;
			sourceTree = "<group>";
		};
		51D420AF2458308400AD70CA /* Onboarding */ = {
			isa = PBXGroup;
			children = (
				51C737BC245B349700286105 /* OnboardingInfoViewController.swift */,
				A17366542484978A006BE209 /* OnboardingInfoViewControllerUtils.swift */,
				137846482488027500A50AB8 /* OnboardingInfoViewController+Extension.swift */,
			);
			path = Onboarding;
			sourceTree = "<group>";
		};
		51D420B224583AA400AD70CA /* Workers */ = {
			isa = PBXGroup;
			children = (
				A1C2B2DA24834934004A3BD5 /* __tests__ */,
				0D5611B7247FD36F00B5B094 /* PersistedAndPublished.swift */,
				CD99A3C6246155C300BF12AF /* Logger.swift */,
				013DC101245DAC4E00EE58B0 /* Store.swift */,
				B1CD333B24865A7D00B06E9B /* TracingStatusHistory.swift */,
				A3FF84EB247BFAF00053E947 /* Hasher.swift */,
				0D5611B3247F852C00B5B094 /* SQLiteKeyValueStore.swift */,
				016146902487A43E00660992 /* WebPageHelper.swift */,
			);
			path = Workers;
			sourceTree = "<group>";
		};
		51D420B524583B5100AD70CA /* Extensions */ = {
			isa = PBXGroup;
			children = (
				71176E2C24891BCF004B0C9F /* __tests__ */,
				514EE996246D4BDD00DE4884 /* UICollectionView */,
				514EE997246D4BEB00DE4884 /* UITableView */,
				51895EDB245E16CD0085DA38 /* ENAColor.swift */,
				13722043247AEEAD00152764 /* UNNotificationCenter+Extension.swift */,
				51D420B624583B7200AD70CA /* NSObject+Identifier.swift */,
				51D420B824583B8300AD70CA /* UIViewController+AppStoryboard.swift */,
				51D420D324586DCA00AD70CA /* NotificationName.swift */,
				85142500245DA0B3009D2791 /* UIViewController+Alert.swift */,
				EE46E5D72466AEA50057627F /* UIView.swift */,
				B111EE2B2465D9F7001AEBB4 /* String+Localization.swift */,
				71CC3EA2246D6C4000217F2C /* UIFont+DynamicType.swift */,
				B14D0CDA246E968C00D5BEBC /* String+Today.swift */,
				B153096924706F1000A4A1BD /* URLSession+Default.swift */,
				B153096B24706F2400A4A1BD /* URLSessionConfiguration+Default.swift */,
				B1D6B003247DA4920079DDD3 /* UIApplication+CoronaWarn.swift */,
				2F3218CF248063E300A7AC0A /* UIView+Convenience.swift */,
				2FF1D62D2487850200381FFB /* NSMutableAttributedString+Generation.swift */,
			);
			path = Extensions;
			sourceTree = "<group>";
		};
		51D420C124583D3100AD70CA /* Home */ = {
			isa = PBXGroup;
			children = (
				51CE1B2E245F5CFC002CF42A /* HomeViewController.swift */,
				5111E7622460BB1500ED6498 /* HomeInteractor.swift */,
				51CE1B5424604DD2002CF42A /* HomeLayout.swift */,
				B13FF407247EC66500535F37 /* Model */,
			);
			path = Home;
			sourceTree = "<group>";
		};
		51D420C224583D7B00AD70CA /* Settings */ = {
			isa = PBXGroup;
			children = (
				CDD87C6024766163007CE6CA /* Cells */,
				51D420C324583E3300AD70CA /* SettingsViewController.swift */,
				EEF10679246EBF8B009DFB4E /* ResetViewController.swift */,
				CD2EC328247D82EE00C6B3F9 /* NotificationSettingsViewController.swift */,
			);
			path = Settings;
			sourceTree = "<group>";
		};
		51D420D524598AC200AD70CA /* Source */ = {
			isa = PBXGroup;
			children = (
				B111EDEC2465B1F4001AEBB4 /* Client */,
				CD99A3C82461A44B00BF12AF /* View Helpers */,
				51CE1BBB2460B1BA002CF42A /* Protocols */,
				8595BF5D246032C40056EA27 /* Views */,
				B1569DD5245D6C790079FCD7 /* Developer Menu */,
				51EE9A6A245C0F7900F2544F /* Models */,
				85D759802459A82D008175F0 /* Services */,
				85D759712457059A008175F0 /* Scenes */,
				51D420B224583AA400AD70CA /* Workers */,
				51D420B524583B5100AD70CA /* Extensions */,
				85D7593E2457048F008175F0 /* AppDelegate.swift */,
				85D759402457048F008175F0 /* SceneDelegate.swift */,
			);
			path = Source;
			sourceTree = "<group>";
		};
		51EE9A6A245C0F7900F2544F /* Models */ = {
			isa = PBXGroup;
			children = (
				138910C3247A907500D739F6 /* Task Scheduling */,
				CD8638512477EBAA00A5A07C /* Settings */,
				B1125458246F2C2100AB5036 /* Converting Keys */,
				514E81322461B97700636861 /* Exposure */,
				51CE1BB82460AE69002CF42A /* Home */,
				51EE9A6C245C0FB500F2544F /* Onboarding */,
			);
			path = Models;
			sourceTree = "<group>";
		};
		51EE9A6C245C0FB500F2544F /* Onboarding */ = {
			isa = PBXGroup;
			children = (
				51C737BE245B3B5D00286105 /* OnboardingInfo.swift */,
			);
			path = Onboarding;
			sourceTree = "<group>";
		};
		71176E2C24891BCF004B0C9F /* __tests__ */ = {
			isa = PBXGroup;
			children = (
				71176E2D24891C02004B0C9F /* ENAColorTests.swift */,
			);
			path = __tests__;
			sourceTree = "<group>";
		};
		71176E30248957B1004B0C9F /* App */ = {
			isa = PBXGroup;
			children = (
				71176E31248957C3004B0C9F /* AppNavigationController.swift */,
			);
			path = App;
			sourceTree = "<group>";
		};
		71B804502485272200D53506 /* RiskLegend */ = {
			isa = PBXGroup;
			children = (
				71B804512485272F00D53506 /* RiskLegendNumberedTitleCell.swift */,
				71B804532485273C00D53506 /* RiskLegendDotBodyCell.swift */,
			);
			path = RiskLegend;
			sourceTree = "<group>";
		};
		71F76D0E24767AF100515A01 /* DynamicTableViewController */ = {
			isa = PBXGroup;
			children = (
				F247572E2483934B003E1FC5 /* __tests__ */,
				71F76D0F24767B2500515A01 /* Views */,
				710ABB26247533FA00948792 /* DynamicTableViewController.swift */,
				710ABB282475353900948792 /* DynamicTableViewModel.swift */,
				71330E40248109F600EB10F6 /* DynamicTableViewSection.swift */,
				71330E4424810A0500EB10F6 /* DynamicTableViewHeader.swift */,
				71330E4624810A0C00EB10F6 /* DynamicTableViewFooter.swift */,
				71330E42248109FD00EB10F6 /* DynamicTableViewCell.swift */,
				71330E4824810A5A00EB10F6 /* DynamicTableViewAction.swift */,
			);
			path = DynamicTableViewController;
			sourceTree = "<group>";
		};
		71F76D0F24767B2500515A01 /* Views */ = {
			isa = PBXGroup;
			children = (
				71FE1C68247A8FE100851FEB /* DynamicTableViewHeaderFooterView.swift */,
				71FE1C70247AA7B700851FEB /* DynamicTableViewHeaderImageView.swift */,
				714194E9247A65C60072A090 /* DynamicTableViewHeaderSeparatorView.swift */,
				710ABB22247513E300948792 /* DynamicTypeTableViewCell.swift */,
				71FE1C8A247AC79D00851FEB /* DynamicTableViewIconCell.swift */,
				71FE1C8B247AC79D00851FEB /* DynamicTableViewIconCell.xib */,
				2F80CFDC247EEB88000F06AF /* DynamicTableViewImageCardCell.swift */,
				2F3218CD24800F6500A7AC0A /* DynamicTableViewStepCell.swift */,
				71B8044E248526B600D53506 /* DynamicTableViewSpaceCell.swift */,
				2FF1D62F24880FCF00381FFB /* DynamicTableViewRoundedCell.swift */,
			);
			path = Views;
			sourceTree = "<group>";
		};
		71FE1C83247AC33D00851FEB /* ExposureSubmission */ = {
			isa = PBXGroup;
			children = (
				71FE1C84247AC33D00851FEB /* ExposureSubmissionTestResultHeaderView.swift */,
				71FE1C85247AC33D00851FEB /* ExposureSubmissionTestResultHeaderView.xib */,
			);
			path = ExposureSubmission;
			sourceTree = "<group>";
		};
		853D987824694A1E00490DBA /* BaseElements */ = {
			isa = PBXGroup;
			children = (
				853D987924694A8700490DBA /* ENAButton.swift */,
				8595BF5E246032D90056EA27 /* ENASwitch.swift */,
				71FE1C81247AC30300851FEB /* ENATanInput.swift */,
				71B804462484CC0800D53506 /* ENALabel.swift */,
			);
			path = BaseElements;
			sourceTree = "<group>";
		};
		858F6F71245AEC05009FFD33 /* ENSetting */ = {
			isa = PBXGroup;
			children = (
				EE22DB80247FB409001B0A71 /* ENSettingModel.swift */,
				EE22DB7F247FB409001B0A71 /* ENStateHandler.swift */,
				853D98842469DC8100490DBA /* ExposureNotificationSettingViewController.swift */,
			);
			path = ENSetting;
			sourceTree = "<group>";
		};
		8595BF5D246032C40056EA27 /* Views */ = {
			isa = PBXGroup;
			children = (
				EE22DB83247FB43A001B0A71 /* ENSetting */,
				51B5B41A246E059700DC5D3E /* Common */,
				853D987824694A1E00490DBA /* BaseElements */,
				EEF790092466ED410065EBD5 /* ExposureDetection */,
				71FE1C83247AC33D00851FEB /* ExposureSubmission */,
				51CE1B74246078B6002CF42A /* Home Screen */,
				71B804502485272200D53506 /* RiskLegend */,
				71CC3EA0246D6BBF00217F2C /* DynamicTypeLabel.swift */,
				713EA25A247818B000AB7EE8 /* DynamicTypeButton.swift */,
				85E33443247EB357006E74EC /* CircularProgressView.swift */,
			);
			path = Views;
			sourceTree = "<group>";
		};
		85D759322457048F008175F0 = {
			isa = PBXGroup;
			children = (
				0DFCC2702484DC8400E2811D /* sqlite3.c */,
				0DFCC2712484DC8400E2811D /* sqlite3.h */,
				71B8044424828A6C00D53506 /* .swiftformat */,
				71AFBD922464251000F91006 /* .swiftlint.yml */,
				85D7593D2457048F008175F0 /* ENA */,
				85D7595724570491008175F0 /* ENATests */,
				85D7596224570491008175F0 /* ENAUITests */,
				85D7593C2457048F008175F0 /* Products */,
				5107E3D72459B2D60042FC9B /* Frameworks */,
				B1741B572462EB26006275D9 /* Recovered References */,
				0DFCC2692484D7A700E2811D /* ENA-Bridging-Header.h */,
				0DFCC26F2484DC8200E2811D /* ENATests-Bridging-Header.h */,
			);
			sourceTree = "<group>";
			usesTabs = 1;
		};
		85D7593C2457048F008175F0 /* Products */ = {
			isa = PBXGroup;
			children = (
				85D7593B2457048F008175F0 /* ENA.app */,
				85D7595424570491008175F0 /* ENATests.xctest */,
				85D7595F24570491008175F0 /* ENAUITests.xctest */,
			);
			name = Products;
			sourceTree = "<group>";
		};
		85D7593D2457048F008175F0 /* ENA */ = {
			isa = PBXGroup;
			children = (
				B102BDC12460405F00CD55A2 /* Backend */,
				51D420D524598AC200AD70CA /* Source */,
				85D7597424570615008175F0 /* Resources */,
			);
			path = ENA;
			sourceTree = "<group>";
		};
		85D7595724570491008175F0 /* ENATests */ = {
			isa = PBXGroup;
			children = (
				B18C411A246DB2F000B8D8CB /* Helper */,
				85D7595A24570491008175F0 /* Info.plist */,
			);
			path = ENATests;
			sourceTree = "<group>";
		};
		85D7596224570491008175F0 /* ENAUITests */ = {
			isa = PBXGroup;
			children = (
				134F0DBA247578FF00D88934 /* ENAUITests-Extensions.swift */,
				134F0DB8247578FF00D88934 /* Home */,
				130CB19A246D92F800ADE602 /* Onboarding */,
				85D7596324570491008175F0 /* ENAUITests.swift */,
				134F0F2B2475793400D88934 /* SnapshotHelper.swift */,
				85D7596524570491008175F0 /* Info.plist */,
			);
			path = ENAUITests;
			sourceTree = "<group>";
		};
		85D759712457059A008175F0 /* Scenes */ = {
			isa = PBXGroup;
			children = (
				71176E30248957B1004B0C9F /* App */,
				71F76D0E24767AF100515A01 /* DynamicTableViewController */,
				EE20EA0824699A3A00770683 /* RiskLegend */,
				EE85998B2462EFD4002E7AE2 /* AppInformation */,
				51D420AF2458308400AD70CA /* Onboarding */,
				51D420C124583D3100AD70CA /* Home */,
				514E81312461946E00636861 /* ExposureDetection */,
				EE278B2E245F2C58008B06F9 /* FriendsInvite */,
				CD99A398245B229F00BF12AF /* ExposureSubmission */,
				858F6F71245AEC05009FFD33 /* ENSetting */,
				51D420C224583D7B00AD70CA /* Settings */,
				13091950247972CF0066E329 /* PrivacyProtectionViewController */,
			);
			path = Scenes;
			sourceTree = "<group>";
		};
		85D7597424570615008175F0 /* Resources */ = {
			isa = PBXGroup;
			children = (
				011E4B002483A35A002E6412 /* ENACommunity.entitlements */,
				CD7F5C732466F6D400D3D03C /* ENATest.entitlements */,
				85790F2E245C6B72003D47E1 /* ENA.entitlements */,
				EE70C239245B09E900AC9B2F /* Localization */,
				85D7594F24570491008175F0 /* Info.plist */,
				B1E8C99A2479D239006DC678 /* Info_AppStore.plist */,
				85D75976245706BD008175F0 /* Assets */,
				85D75975245706B0008175F0 /* Storyboards */,
			);
			path = Resources;
			sourceTree = "<group>";
		};
		85D75975245706B0008175F0 /* Storyboards */ = {
			isa = PBXGroup;
			children = (
				CD99A39C245B22EE00BF12AF /* ExposureSubmission.storyboard */,
				85D7594C24570491008175F0 /* LaunchScreen.storyboard */,
				51D420B02458397300AD70CA /* Onboarding.storyboard */,
				51D420CD245869C800AD70CA /* Home.storyboard */,
				514E812F24618E3D00636861 /* ExposureDetection.storyboard */,
				51D420CF24586AB300AD70CA /* Settings.storyboard */,
				EE278B2C245F2BBB008B06F9 /* InviteFriends.storyboard */,
				853D98822469DC5000490DBA /* ExposureNotificationSetting.storyboard */,
				EE20EA062469883900770683 /* RiskLegend.storyboard */,
			);
			path = Storyboards;
			sourceTree = "<group>";
		};
		85D75976245706BD008175F0 /* Assets */ = {
			isa = PBXGroup;
			children = (
				8539874E2467094E00D28B62 /* AppIcon.xcassets */,
				85D7594A24570491008175F0 /* Assets.xcassets */,
				713FD5662482811900C1F6DD /* colors.xcassets */,
				71F2E57A2487AEFC00694F1A /* ena-colors.xcassets */,
			);
			path = Assets;
			sourceTree = "<group>";
		};
		85D759802459A82D008175F0 /* Services */ = {
			isa = PBXGroup;
			children = (
				B1175211248A837300C3325C /* Risk */,
				B15382DC248270220010F007 /* __tests__ */,
				3DD767442483D3E2002DD2B3 /* ReachabilityService */,
				B14D0CD8246E939600D5BEBC /* Exposure Transaction */,
				B1D431C9246C848E00E728AD /* DownloadedPackagesStore */,
				CD99A3A8245C272400BF12AF /* ExposureSubmissionService.swift */,
			);
			path = Services;
			sourceTree = "<group>";
		};
		A128F04B2489ABE700EC7F6C /* __tests__ */ = {
			isa = PBXGroup;
			children = (
				A128F04C2489ABE700EC7F6C /* RiskCalculationTests.swift */,
				B1175219248ACFFC00C3325C /* SAP_RiskScoreClass+LowAndHighTests.swift */,
			);
			path = __tests__;
			sourceTree = "<group>";
		};
		A1C2B2DA24834934004A3BD5 /* __tests__ */ = {
			isa = PBXGroup;
			children = (
				A173665124844F29006BE209 /* SQLiteKeyValueStoreTests.swift */,
				B1CD333D24865E0000B06E9B /* TracingStatusHistoryTests.swift */,
			);
			path = __tests__;
			sourceTree = "<group>";
		};
		B102BDC12460405F00CD55A2 /* Backend */ = {
			isa = PBXGroup;
			children = (
				B15382DA24826F7E0010F007 /* __tests__ */,
				0159E6BF247829BA00894A89 /* temporary_exposure_key_export.pb.swift */,
				0159E6C0247829BA00894A89 /* temporary_exposure_key_signature_list.pb.swift */,
				B1D7D68A24766D2100E4DA5D /* apple_export.pb.swift */,
				B1D7D68624766D2100E4DA5D /* submission_payload.pb.swift */,
				B1FE13F124893CCE00D012E5 /* app_config.pb.swift */,
				B1FE13F42489580D00D012E5 /* app_config_app_version_config.pb.swift */,
				B1FE13F32489580D00D012E5 /* app_config_attenuation_duration.pb.swift */,
				B102BDC22460410600CD55A2 /* README.md */,
			);
			path = Backend;
			sourceTree = "<group>";
		};
		B111EDEC2465B1F4001AEBB4 /* Client */ = {
			isa = PBXGroup;
			children = (
				B1741B482462C207006275D9 /* Client.swift */,
				B154F59A246DD5CF003E891E /* Client+Convenience.swift */,
				B1DDDABA2471379900A07175 /* __tests__ */,
				B1125455246F293A00AB5036 /* HTTP Client */,
				B1DDDABD24713B6000A07175 /* Model */,
			);
			path = Client;
			sourceTree = "<group>";
		};
		B1125455246F293A00AB5036 /* HTTP Client */ = {
			isa = PBXGroup;
			children = (
				B1EAEC8C24711889003BE9A2 /* __tests__ */,
				011E13AD24680A4000973467 /* HTTPClient.swift */,
				B12995E8246C344100854AD0 /* HTTPClient+Configuration.swift */,
				B1EAEC8A24711884003BE9A2 /* URLSession+Convenience.swift */,
				B1A9E710246D782F0024CC12 /* SAPDownloadedPackage.swift */,
			);
			path = "HTTP Client";
			sourceTree = "<group>";
		};
		B1125458246F2C2100AB5036 /* Converting Keys */ = {
			isa = PBXGroup;
			children = (
				B1175214248A9F8300C3325C /* __tests__ */,
				B1125459246F2C6500AB5036 /* ENTemporaryExposureKey+Convert.swift */,
			);
			path = "Converting Keys";
			sourceTree = "<group>";
		};
		B1175211248A837300C3325C /* Risk */ = {
			isa = PBXGroup;
			children = (
				B1FE13D62487DEDD00D012E5 /* Calculation */,
				B1FE13D92488216300D012E5 /* Provider */,
				B1175212248A83AB00C3325C /* Risk.swift */,
			);
			path = Risk;
			sourceTree = "<group>";
		};
		B1175214248A9F8300C3325C /* __tests__ */ = {
			isa = PBXGroup;
			children = (
				B1175215248A9F9600C3325C /* ConvertingKeysTests.swift */,
			);
			path = __tests__;
			sourceTree = "<group>";
		};
		B13FF407247EC66500535F37 /* Model */ = {
			isa = PBXGroup;
			children = (
				B13FF408247EC67F00535F37 /* HomeViewController+State.swift */,
			);
			path = Model;
			sourceTree = "<group>";
		};
		B14D0CD8246E939600D5BEBC /* Exposure Transaction */ = {
			isa = PBXGroup;
			children = (
				B161782B248062A0006E435A /* __tests__ */,
				B161782924805784006E435A /* DeltaCalculationResult.swift */,
				B1A9E70D246D73180024CC12 /* ExposureDetection.swift */,
				B10FD5F3246EAC1700E9D7F2 /* AppleFilesWriter.swift */,
				B14D0CDE246E976400D5BEBC /* ExposureDetectionTransaction+DidEndPrematurelyReason.swift */,
				B14D0CDC246E972400D5BEBC /* ExposureDetectionDelegate.swift */,
			);
			path = "Exposure Transaction";
			sourceTree = "<group>";
		};
		B15382DA24826F7E0010F007 /* __tests__ */ = {
			isa = PBXGroup;
			children = (
				B1F8AE472479B4C30093A588 /* api-response-day-2020-05-16 */,
				B1F8AE4B2479C1C20093A588 /* de-config */,
				B17A44A12464906A00CB195E /* KeyTests.swift */,
				B1B9CF1E246ED2E8008F04F5 /* Sap_FilebucketTests.swift */,
			);
			path = __tests__;
			sourceTree = "<group>";
		};
		B15382DB24826FD70010F007 /* Mocks */ = {
			isa = PBXGroup;
			children = (
				CD678F6C246C43EE00B6A0F8 /* ClientMock.swift */,
				CD678F6E246C43FC00B6A0F8 /* MockURLSession.swift */,
			);
			path = Mocks;
			sourceTree = "<group>";
		};
		B15382DC248270220010F007 /* __tests__ */ = {
			isa = PBXGroup;
			children = (
				B15382E0248273A50010F007 /* Mocks */,
				CDF27BD2246ADBA70044D32B /* ExposureSubmissionServiceTests.swift */,
			);
			path = __tests__;
			sourceTree = "<group>";
		};
		B15382DD2482707A0010F007 /* __tests__ */ = {
			isa = PBXGroup;
			children = (
				B15382DE248270B50010F007 /* Mocks */,
				EE22DB8E247FB46C001B0A71 /* ENStateTests.swift */,
				A17DA5E12486D8E7006F310F /* RiskLevelTests.swift */,
			);
			path = __tests__;
			sourceTree = "<group>";
		};
		B15382DE248270B50010F007 /* Mocks */ = {
			isa = PBXGroup;
			children = (
				EE22DB90247FB479001B0A71 /* MockStateHandlerObserverDelegate.swift */,
				3DD7674C2483DDAC002DD2B3 /* MockReachabilityService.swift */,
			);
			path = Mocks;
			sourceTree = "<group>";
		};
		B15382DF248270E90010F007 /* Helper */ = {
			isa = PBXGroup;
			children = (
				B1A76E9E24714AC700EA5208 /* HTTPClient+Configuration.swift */,
			);
			path = Helper;
			sourceTree = "<group>";
		};
		B15382E0248273A50010F007 /* Mocks */ = {
			isa = PBXGroup;
			children = (
				B15382E3248273DC0010F007 /* MockTestStore.swift */,
				859DD511248549790073D59F /* MockDiagnosisKeysRetrieval.swift */,
			);
			path = Mocks;
			sourceTree = "<group>";
		};
		B1569DD5245D6C790079FCD7 /* Developer Menu */ = {
			isa = PBXGroup;
			children = (
				B1741B432461C257006275D9 /* DMDeveloperMenu.swift */,
				B1E8C99C2479D4E7006DC678 /* DMSubmissionStateViewController.swift */,
				B1741B402461A511006275D9 /* DMQRCodeScanViewController.swift */,
				B1741B3D24619179006275D9 /* DMQRCodeViewController.swift */,
				B1569DDE245D70990079FCD7 /* DMViewController.swift */,
				B1F82DF124718C7300E2E56A /* DMConfigurationViewController.swift */,
				B1741B422461C105006275D9 /* README.md */,
			);
			path = "Developer Menu";
			sourceTree = "<group>";
		};
		B16177E624802F85006E435A /* __tests__ */ = {
			isa = PBXGroup;
			children = (
				B16177E724802F9B006E435A /* DownloadedPackagesSQLLiteStoreTests.swift */,
			);
			path = __tests__;
			sourceTree = "<group>";
		};
		B161782B248062A0006E435A /* __tests__ */ = {
			isa = PBXGroup;
			children = (
				B161782C248062CE006E435A /* DeltaCalculationResultTests.swift */,
				B15382E6248290BB0010F007 /* AppleFilesWriterTests.swift */,
				B15382FD248424F00010F007 /* ExposureDetectionTests.swift */,
			);
			path = __tests__;
			sourceTree = "<group>";
		};
		B1741B572462EB26006275D9 /* Recovered References */ = {
			isa = PBXGroup;
			children = (
			);
			name = "Recovered References";
			sourceTree = "<group>";
		};
		B18C411A246DB2F000B8D8CB /* Helper */ = {
			isa = PBXGroup;
			children = (
				B18C411C246DB30000B8D8CB /* URL+Helper.swift */,
			);
			path = Helper;
			sourceTree = "<group>";
		};
		B1A76EA124714F2900EA5208 /* __tests__ */ = {
			isa = PBXGroup;
			children = (
				B1CF8D0F246C1F4100DBE135 /* ClientModeTests.swift */,
			);
			path = __tests__;
			sourceTree = "<group>";
		};
		B1D431C9246C848E00E728AD /* DownloadedPackagesStore */ = {
			isa = PBXGroup;
			children = (
				B1D431CA246C84A400E728AD /* DownloadedPackagesStore.swift */,
				B161782624804AF3006E435A /* DownloadedPackagesInMemoryStore.swift */,
				B161782424804AC3006E435A /* DownloadedPackagesSQLLiteStore.swift */,
				B16177E624802F85006E435A /* __tests__ */,
				B1D431CC246C84ED00E728AD /* KeyPackagesStoreTests.swift */,
			);
			path = DownloadedPackagesStore;
			sourceTree = "<group>";
		};
		B1DDDABA2471379900A07175 /* __tests__ */ = {
			isa = PBXGroup;
			children = (
				B15382DB24826FD70010F007 /* Mocks */,
				B1DDDABB247137B000A07175 /* HTTPClientConfigurationEndpointTests.swift */,
			);
			path = __tests__;
			sourceTree = "<group>";
		};
		B1DDDABD24713B6000A07175 /* Model */ = {
			isa = PBXGroup;
			children = (
				B1A76EA124714F2900EA5208 /* __tests__ */,
				B1EAEC90247128ED003BE9A2 /* ClientMode.swift */,
			);
			path = Model;
			sourceTree = "<group>";
		};
		B1EAEC8C24711889003BE9A2 /* __tests__ */ = {
			isa = PBXGroup;
			children = (
				B15382DF248270E90010F007 /* Helper */,
				B1EAEC8D247118CB003BE9A2 /* URLSession+ConvenienceTests.swift */,
				B1D431C7246C69F300E728AD /* HTTPClient+ConfigurationTests.swift */,
				CDF27BD4246ADBF30044D32B /* HTTPClientTests.swift */,
			);
			path = __tests__;
			sourceTree = "<group>";
		};
		B1FE13D62487DEDD00D012E5 /* Calculation */ = {
			isa = PBXGroup;
			children = (
				A128F04B2489ABE700EC7F6C /* __tests__ */,
				B1FE13D72487DEED00D012E5 /* RiskCalculation.swift */,
				B1175217248ACFBC00C3325C /* SAP_RiskScoreClass+LowAndHigh.swift */,
			);
			path = Calculation;
			sourceTree = "<group>";
		};
		B1FE13D92488216300D012E5 /* Provider */ = {
			isa = PBXGroup;
			children = (
				B1FE13F724896DC400D012E5 /* Helper */,
				B1FE13E32488253200D012E5 /* Model */,
				B1FE13E0248824D700D012E5 /* __tests__ */,
				B1FE13DC248821CB00D012E5 /* RiskProviding.swift */,
				B1FE13DE248821E000D012E5 /* RiskProvider.swift */,
			);
			path = Provider;
			sourceTree = "<group>";
		};
		B1FE13E0248824D700D012E5 /* __tests__ */ = {
			isa = PBXGroup;
			children = (
				B1FE13E1248824E900D012E5 /* RiskProviderTests.swift */,
			);
			path = __tests__;
			sourceTree = "<group>";
		};
		B1FE13E32488253200D012E5 /* Model */ = {
			isa = PBXGroup;
			children = (
				B1FE13DA2488217300D012E5 /* RiskProvidingConfigurationUpdateMode.swift */,
				B1FE13E52488255900D012E5 /* RiskProvidingConfiguration.swift */,
			);
			path = Model;
			sourceTree = "<group>";
		};
		B1FE13F724896DC400D012E5 /* Helper */ = {
			isa = PBXGroup;
			children = (
				B1FE13FC24896EE700D012E5 /* __tests__ */,
				B1FE13F824896DDB00D012E5 /* CachedAppConfiguration.swift */,
				B1FE13FA24896E6700D012E5 /* AppConfigurationProviding.swift */,
			);
			path = Helper;
			sourceTree = "<group>";
		};
		B1FE13FC24896EE700D012E5 /* __tests__ */ = {
			isa = PBXGroup;
			children = (
				B1FE13FD24896EF700D012E5 /* CachedAppConfigurationTests.swift */,
			);
			path = __tests__;
			sourceTree = "<group>";
		};
		CD8638512477EBAA00A5A07C /* Settings */ = {
			isa = PBXGroup;
			children = (
				CD8638522477EBD400A5A07C /* SettingsViewModel.swift */,
				CDCE11D5247D644100F30825 /* NotificationSettingsViewModel.swift */,
			);
			path = Settings;
			sourceTree = "<group>";
		};
		CD99A398245B229F00BF12AF /* ExposureSubmission */ = {
			isa = PBXGroup;
			children = (
				71FE1C79247AC2B500851FEB /* ExposureSubmissionNavigationController.swift */,
				71FE1C75247AC2B500851FEB /* ExposureSubmissionOverviewViewController.swift */,
				71FE1C76247AC2B500851FEB /* ExposureSubmissionTanInputViewController.swift */,
				71FE1C78247AC2B500851FEB /* ExposureSubmissionTestResultViewController.swift */,
				71FE1C73247AC2B500851FEB /* ExposureSubmissionSuccessViewController.swift */,
				71FE1C74247AC2B500851FEB /* ExposureSubmissionQRScannerViewController.swift */,
				A3E5E719247D4FFB00237116 /* ExposureSubmissionViewUtils.swift */,
				2F80CFD8247ED988000F06AF /* ExposureSubmissionIntroViewController.swift */,
				2F80CFDA247EDDB3000F06AF /* ExposureSubmissionHotlineViewController.swift */,
				A3C4F95F24812CD20047F23E /* ExposureSubmissionWarnOthersViewController.swift */,
			);
			path = ExposureSubmission;
			sourceTree = "<group>";
		};
		CD99A3C82461A44B00BF12AF /* View Helpers */ = {
			isa = PBXGroup;
			children = (
				51D420B324583ABB00AD70CA /* AppStoryboard.swift */,
				CD99A3C92461A47C00BF12AF /* AppStrings.swift */,
				134FFA0F247466BD00D82D14 /* Accessibility.swift */,
				714CD868247297F800F56450 /* NibLoadable.swift */,
			);
			path = "View Helpers";
			sourceTree = "<group>";
		};
		CDCE11D7247D645800F30825 /* Notifications */ = {
			isa = PBXGroup;
			children = (
				CDCE11D8247D64C600F30825 /* NotificationSettingsOnTableViewCell.swift */,
				CDCE11DA247D64D600F30825 /* NotificationSettingsOffTableViewCell.swift */,
			);
			path = Notifications;
			sourceTree = "<group>";
		};
		CDD87C6024766163007CE6CA /* Cells */ = {
			isa = PBXGroup;
			children = (
				CDCE11D7247D645800F30825 /* Notifications */,
				CDD87C54247556DE007CE6CA /* MainSettingsTableViewCell.swift */,
				CDD87C5C247559E3007CE6CA /* LabelTableViewCell.swift */,
			);
			path = Cells;
			sourceTree = "<group>";
		};
		EE20EA0824699A3A00770683 /* RiskLegend */ = {
			isa = PBXGroup;
			children = (
				71B804482484D37300D53506 /* RiskLegendViewController.swift */,
				71B8044C248525CD00D53506 /* RiskLegendViewController+DynamicTableViewModel.swift */,
			);
			path = RiskLegend;
			sourceTree = "<group>";
		};
		EE22DB83247FB43A001B0A71 /* ENSetting */ = {
			isa = PBXGroup;
			children = (
				EE22DB84247FB43A001B0A71 /* TracingHistoryTableViewCell.swift */,
				EE22DB85247FB43A001B0A71 /* ImageTableViewCell.swift */,
				EE22DB86247FB43A001B0A71 /* ActionDetailTableViewCell.swift */,
				EE22DB87247FB43A001B0A71 /* DescriptionTableViewCell.swift */,
				EE22DB88247FB43A001B0A71 /* ActionTableViewCell.swift */,
			);
			path = ENSetting;
			sourceTree = "<group>";
		};
		EE278B2E245F2C58008B06F9 /* FriendsInvite */ = {
			isa = PBXGroup;
			children = (
				EE278B2F245F2C8A008B06F9 /* FriendsInviteController.swift */,
			);
			path = FriendsInvite;
			sourceTree = "<group>";
		};
		EE70C239245B09E900AC9B2F /* Localization */ = {
			isa = PBXGroup;
			children = (
				EE70C23A245B09E900AC9B2F /* Localizable.strings */,
				EE92A340245D96DA006B97B0 /* Localizable.stringsdict */,
			);
			path = Localization;
			sourceTree = "<group>";
		};
		EE85998B2462EFD4002E7AE2 /* AppInformation */ = {
			isa = PBXGroup;
			children = (
				01F5F7212487B9C000229720 /* AppInformationViewController.swift */,
				71CC3E9C246D5D8000217F2C /* AppInformationViewController+DynamicTableViewModel.swift */,
				4026C2DB24852B7600926FB4 /* AppInformationViewController+LegalModel.swift */,
				71CC3E9E246D6B6800217F2C /* AppInformationDetailViewController.swift */,
				4026C2E324854C8D00926FB4 /* AppInformationLegalCell.swift */,
			);
			path = AppInformation;
			sourceTree = "<group>";
		};
		EEF790092466ED410065EBD5 /* ExposureDetection */ = {
			isa = PBXGroup;
			children = (
				713EA26224798F8500AB7EE8 /* ExposureDetectionHeaderCell.swift */,
				713EA25E24798A9100AB7EE8 /* ExposureDetectionRiskCell.swift */,
				713EA25C24798A7000AB7EE8 /* ExposureDetectionRoundedView.swift */,
				7154EB49247D21E200A467FF /* ExposureDetectionLongGuideCell.swift */,
				7154EB4B247E862100A467FF /* ExposureDetectionLoadingCell.swift */,
			);
			path = ExposureDetection;
			sourceTree = "<group>";
		};
		F247572E2483934B003E1FC5 /* __tests__ */ = {
			isa = PBXGroup;
			children = (
				F2DC808D248989CE00EDC40A /* DynamicTableViewControllerRegisterCellsTests.swift */,
				F2DC808F24898A9400EDC40A /* DynamicTableViewControllerNumberOfRowsAndSectionsTests.swift */,
				F2DC809124898B1800EDC40A /* DynamicTableViewControllerHeaderTests.swift */,
				F2DC809324898CE600EDC40A /* DynamicTableViewControllerFooterTests.swift */,
				F247572A24838AC8003E1FC5 /* DynamicTableViewControllerRowsTests.swift */,
				F252472E2483955B00C5556B /* DynamicTableViewControllerFake.storyboard */,
				F25247302484456800C5556B /* DynamicTableViewModelTests.swift */,
			);
			path = __tests__;
			sourceTree = "<group>";
		};
/* End PBXGroup section */

/* Begin PBXNativeTarget section */
		85D7593A2457048F008175F0 /* ENA */ = {
			isa = PBXNativeTarget;
			buildConfigurationList = 85D7596824570491008175F0 /* Build configuration list for PBXNativeTarget "ENA" */;
			buildPhases = (
				71AFBD9324642AF500F91006 /* SwiftLint */,
				85D759372457048F008175F0 /* Sources */,
				85D759382457048F008175F0 /* Frameworks */,
				85D759392457048F008175F0 /* Resources */,
				B102BDB924603FD600CD55A2 /* Embed Frameworks */,
			);
			buildRules = (
			);
			dependencies = (
			);
			name = ENA;
			packageProductDependencies = (
				B10FB02F246036F3004CA11E /* SwiftProtobuf */,
				B1E8C9A4247AB869006DC678 /* ZIPFoundation */,
				3DD767482483D6B5002DD2B3 /* Connectivity */,
				B1FE13E9248838E400D012E5 /* FMDB */,
			);
			productName = ENA;
			productReference = 85D7593B2457048F008175F0 /* ENA.app */;
			productType = "com.apple.product-type.application";
		};
		85D7595324570491008175F0 /* ENATests */ = {
			isa = PBXNativeTarget;
			buildConfigurationList = 85D7596B24570491008175F0 /* Build configuration list for PBXNativeTarget "ENATests" */;
			buildPhases = (
				85D7595024570491008175F0 /* Sources */,
				85D7595124570491008175F0 /* Frameworks */,
				85D7595224570491008175F0 /* Resources */,
			);
			buildRules = (
			);
			dependencies = (
				85D7595624570491008175F0 /* PBXTargetDependency */,
			);
			name = ENATests;
			productName = ENATests;
			productReference = 85D7595424570491008175F0 /* ENATests.xctest */;
			productType = "com.apple.product-type.bundle.unit-test";
		};
		85D7595E24570491008175F0 /* ENAUITests */ = {
			isa = PBXNativeTarget;
			buildConfigurationList = 85D7596E24570491008175F0 /* Build configuration list for PBXNativeTarget "ENAUITests" */;
			buildPhases = (
				85D7595B24570491008175F0 /* Sources */,
				85D7595C24570491008175F0 /* Frameworks */,
				85D7595D24570491008175F0 /* Resources */,
			);
			buildRules = (
			);
			dependencies = (
				85D7596124570491008175F0 /* PBXTargetDependency */,
			);
			name = ENAUITests;
			productName = ENAUITests;
			productReference = 85D7595F24570491008175F0 /* ENAUITests.xctest */;
			productType = "com.apple.product-type.bundle.ui-testing";
		};
/* End PBXNativeTarget section */

/* Begin PBXProject section */
		85D759332457048F008175F0 /* Project object */ = {
			isa = PBXProject;
			attributes = {
				LastSwiftUpdateCheck = 1150;
				LastUpgradeCheck = 1150;
				ORGANIZATIONNAME = "SAP SE";
				TargetAttributes = {
					85D7593A2457048F008175F0 = {
						CreatedOnToolsVersion = 11.4.1;
						LastSwiftMigration = 1150;
					};
					85D7595324570491008175F0 = {
						CreatedOnToolsVersion = 11.4.1;
						LastSwiftMigration = 1150;
						TestTargetID = 85D7593A2457048F008175F0;
					};
					85D7595E24570491008175F0 = {
						CreatedOnToolsVersion = 11.4.1;
						TestTargetID = 85D7593A2457048F008175F0;
					};
				};
			};
			buildConfigurationList = 85D759362457048F008175F0 /* Build configuration list for PBXProject "ENA" */;
			compatibilityVersion = "Xcode 9.3";
			developmentRegion = en;
			hasScannedForEncodings = 0;
			knownRegions = (
				en,
				Base,
				de,
			);
			mainGroup = 85D759322457048F008175F0;
			packageReferences = (
				B10FB02E246036F3004CA11E /* XCRemoteSwiftPackageReference "swift-protobuf" */,
				B1E8C9A3247AB869006DC678 /* XCRemoteSwiftPackageReference "ZIPFoundation" */,
				B180E607247C1F6100240CED /* XCRemoteSwiftPackageReference "fmdb" */,
				3DD767472483D6B5002DD2B3 /* XCRemoteSwiftPackageReference "Connectivity" */,
			);
			productRefGroup = 85D7593C2457048F008175F0 /* Products */;
			projectDirPath = "";
			projectRoot = "";
			targets = (
				85D7593A2457048F008175F0 /* ENA */,
				85D7595324570491008175F0 /* ENATests */,
				85D7595E24570491008175F0 /* ENAUITests */,
			);
		};
/* End PBXProject section */

/* Begin PBXResourcesBuildPhase section */
		85D759392457048F008175F0 /* Resources */ = {
			isa = PBXResourcesBuildPhase;
			buildActionMask = 2147483647;
			files = (
				514E813024618E3D00636861 /* ExposureDetection.storyboard in Resources */,
				51486DA32485101500FCE216 /* RiskInactiveCollectionViewCell.xib in Resources */,
				51486DA72485237200FCE216 /* RiskThankYouCollectionViewCell.xib in Resources */,
				2F785752248506BD00323A9C /* HomeTestResultCell.xib in Resources */,
				51CE1B8F246078B6002CF42A /* HomeFooterSupplementaryView.xib in Resources */,
				85D7594E24570491008175F0 /* LaunchScreen.storyboard in Resources */,
				713FD5672482811A00C1F6DD /* colors.xcassets in Resources */,
				EE20EA072469883900770683 /* RiskLegend.storyboard in Resources */,
				71FE1C8D247AC79D00851FEB /* DynamicTableViewIconCell.xib in Resources */,
				51CE1B8D246078B6002CF42A /* SubmitCollectionViewCell.xib in Resources */,
				71F2E57B2487AEFC00694F1A /* ena-colors.xcassets in Resources */,
				71FE1C87247AC33D00851FEB /* ExposureSubmissionTestResultHeaderView.xib in Resources */,
				51C7790C24867F16004582F8 /* RiskListItemView.xib in Resources */,
				EE92A33E245D96DA006B97B0 /* Localizable.stringsdict in Resources */,
				EE278B2D245F2BBB008B06F9 /* InviteFriends.storyboard in Resources */,
				EE70C23D245B09EA00AC9B2F /* Localizable.strings in Resources */,
				51CE1B85246078B6002CF42A /* ActivateCollectionViewCell.xib in Resources */,
				51C779142486E5AB004582F8 /* RiskFindingPositiveCollectionViewCell.xib in Resources */,
				51D420CE245869C800AD70CA /* Home.storyboard in Resources */,
				8539874F2467094E00D28B62 /* AppIcon.xcassets in Resources */,
				514C0A0B247AF9F700F235F6 /* RiskTextItemView.xib in Resources */,
				51B5B414246DF07300DC5D3E /* RiskImageItemView.xib in Resources */,
				85D7594B24570491008175F0 /* Assets.xcassets in Resources */,
				51CE1B88246078B6002CF42A /* RiskLevelCollectionViewCell.xib in Resources */,
				51D420D024586AB300AD70CA /* Settings.storyboard in Resources */,
				01DC23252462DFD0001B727C /* ExposureSubmission.storyboard in Resources */,
				51CE1B8A246078B6002CF42A /* InfoCollectionViewCell.xib in Resources */,
				51FE277D247535C400BB8144 /* RiskLoadingItemView.xib in Resources */,
				853D98832469DC5000490DBA /* ExposureNotificationSetting.storyboard in Resources */,
				51D420B12458397300AD70CA /* Onboarding.storyboard in Resources */,
			);
			runOnlyForDeploymentPostprocessing = 0;
		};
		85D7595224570491008175F0 /* Resources */ = {
			isa = PBXResourcesBuildPhase;
			buildActionMask = 2147483647;
			files = (
				B1F8AE482479B4C30093A588 /* api-response-day-2020-05-16 in Resources */,
				F252472F2483955B00C5556B /* DynamicTableViewControllerFake.storyboard in Resources */,
				B1F8AE4C2479C1C20093A588 /* de-config in Resources */,
			);
			runOnlyForDeploymentPostprocessing = 0;
		};
		85D7595D24570491008175F0 /* Resources */ = {
			isa = PBXResourcesBuildPhase;
			buildActionMask = 2147483647;
			files = (
			);
			runOnlyForDeploymentPostprocessing = 0;
		};
/* End PBXResourcesBuildPhase section */

/* Begin PBXShellScriptBuildPhase section */
		71AFBD9324642AF500F91006 /* SwiftLint */ = {
			isa = PBXShellScriptBuildPhase;
			buildActionMask = 2147483647;
			files = (
			);
			inputFileListPaths = (
			);
			inputPaths = (
			);
			name = SwiftLint;
			outputFileListPaths = (
			);
			outputPaths = (
			);
			runOnlyForDeploymentPostprocessing = 0;
			shellPath = /bin/sh;
			shellScript = "if which swiftlint >/dev/null; then\n  swiftlint\nelse\n  echo \"warning: SwiftLint is not available.\"\n  echo \"Use 'brew install swiftlint' to install SwiftLint or download it manually from https://github.com/realm/SwiftLint.\"\nfi\n\n";
			showEnvVarsInLog = 0;
		};
/* End PBXShellScriptBuildPhase section */

/* Begin PBXSourcesBuildPhase section */
		85D759372457048F008175F0 /* Sources */ = {
			isa = PBXSourcesBuildPhase;
			buildActionMask = 2147483647;
			files = (
				B1A89F3B24819CE800DA1CEC /* LabelTableViewCell.swift in Sources */,
				B1A89F3A24819CD300DA1CEC /* HomeRiskImageItemViewConfigurator.swift in Sources */,
				B1A89F3924819CC200DA1CEC /* ExposureStateUpdating.swift in Sources */,
				B1C6ECFF247F089E0066138F /* RiskImageItemView.swift in Sources */,
				51486DA62485237200FCE216 /* RiskThankYouCollectionViewCell.swift in Sources */,
				71330E43248109FD00EB10F6 /* DynamicTableViewCell.swift in Sources */,
				B14D0CDD246E972400D5BEBC /* ExposureDetectionDelegate.swift in Sources */,
				B161782E2480658F006E435A /* DeltaCalculationResult.swift in Sources */,
				B11E619B246EE4B0004A056A /* DynamicTypeLabel.swift in Sources */,
				B1D7D69224766D2100E4DA5D /* apple_export.pb.swift in Sources */,
				7187A5582481231C00FCC755 /* DynamicTableViewAction.swift in Sources */,
				A3FF84EC247BFAF00053E947 /* Hasher.swift in Sources */,
				51895EDC245E16CD0085DA38 /* ENAColor.swift in Sources */,
				51FE277B2475340300BB8144 /* HomeRiskLoadingItemViewConfigurator.swift in Sources */,
				0D5611B4247F852C00B5B094 /* SQLiteKeyValueStore.swift in Sources */,
				13BAE9B12472FB1E00CEE58A /* CellConfiguratorIndexPosition.swift in Sources */,
				515BBDEB2484F8E500CDB674 /* HomeThankYouRiskCellConfigurator.swift in Sources */,
				514C0A0D247AFB0200F235F6 /* RiskTextItemView.swift in Sources */,
				CD99A3A9245C272400BF12AF /* ExposureSubmissionService.swift in Sources */,
				51B5B41C246EC8B800DC5D3E /* HomeCardCollectionViewCell.swift in Sources */,
				011E13AE24680A4000973467 /* HTTPClient.swift in Sources */,
				A3E5E71A247D4FFB00237116 /* ExposureSubmissionViewUtils.swift in Sources */,
				134FFA11247466BD00D82D14 /* Accessibility.swift in Sources */,
				853D987A24694A8700490DBA /* ENAButton.swift in Sources */,
				CD8638532477EBD400A5A07C /* SettingsViewModel.swift in Sources */,
				51CE1BB52460AC83002CF42A /* UICollectionView+Dequeue.swift in Sources */,
				137846492488027600A50AB8 /* OnboardingInfoViewController+Extension.swift in Sources */,
				85E33444247EB357006E74EC /* CircularProgressView.swift in Sources */,
				71FD8862246EB27F00E804D0 /* ExposureDetectionViewController.swift in Sources */,
				514EE99D246D4CFB00DE4884 /* TableViewCellConfigurator.swift in Sources */,
				B1741B4D2462C21F006275D9 /* DMQRCodeViewController.swift in Sources */,
				B1741B4B2462C21C006275D9 /* DMQRCodeScanViewController.swift in Sources */,
				B1DDDABE24713BAD00A07175 /* SAPDownloadedPackage.swift in Sources */,
				71FE1C7C247AC2B500851FEB /* ExposureSubmissionOverviewViewController.swift in Sources */,
				B1FE13F52489580D00D012E5 /* app_config_attenuation_duration.pb.swift in Sources */,
				B1FE13EC24891CFE00D012E5 /* RiskProviding.swift in Sources */,
				011E4B032483A92A002E6412 /* MockExposureManager.swift in Sources */,
				51FE277F247535E300BB8144 /* RiskLoadingItemView.swift in Sources */,
				514C0A0824772F5E00F235F6 /* RiskItemView.swift in Sources */,
				B1175213248A83AB00C3325C /* Risk.swift in Sources */,
				A36D07B92486D61C00E46F96 /* HomeCardCellButtonDelegate.swift in Sources */,
				B1A89F3824819C2B00DA1CEC /* HomeInteractor.swift in Sources */,
				514C0A16247C164700F235F6 /* HomeHighRiskCellConfigurator.swift in Sources */,
				B1FE13EE24891D0900D012E5 /* RiskProvidingConfigurationUpdateMode.swift in Sources */,
				71FE1C7B247AC2B500851FEB /* ExposureSubmissionQRScannerViewController.swift in Sources */,
				71FE1C82247AC30300851FEB /* ENATanInput.swift in Sources */,
				7154EB4A247D21E200A467FF /* ExposureDetectionLongGuideCell.swift in Sources */,
				51CE1B4A246016B0002CF42A /* UICollectionViewCell+Identifier.swift in Sources */,
				71B8044F248526B600D53506 /* DynamicTableViewSpaceCell.swift in Sources */,
				B1EAEC91247128ED003BE9A2 /* ClientMode.swift in Sources */,
				B161782724804AF3006E435A /* DownloadedPackagesInMemoryStore.swift in Sources */,
				8595BF5F246032D90056EA27 /* ENASwitch.swift in Sources */,
				71FE1C7A247AC2B500851FEB /* ExposureSubmissionSuccessViewController.swift in Sources */,
				51486DA22485101500FCE216 /* RiskInactiveCollectionViewCell.swift in Sources */,
				71B804522485272F00D53506 /* RiskLegendNumberedTitleCell.swift in Sources */,
				B1FE13FF2489708200D012E5 /* CachedAppConfiguration.swift in Sources */,
				EE22DB8B247FB43A001B0A71 /* ActionDetailTableViewCell.swift in Sources */,
				71FE1C71247AA7B700851FEB /* DynamicTableViewHeaderImageView.swift in Sources */,
				0159E6C2247829BA00894A89 /* temporary_exposure_key_signature_list.pb.swift in Sources */,
				B1CD333C24865A7D00B06E9B /* TracingStatusHistory.swift in Sources */,
				51D420B724583B7200AD70CA /* NSObject+Identifier.swift in Sources */,
				CDCE11D6247D644100F30825 /* NotificationSettingsViewModel.swift in Sources */,
				51CE1B86246078B6002CF42A /* SubmitCollectionViewCell.swift in Sources */,
				71330E4724810A0C00EB10F6 /* DynamicTableViewFooter.swift in Sources */,
				A36D07B72486AD0100E46F96 /* HomeTestResultCellConfigurator.swift in Sources */,
				B1D431CB246C84A400E728AD /* DownloadedPackagesStore.swift in Sources */,
				714194EA247A65C60072A090 /* DynamicTableViewHeaderSeparatorView.swift in Sources */,
				71FE1C6D247AA43400851FEB /* ExposureDetectionViewController+Summary.swift in Sources */,
				51C779162486E5BA004582F8 /* RiskFindingPositiveCollectionViewCell.swift in Sources */,
				B10FD5F4246EAC1700E9D7F2 /* AppleFilesWriter.swift in Sources */,
				B1FE13F024891D1500D012E5 /* RiskCalculation.swift in Sources */,
				514C0A14247C163800F235F6 /* HomeLowRiskCellConfigurator.swift in Sources */,
				51C779122486E549004582F8 /* HomeFindingPositiveRiskCellConfigurator.swift in Sources */,
				B1741B4E2462C21F006275D9 /* DMViewController.swift in Sources */,
				EE22DB8C247FB43A001B0A71 /* DescriptionTableViewCell.swift in Sources */,
				2F3218D0248063E300A7AC0A /* UIView+Convenience.swift in Sources */,
				B1741B4C2462C21F006275D9 /* DMDeveloperMenu.swift in Sources */,
				514C0A11247C15EC00F235F6 /* HomeUnknownRiskCellConfigurator.swift in Sources */,
				710ABB23247513E300948792 /* DynamicTypeTableViewCell.swift in Sources */,
				71FE1C7D247AC2B500851FEB /* ExposureSubmissionTanInputViewController.swift in Sources */,
				EE22DB81247FB40A001B0A71 /* ENStateHandler.swift in Sources */,
				714CD869247297F800F56450 /* NibLoadable.swift in Sources */,
				2F80CFDB247EDDB3000F06AF /* ExposureSubmissionHotlineViewController.swift in Sources */,
				2F80CFD9247ED988000F06AF /* ExposureSubmissionIntroViewController.swift in Sources */,
				51CE1BC12460B256002CF42A /* HomeSubmitCellConfigurator.swift in Sources */,
				A3C4F96024812CD20047F23E /* ExposureSubmissionWarnOthersViewController.swift in Sources */,
				B1741B582462EBDB006275D9 /* HomeViewController.swift in Sources */,
				3DD767462483D4DE002DD2B3 /* ReachabilityService.swift in Sources */,
				4026C2E424854C8D00926FB4 /* AppInformationLegalCell.swift in Sources */,
				51C737BF245B3B5D00286105 /* OnboardingInfo.swift in Sources */,
				B1FE13EB24891CFA00D012E5 /* RiskProvider.swift in Sources */,
				B143DBDF2477F292000A29E8 /* ExposureNotificationSettingViewController.swift in Sources */,
				016146912487A43E00660992 /* WebPageHelper.swift in Sources */,
				51D420B924583B8300AD70CA /* UIViewController+AppStoryboard.swift in Sources */,
				71B804542485273C00D53506 /* RiskLegendDotBodyCell.swift in Sources */,
				EE22DB8A247FB43A001B0A71 /* ImageTableViewCell.swift in Sources */,
				B11E619C246EE4E9004A056A /* UIFont+DynamicType.swift in Sources */,
				71330E4524810A0500EB10F6 /* DynamicTableViewHeader.swift in Sources */,
				B1EAEC8B24711884003BE9A2 /* URLSession+Convenience.swift in Sources */,
				7154EB4C247E862100A467FF /* ExposureDetectionLoadingCell.swift in Sources */,
				A17366552484978A006BE209 /* OnboardingInfoViewControllerUtils.swift in Sources */,
				B153096A24706F1000A4A1BD /* URLSession+Default.swift in Sources */,
				2FF1D62E2487850200381FFB /* NSMutableAttributedString+Generation.swift in Sources */,
				B13FF409247EC67F00535F37 /* HomeViewController+State.swift in Sources */,
				51CE1B4C246016D1002CF42A /* UICollectionReusableView+Identifier.swift in Sources */,
				013DC102245DAC4E00EE58B0 /* Store.swift in Sources */,
				B1FE13EF24891D0C00D012E5 /* RiskProvidingConfiguration.swift in Sources */,
				51CE1B89246078B6002CF42A /* RiskLevelCollectionViewCell.swift in Sources */,
				B1F82DF224718C7300E2E56A /* DMConfigurationViewController.swift in Sources */,
				514C0A0F247AFEC500F235F6 /* HomeRiskTextItemViewConfigurator.swift in Sources */,
				713EA25D24798A7000AB7EE8 /* ExposureDetectionRoundedView.swift in Sources */,
				3DD7674B2483D6C1002DD2B3 /* ConnectivityReachabilityService.swift in Sources */,
				B1D7D68E24766D2100E4DA5D /* submission_payload.pb.swift in Sources */,
				B1B381432472EF8B0056BEEE /* HTTPClient+Configuration.swift in Sources */,
				B1A89F372481814E00DA1CEC /* PersistedAndPublished.swift in Sources */,
				51D420B424583ABB00AD70CA /* AppStoryboard.swift in Sources */,
				4026C2DC24852B7600926FB4 /* AppInformationViewController+LegalModel.swift in Sources */,
				EE278B30245F2C8A008B06F9 /* FriendsInviteController.swift in Sources */,
				710ABB27247533FA00948792 /* DynamicTableViewController.swift in Sources */,
				713EA26124798AD100AB7EE8 /* InsetTableViewCell.swift in Sources */,
				51CE1B87246078B6002CF42A /* ActivateCollectionViewCell.swift in Sources */,
				B1C6ED00247F23730066138F /* NotificationName.swift in Sources */,
				EE22DB8D247FB43A001B0A71 /* ActionTableViewCell.swift in Sources */,
				51CE1BBD2460B1CB002CF42A /* CollectionViewCellConfigurator.swift in Sources */,
				CD2EC329247D82EE00C6B3F9 /* NotificationSettingsViewController.swift in Sources */,
				51C737BD245B349700286105 /* OnboardingInfoViewController.swift in Sources */,
				B1FE13FB24896E6700D012E5 /* AppConfigurationProviding.swift in Sources */,
				514EE999246D4C2E00DE4884 /* UITableViewCell+Identifier.swift in Sources */,
				2F785753248506BD00323A9C /* HomeTestResultCell.swift in Sources */,
				13722044247AEEAD00152764 /* UNNotificationCenter+Extension.swift in Sources */,
				B10FD5ED246EAADC00E9D7F2 /* AppInformationDetailViewController.swift in Sources */,
				CDCE11D9247D64C600F30825 /* NotificationSettingsOnTableViewCell.swift in Sources */,
				2FF1D63024880FCF00381FFB /* DynamicTableViewRoundedCell.swift in Sources */,
				85D7593F2457048F008175F0 /* AppDelegate.swift in Sources */,
				CDD87C56247556DE007CE6CA /* MainSettingsTableViewCell.swift in Sources */,
				B153096C24706F2400A4A1BD /* URLSessionConfiguration+Default.swift in Sources */,
				B1BD9E7E24898A2300BD3930 /* ExposureDetectionViewController+DynamicTableViewModel.swift in Sources */,
				0159E6C1247829BA00894A89 /* temporary_exposure_key_export.pb.swift in Sources */,
				51CE1B90246078B6002CF42A /* HomeFooterSupplementaryView.swift in Sources */,
				71FE1C80247AC2B500851FEB /* ExposureSubmissionNavigationController.swift in Sources */,
				CD99A3C7246155C300BF12AF /* Logger.swift in Sources */,
				85D759412457048F008175F0 /* SceneDelegate.swift in Sources */,
				71B8044D248525CD00D53506 /* RiskLegendViewController+DynamicTableViewModel.swift in Sources */,
				B1FE13F62489580D00D012E5 /* app_config_app_version_config.pb.swift in Sources */,
				859DD512248549790073D59F /* MockDiagnosisKeysRetrieval.swift in Sources */,
				EE22DB89247FB43A001B0A71 /* TracingHistoryTableViewCell.swift in Sources */,
				71B804472484CC0800D53506 /* ENALabel.swift in Sources */,
				71FE1C7F247AC2B500851FEB /* ExposureSubmissionTestResultViewController.swift in Sources */,
				B1D6B002247DA0320079DDD3 /* ExposureDetectionViewControllerDelegate.swift in Sources */,
				713EA25B247818B000AB7EE8 /* DynamicTypeButton.swift in Sources */,
				2F3218CE24800F6500A7AC0A /* DynamicTableViewStepCell.swift in Sources */,
				51C77910248684F5004582F8 /* HomeRiskListItemViewConfigurator.swift in Sources */,
				B1D6B004247DA4920079DDD3 /* UIApplication+CoronaWarn.swift in Sources */,
				51CE1BC32460B28D002CF42A /* HomeInfoCellConfigurator.swift in Sources */,
				2F80CFDD247EEB88000F06AF /* DynamicTableViewImageCardCell.swift in Sources */,
				138910C5247A909000D739F6 /* ENATaskScheduler.swift in Sources */,
				71B804492484D37300D53506 /* RiskLegendViewController.swift in Sources */,
				514EE99B246D4C4C00DE4884 /* UITableView+Dequeue.swift in Sources */,
				713EA25F24798A9100AB7EE8 /* ExposureDetectionRiskCell.swift in Sources */,
				01F5F7222487B9C000229720 /* AppInformationViewController.swift in Sources */,
				B10FD5F1246EAB1000E9D7F2 /* AppInformationViewController+DynamicTableViewModel.swift in Sources */,
				51C7790E24867F22004582F8 /* RiskListItemView.swift in Sources */,
				B14D0CDF246E976400D5BEBC /* ExposureDetectionTransaction+DidEndPrematurelyReason.swift in Sources */,
				71FE1C69247A8FE100851FEB /* DynamicTableViewHeaderFooterView.swift in Sources */,
				B111EE2C2465D9F7001AEBB4 /* String+Localization.swift in Sources */,
				B1FE13F224893CCE00D012E5 /* app_config.pb.swift in Sources */,
				EEF1067A246EBF8B009DFB4E /* ResetViewController.swift in Sources */,
				51CE1BBA2460AFD8002CF42A /* HomeActivateCellConfigurator.swift in Sources */,
				71FE1C86247AC33D00851FEB /* ExposureSubmissionTestResultHeaderView.swift in Sources */,
				1309194F247972C40066E329 /* PrivacyProtectionViewController.swift in Sources */,
				CDCE11DB247D64D600F30825 /* NotificationSettingsOffTableViewCell.swift in Sources */,
				EE46E5D82466AEA50057627F /* UIView.swift in Sources */,
				71FE1C6B247AA3F100851FEB /* ExposureDetectionViewController+State.swift in Sources */,
				51CE1B91246078B6002CF42A /* SectionSystemBackgroundDecorationView.swift in Sources */,
				B112545A246F2C6500AB5036 /* ENTemporaryExposureKey+Convert.swift in Sources */,
				51486D9F2484FC0200FCE216 /* HomeRiskLevelCellConfigurator.swift in Sources */,
				B1E8C99D2479D4E7006DC678 /* DMSubmissionStateViewController.swift in Sources */,
				71FE1C8C247AC79D00851FEB /* DynamicTableViewIconCell.swift in Sources */,
				710ABB25247514BD00948792 /* UIViewController+Segue.swift in Sources */,
				51CE1B5524604DD2002CF42A /* HomeLayout.swift in Sources */,
				51D420C424583E3300AD70CA /* SettingsViewController.swift in Sources */,
				514C0A1A247C16D600F235F6 /* HomeInactiveRiskCellConfigurator.swift in Sources */,
				71330E41248109F600EB10F6 /* DynamicTableViewSection.swift in Sources */,
				710ABB292475353900948792 /* DynamicTableViewModel.swift in Sources */,
				A3E5E71E247E6F7A00237116 /* SpinnerInjectable.swift in Sources */,
				518A69FB24687D5800444E66 /* RiskLevel.swift in Sources */,
				B1175218248ACFBC00C3325C /* SAP_RiskScoreClass+LowAndHigh.swift in Sources */,
				0DFCC2722484DC8400E2811D /* sqlite3.c in Sources */,
				B1741B492462C207006275D9 /* Client.swift in Sources */,
				514C0A0624772F3400F235F6 /* HomeRiskViewConfigurator.swift in Sources */,
				710ABB1F2475115500948792 /* UITableViewController+Enum.swift in Sources */,
				51CE1B8B246078B6002CF42A /* InfoCollectionViewCell.swift in Sources */,
				B14D0CDB246E968C00D5BEBC /* String+Today.swift in Sources */,
				85142501245DA0B3009D2791 /* UIViewController+Alert.swift in Sources */,
				CD99A3CA2461A47C00BF12AF /* AppStrings.swift in Sources */,
				514E81342461B97800636861 /* ExposureManager.swift in Sources */,
				71176E32248957C3004B0C9F /* AppNavigationController.swift in Sources */,
				B14D0CD9246E946E00D5BEBC /* ExposureDetection.swift in Sources */,
				B154F59B246DD5CF003E891E /* Client+Convenience.swift in Sources */,
				B161782524804AC3006E435A /* DownloadedPackagesSQLLiteStore.swift in Sources */,
				51CE1BBF2460B222002CF42A /* HomeRiskCellConfigurator.swift in Sources */,
				EE22DB82247FB40A001B0A71 /* ENSettingModel.swift in Sources */,
				713EA26324798F8500AB7EE8 /* ExposureDetectionHeaderCell.swift in Sources */,
			);
			runOnlyForDeploymentPostprocessing = 0;
		};
		85D7595024570491008175F0 /* Sources */ = {
			isa = PBXSourcesBuildPhase;
			buildActionMask = 2147483647;
			files = (
				B1EAEC8F247118D1003BE9A2 /* URLSession+ConvenienceTests.swift in Sources */,
				A128F04E2489ABEE00EC7F6C /* RiskCalculationTests.swift in Sources */,
				B1A76EA224714F7900EA5208 /* ClientModeTests.swift in Sources */,
				B16177E824802F9B006E435A /* DownloadedPackagesSQLLiteStoreTests.swift in Sources */,
				B1175216248A9F9600C3325C /* ConvertingKeysTests.swift in Sources */,
				CD678F6F246C43FC00B6A0F8 /* MockURLSession.swift in Sources */,
				F2DC808E248989CE00EDC40A /* DynamicTableViewControllerRegisterCellsTests.swift in Sources */,
				EE22DB91247FB479001B0A71 /* MockStateHandlerObserverDelegate.swift in Sources */,
				A173665324844F41006BE209 /* SQLiteKeyValueStoreTests.swift in Sources */,
				F2DC809424898CE600EDC40A /* DynamicTableViewControllerFooterTests.swift in Sources */,
				B15382E5248273F30010F007 /* MockTestStore.swift in Sources */,
				F25247312484456800C5556B /* DynamicTableViewModelTests.swift in Sources */,
				B15382E7248290BB0010F007 /* AppleFilesWriterTests.swift in Sources */,
				B117521A248ACFFC00C3325C /* SAP_RiskScoreClass+LowAndHighTests.swift in Sources */,
				B1A76E9F24714AC700EA5208 /* HTTPClient+Configuration.swift in Sources */,
				F2DC809224898B1800EDC40A /* DynamicTableViewControllerHeaderTests.swift in Sources */,
				B1D431C8246C69F300E728AD /* HTTPClient+ConfigurationTests.swift in Sources */,
				B15382FE248424F00010F007 /* ExposureDetectionTests.swift in Sources */,
				CDF27BD3246ADBA70044D32B /* ExposureSubmissionServiceTests.swift in Sources */,
				B1CD333E24865E0000B06E9B /* TracingStatusHistoryTests.swift in Sources */,
				B1FE13ED24891D0400D012E5 /* RiskProviderTests.swift in Sources */,
				B1218920248AD79900496210 /* ClientMock.swift in Sources */,
				EE22DB8F247FB46C001B0A71 /* ENStateTests.swift in Sources */,
				B1DDDABC247137B000A07175 /* HTTPClientConfigurationEndpointTests.swift in Sources */,
				B1B9CF1F246ED2E8008F04F5 /* Sap_FilebucketTests.swift in Sources */,
				B17A44A22464906A00CB195E /* KeyTests.swift in Sources */,
				B161782D248062CE006E435A /* DeltaCalculationResultTests.swift in Sources */,
				3DD7674E2483DE18002DD2B3 /* MockReachabilityService.swift in Sources */,
				71176E2F248922B0004B0C9F /* ENAColorTests.swift in Sources */,
				B18C411D246DB30000B8D8CB /* URL+Helper.swift in Sources */,
				CDF27BD5246ADBF30044D32B /* HTTPClientTests.swift in Sources */,
				A17DA5E32486D8EF006F310F /* RiskLevelTests.swift in Sources */,
				B1FE13FE24896EF700D012E5 /* CachedAppConfigurationTests.swift in Sources */,
				F2DC809024898A9400EDC40A /* DynamicTableViewControllerNumberOfRowsAndSectionsTests.swift in Sources */,
				B1D431CE246C84F200E728AD /* KeyPackagesStoreTests.swift in Sources */,
			);
			runOnlyForDeploymentPostprocessing = 0;
		};
		85D7595B24570491008175F0 /* Sources */ = {
			isa = PBXSourcesBuildPhase;
			buildActionMask = 2147483647;
			files = (
				134F0DBC247578FF00D88934 /* ENAUITestsHome.swift in Sources */,
				134F0F2D2475794900D88934 /* Accessibility.swift in Sources */,
				134F0DBD247578FF00D88934 /* ENAUITests-Extensions.swift in Sources */,
				85D7596424570491008175F0 /* ENAUITests.swift in Sources */,
				130CB19C246D92F800ADE602 /* ENAUITestsOnboarding.swift in Sources */,
				134F0F2C2475793400D88934 /* SnapshotHelper.swift in Sources */,
			);
			runOnlyForDeploymentPostprocessing = 0;
		};
/* End PBXSourcesBuildPhase section */

/* Begin PBXTargetDependency section */
		85D7595624570491008175F0 /* PBXTargetDependency */ = {
			isa = PBXTargetDependency;
			target = 85D7593A2457048F008175F0 /* ENA */;
			targetProxy = 85D7595524570491008175F0 /* PBXContainerItemProxy */;
		};
		85D7596124570491008175F0 /* PBXTargetDependency */ = {
			isa = PBXTargetDependency;
			target = 85D7593A2457048F008175F0 /* ENA */;
			targetProxy = 85D7596024570491008175F0 /* PBXContainerItemProxy */;
		};
/* End PBXTargetDependency section */

/* Begin PBXVariantGroup section */
		85D7594C24570491008175F0 /* LaunchScreen.storyboard */ = {
			isa = PBXVariantGroup;
			children = (
				85D7594D24570491008175F0 /* Base */,
			);
			name = LaunchScreen.storyboard;
			sourceTree = "<group>";
		};
		EE70C23A245B09E900AC9B2F /* Localizable.strings */ = {
			isa = PBXVariantGroup;
			children = (
				EE70C23B245B09E900AC9B2F /* de */,
				EE70C23C245B09E900AC9B2F /* en */,
			);
			name = Localizable.strings;
			sourceTree = "<group>";
		};
		EE92A340245D96DA006B97B0 /* Localizable.stringsdict */ = {
			isa = PBXVariantGroup;
			children = (
				EE92A33F245D96DA006B97B0 /* de */,
				514C0A09247AEEE200F235F6 /* en */,
			);
			name = Localizable.stringsdict;
			sourceTree = "<group>";
		};
/* End PBXVariantGroup section */

/* Begin XCBuildConfiguration section */
		011E4AFC2483A269002E6412 /* Community */ = {
			isa = XCBuildConfiguration;
			buildSettings = {
				ALWAYS_SEARCH_USER_PATHS = NO;
				CLANG_ANALYZER_LOCALIZABILITY_NONLOCALIZED = YES;
				CLANG_ANALYZER_NONNULL = YES;
				CLANG_ANALYZER_NUMBER_OBJECT_CONVERSION = YES_AGGRESSIVE;
				CLANG_CXX_LANGUAGE_STANDARD = "gnu++14";
				CLANG_CXX_LIBRARY = "libc++";
				CLANG_ENABLE_MODULES = YES;
				CLANG_ENABLE_OBJC_ARC = YES;
				CLANG_ENABLE_OBJC_WEAK = YES;
				CLANG_WARN_BLOCK_CAPTURE_AUTORELEASING = YES;
				CLANG_WARN_BOOL_CONVERSION = YES;
				CLANG_WARN_COMMA = YES;
				CLANG_WARN_CONSTANT_CONVERSION = YES;
				CLANG_WARN_DEPRECATED_OBJC_IMPLEMENTATIONS = YES;
				CLANG_WARN_DIRECT_OBJC_ISA_USAGE = YES_ERROR;
				CLANG_WARN_DOCUMENTATION_COMMENTS = YES;
				CLANG_WARN_EMPTY_BODY = YES;
				CLANG_WARN_ENUM_CONVERSION = YES;
				CLANG_WARN_INFINITE_RECURSION = YES;
				CLANG_WARN_INT_CONVERSION = YES;
				CLANG_WARN_NON_LITERAL_NULL_CONVERSION = YES;
				CLANG_WARN_OBJC_IMPLICIT_RETAIN_SELF = YES;
				CLANG_WARN_OBJC_LITERAL_CONVERSION = YES;
				CLANG_WARN_OBJC_ROOT_CLASS = YES_ERROR;
				CLANG_WARN_RANGE_LOOP_ANALYSIS = YES;
				CLANG_WARN_STRICT_PROTOTYPES = YES;
				CLANG_WARN_SUSPICIOUS_MOVE = YES;
				CLANG_WARN_UNGUARDED_AVAILABILITY = YES_AGGRESSIVE;
				CLANG_WARN_UNREACHABLE_CODE = YES;
				CLANG_WARN__DUPLICATE_METHOD_MATCH = YES;
				COPY_PHASE_STRIP = NO;
				DEBUG_INFORMATION_FORMAT = dwarf;
				ENABLE_STRICT_OBJC_MSGSEND = YES;
				ENABLE_TESTABILITY = YES;
				GCC_C_LANGUAGE_STANDARD = gnu11;
				GCC_DYNAMIC_NO_PIC = NO;
				GCC_NO_COMMON_BLOCKS = YES;
				GCC_OPTIMIZATION_LEVEL = 0;
				GCC_PREPROCESSOR_DEFINITIONS = (
					"DEBUG=1",
					"$(inherited)",
				);
				GCC_WARN_64_TO_32_BIT_CONVERSION = YES;
				GCC_WARN_ABOUT_RETURN_TYPE = YES_ERROR;
				GCC_WARN_UNDECLARED_SELECTOR = YES;
				GCC_WARN_UNINITIALIZED_AUTOS = YES_AGGRESSIVE;
				GCC_WARN_UNUSED_FUNCTION = YES;
				GCC_WARN_UNUSED_VARIABLE = YES;
				IPHONEOS_DEPLOYMENT_TARGET = 13.5;
				MTL_ENABLE_DEBUG_INFO = INCLUDE_SOURCE;
				MTL_FAST_MATH = YES;
				ONLY_ACTIVE_ARCH = YES;
				SDKROOT = iphoneos;
				SWIFT_ACTIVE_COMPILATION_CONDITIONS = DEBUG;
				SWIFT_OPTIMIZATION_LEVEL = "-Onone";
			};
			name = Community;
		};
		011E4AFD2483A269002E6412 /* Community */ = {
			isa = XCBuildConfiguration;
			buildSettings = {
				ASSETCATALOG_COMPILER_APPICON_NAME = AppIcon;
				CLANG_ENABLE_MODULES = YES;
				CODE_SIGN_ENTITLEMENTS = "${PROJECT}/Resources/ENACommunity.entitlements";
				CODE_SIGN_IDENTITY = "Apple Development";
				CODE_SIGN_STYLE = Automatic;
<<<<<<< HEAD
				CURRENT_PROJECT_VERSION = 950;
=======
				CURRENT_PROJECT_VERSION = 830;
>>>>>>> c9a7dc7c
				DEVELOPMENT_TEAM = $IPHONE_APP_DEV_TEAM;
				GCC_PREPROCESSOR_DEFINITIONS = (
					"DEBUG=1",
					"$(inherited)",
					"SQLITE_HAS_CODEC=1",
				);
				INFOPLIST_FILE = ENA/Resources/Info.plist;
				IPHONE_APP_CODE_SIGN_IDENTITY = "iPhone Developer";
				IPHONE_APP_DEV_TEAM = "";
				IPHONE_APP_DIST_PROF_SPECIFIER = "523TP53AQF/Corona-Warn-App-Dev";
				LD_RUNPATH_SEARCH_PATHS = (
					"$(inherited)",
					"@executable_path/Frameworks",
				);
				MARKETING_VERSION = 0.8.3;
				OTHER_CFLAGS = (
					"-DSQLITE_HAS_CODEC",
					"-DSQLITE_TEMP_STORE=3",
					"-DSQLCIPHER_CRYPTO_CC",
					"-DNDEBUG",
				);
				PRODUCT_BUNDLE_IDENTIFIER = "de.rki.coronawarnapp-dev";
				PRODUCT_NAME = "$(TARGET_NAME)";
				PROVISIONING_PROFILE_SPECIFIER = "";
				SWIFT_ACTIVE_COMPILATION_CONDITIONS = COMMUNITY;
				SWIFT_OBJC_BRIDGING_HEADER = "ENA-Bridging-Header.h";
				SWIFT_OPTIMIZATION_LEVEL = "-Onone";
				SWIFT_VERSION = 5.0;
				TARGETED_DEVICE_FAMILY = 1;
			};
			name = Community;
		};
		011E4AFE2483A269002E6412 /* Community */ = {
			isa = XCBuildConfiguration;
			buildSettings = {
				ALWAYS_EMBED_SWIFT_STANDARD_LIBRARIES = YES;
				BUNDLE_LOADER = "$(TEST_HOST)";
				CLANG_ENABLE_MODULES = YES;
				CODE_SIGN_STYLE = Automatic;
				DEVELOPMENT_TEAM = 523TP53AQF;
				GCC_PREPROCESSOR_DEFINITIONS = (
					"DEBUG=1",
					"$(inherited)",
					"SQLITE_HAS_CODEC=1",
				);
				INFOPLIST_FILE = ENATests/Info.plist;
				IPHONEOS_DEPLOYMENT_TARGET = 13.5;
				LD_RUNPATH_SEARCH_PATHS = (
					"$(inherited)",
					"@executable_path/Frameworks",
					"@loader_path/Frameworks",
				);
				OTHER_CFLAGS = (
					"-DSQLITE_HAS_CODEC",
					"-DSQLITE_TEMP_STORE=3",
					"-DSQLCIPHER_CRYPTO_CC",
					"-DNDEBUG",
				);
				PRODUCT_BUNDLE_IDENTIFIER = com.sap.ux.ENATests;
				PRODUCT_NAME = "$(TARGET_NAME)";
				SWIFT_OBJC_BRIDGING_HEADER = "ENATests-Bridging-Header.h";
				SWIFT_OPTIMIZATION_LEVEL = "-Onone";
				SWIFT_VERSION = 5.0;
				TARGETED_DEVICE_FAMILY = "1,2";
				TEST_HOST = "$(BUILT_PRODUCTS_DIR)/ENA.app/ENA";
			};
			name = Community;
		};
		011E4AFF2483A269002E6412 /* Community */ = {
			isa = XCBuildConfiguration;
			buildSettings = {
				ALWAYS_EMBED_SWIFT_STANDARD_LIBRARIES = YES;
				CODE_SIGN_STYLE = Automatic;
				DEVELOPMENT_TEAM = 523TP53AQF;
				INFOPLIST_FILE = ENAUITests/Info.plist;
				LD_RUNPATH_SEARCH_PATHS = (
					"$(inherited)",
					"@executable_path/Frameworks",
					"@loader_path/Frameworks",
				);
				PRODUCT_BUNDLE_IDENTIFIER = com.sap.ux.ENAUITests;
				PRODUCT_NAME = "$(TARGET_NAME)";
				PROVISIONING_PROFILE_SPECIFIER = "";
				"PROVISIONING_PROFILE_SPECIFIER[sdk=macosx*]" = "";
				SWIFT_VERSION = 5.0;
				TARGETED_DEVICE_FAMILY = "1,2";
				TEST_TARGET_NAME = ENA;
			};
			name = Community;
		};
		85D7596624570491008175F0 /* Debug */ = {
			isa = XCBuildConfiguration;
			buildSettings = {
				ALWAYS_SEARCH_USER_PATHS = NO;
				CLANG_ANALYZER_LOCALIZABILITY_NONLOCALIZED = YES;
				CLANG_ANALYZER_NONNULL = YES;
				CLANG_ANALYZER_NUMBER_OBJECT_CONVERSION = YES_AGGRESSIVE;
				CLANG_CXX_LANGUAGE_STANDARD = "gnu++14";
				CLANG_CXX_LIBRARY = "libc++";
				CLANG_ENABLE_MODULES = YES;
				CLANG_ENABLE_OBJC_ARC = YES;
				CLANG_ENABLE_OBJC_WEAK = YES;
				CLANG_WARN_BLOCK_CAPTURE_AUTORELEASING = YES;
				CLANG_WARN_BOOL_CONVERSION = YES;
				CLANG_WARN_COMMA = YES;
				CLANG_WARN_CONSTANT_CONVERSION = YES;
				CLANG_WARN_DEPRECATED_OBJC_IMPLEMENTATIONS = YES;
				CLANG_WARN_DIRECT_OBJC_ISA_USAGE = YES_ERROR;
				CLANG_WARN_DOCUMENTATION_COMMENTS = YES;
				CLANG_WARN_EMPTY_BODY = YES;
				CLANG_WARN_ENUM_CONVERSION = YES;
				CLANG_WARN_INFINITE_RECURSION = YES;
				CLANG_WARN_INT_CONVERSION = YES;
				CLANG_WARN_NON_LITERAL_NULL_CONVERSION = YES;
				CLANG_WARN_OBJC_IMPLICIT_RETAIN_SELF = YES;
				CLANG_WARN_OBJC_LITERAL_CONVERSION = YES;
				CLANG_WARN_OBJC_ROOT_CLASS = YES_ERROR;
				CLANG_WARN_RANGE_LOOP_ANALYSIS = YES;
				CLANG_WARN_STRICT_PROTOTYPES = YES;
				CLANG_WARN_SUSPICIOUS_MOVE = YES;
				CLANG_WARN_UNGUARDED_AVAILABILITY = YES_AGGRESSIVE;
				CLANG_WARN_UNREACHABLE_CODE = YES;
				CLANG_WARN__DUPLICATE_METHOD_MATCH = YES;
				COPY_PHASE_STRIP = NO;
				DEBUG_INFORMATION_FORMAT = dwarf;
				ENABLE_STRICT_OBJC_MSGSEND = YES;
				ENABLE_TESTABILITY = YES;
				GCC_C_LANGUAGE_STANDARD = gnu11;
				GCC_DYNAMIC_NO_PIC = NO;
				GCC_NO_COMMON_BLOCKS = YES;
				GCC_OPTIMIZATION_LEVEL = 0;
				GCC_PREPROCESSOR_DEFINITIONS = (
					"DEBUG=1",
					"$(inherited)",
				);
				GCC_WARN_64_TO_32_BIT_CONVERSION = YES;
				GCC_WARN_ABOUT_RETURN_TYPE = YES_ERROR;
				GCC_WARN_UNDECLARED_SELECTOR = YES;
				GCC_WARN_UNINITIALIZED_AUTOS = YES_AGGRESSIVE;
				GCC_WARN_UNUSED_FUNCTION = YES;
				GCC_WARN_UNUSED_VARIABLE = YES;
				IPHONEOS_DEPLOYMENT_TARGET = 13.5;
				MTL_ENABLE_DEBUG_INFO = INCLUDE_SOURCE;
				MTL_FAST_MATH = YES;
				ONLY_ACTIVE_ARCH = YES;
				SDKROOT = iphoneos;
				SWIFT_ACTIVE_COMPILATION_CONDITIONS = DEBUG;
				SWIFT_OPTIMIZATION_LEVEL = "-Onone";
			};
			name = Debug;
		};
		85D7596724570491008175F0 /* Release */ = {
			isa = XCBuildConfiguration;
			buildSettings = {
				ALWAYS_SEARCH_USER_PATHS = NO;
				CLANG_ANALYZER_LOCALIZABILITY_NONLOCALIZED = YES;
				CLANG_ANALYZER_NONNULL = YES;
				CLANG_ANALYZER_NUMBER_OBJECT_CONVERSION = YES_AGGRESSIVE;
				CLANG_CXX_LANGUAGE_STANDARD = "gnu++14";
				CLANG_CXX_LIBRARY = "libc++";
				CLANG_ENABLE_MODULES = YES;
				CLANG_ENABLE_OBJC_ARC = YES;
				CLANG_ENABLE_OBJC_WEAK = YES;
				CLANG_WARN_BLOCK_CAPTURE_AUTORELEASING = YES;
				CLANG_WARN_BOOL_CONVERSION = YES;
				CLANG_WARN_COMMA = YES;
				CLANG_WARN_CONSTANT_CONVERSION = YES;
				CLANG_WARN_DEPRECATED_OBJC_IMPLEMENTATIONS = YES;
				CLANG_WARN_DIRECT_OBJC_ISA_USAGE = YES_ERROR;
				CLANG_WARN_DOCUMENTATION_COMMENTS = YES;
				CLANG_WARN_EMPTY_BODY = YES;
				CLANG_WARN_ENUM_CONVERSION = YES;
				CLANG_WARN_INFINITE_RECURSION = YES;
				CLANG_WARN_INT_CONVERSION = YES;
				CLANG_WARN_NON_LITERAL_NULL_CONVERSION = YES;
				CLANG_WARN_OBJC_IMPLICIT_RETAIN_SELF = YES;
				CLANG_WARN_OBJC_LITERAL_CONVERSION = YES;
				CLANG_WARN_OBJC_ROOT_CLASS = YES_ERROR;
				CLANG_WARN_RANGE_LOOP_ANALYSIS = YES;
				CLANG_WARN_STRICT_PROTOTYPES = YES;
				CLANG_WARN_SUSPICIOUS_MOVE = YES;
				CLANG_WARN_UNGUARDED_AVAILABILITY = YES_AGGRESSIVE;
				CLANG_WARN_UNREACHABLE_CODE = YES;
				CLANG_WARN__DUPLICATE_METHOD_MATCH = YES;
				COPY_PHASE_STRIP = NO;
				DEBUG_INFORMATION_FORMAT = "dwarf-with-dsym";
				ENABLE_NS_ASSERTIONS = NO;
				ENABLE_STRICT_OBJC_MSGSEND = YES;
				GCC_C_LANGUAGE_STANDARD = gnu11;
				GCC_NO_COMMON_BLOCKS = YES;
				GCC_WARN_64_TO_32_BIT_CONVERSION = YES;
				GCC_WARN_ABOUT_RETURN_TYPE = YES_ERROR;
				GCC_WARN_UNDECLARED_SELECTOR = YES;
				GCC_WARN_UNINITIALIZED_AUTOS = YES_AGGRESSIVE;
				GCC_WARN_UNUSED_FUNCTION = YES;
				GCC_WARN_UNUSED_VARIABLE = YES;
				IPHONEOS_DEPLOYMENT_TARGET = 13.5;
				MTL_ENABLE_DEBUG_INFO = NO;
				MTL_FAST_MATH = YES;
				SDKROOT = iphoneos;
				SWIFT_COMPILATION_MODE = wholemodule;
				SWIFT_OPTIMIZATION_LEVEL = "-O";
				VALIDATE_PRODUCT = YES;
			};
			name = Release;
		};
		85D7596924570491008175F0 /* Debug */ = {
			isa = XCBuildConfiguration;
			buildSettings = {
				ASSETCATALOG_COMPILER_APPICON_NAME = AppIcon;
				CLANG_ENABLE_MODULES = YES;
				CODE_SIGN_ENTITLEMENTS = "${PROJECT}/Resources/ENATest.entitlements";
				CODE_SIGN_IDENTITY = $IPHONE_APP_CODE_SIGN_IDENTITY;
				CODE_SIGN_STYLE = Manual;
<<<<<<< HEAD
				CURRENT_PROJECT_VERSION = 950;
=======
				CURRENT_PROJECT_VERSION = 830;
>>>>>>> c9a7dc7c
				GCC_PREPROCESSOR_DEFINITIONS = (
					"DEBUG=1",
					"$(inherited)",
					"SQLITE_HAS_CODEC=1",
				);
				INFOPLIST_FILE = ENA/Resources/Info.plist;
				IPHONE_APP_CODE_SIGN_IDENTITY = "iPhone Developer";
				IPHONE_APP_DEV_TEAM = 523TP53AQF;
				IPHONE_APP_DIST_PROF_SPECIFIER = "523TP53AQF/Corona-Warn-App-Dev";
				LD_RUNPATH_SEARCH_PATHS = (
					"$(inherited)",
					"@executable_path/Frameworks",
				);
				MARKETING_VERSION = 0.8.3;
				OTHER_CFLAGS = (
					"-DSQLITE_HAS_CODEC",
					"-DSQLITE_TEMP_STORE=3",
					"-DSQLCIPHER_CRYPTO_CC",
					"-DNDEBUG",
				);
				PRODUCT_BUNDLE_IDENTIFIER = "de.rki.coronawarnapp-dev";
				PRODUCT_NAME = "$(TARGET_NAME)";
				PROVISIONING_PROFILE_SPECIFIER = $IPHONE_APP_DIST_PROF_SPECIFIER;
				SWIFT_OBJC_BRIDGING_HEADER = "ENA-Bridging-Header.h";
				SWIFT_OPTIMIZATION_LEVEL = "-Onone";
				SWIFT_VERSION = 5.0;
				TARGETED_DEVICE_FAMILY = 1;
			};
			name = Debug;
		};
		85D7596A24570491008175F0 /* Release */ = {
			isa = XCBuildConfiguration;
			buildSettings = {
				ASSETCATALOG_COMPILER_APPICON_NAME = AppIcon;
				CLANG_ENABLE_MODULES = YES;
				CODE_SIGN_ENTITLEMENTS = "${PROJECT}/Resources/ENA.entitlements";
				CODE_SIGN_IDENTITY = $IPHONE_APP_CODE_SIGN_IDENTITY;
				CODE_SIGN_STYLE = Manual;
<<<<<<< HEAD
				CURRENT_PROJECT_VERSION = 950;
=======
				CURRENT_PROJECT_VERSION = 830;
>>>>>>> c9a7dc7c
				GCC_PREPROCESSOR_DEFINITIONS = "SQLITE_HAS_CODEC=1";
				INFOPLIST_FILE = ENA/Resources/Info.plist;
				IPHONE_APP_CODE_SIGN_IDENTITY = "iPhone Developer";
				IPHONE_APP_DEV_TEAM = 523TP53AQF;
				IPHONE_APP_DIST_PROF_SPECIFIER = "523TP53AQF/Corona-Warn-App-Dev";
				LD_RUNPATH_SEARCH_PATHS = (
					"$(inherited)",
					"@executable_path/Frameworks",
				);
				MARKETING_VERSION = 0.8.3;
				OTHER_CFLAGS = (
					"-DSQLITE_HAS_CODEC",
					"-DSQLITE_TEMP_STORE=3",
					"-DSQLCIPHER_CRYPTO_CC",
					"-DNDEBUG",
				);
				PRODUCT_BUNDLE_IDENTIFIER = "de.rki.coronawarnapp-dev";
				PRODUCT_NAME = "$(TARGET_NAME)";
				PROVISIONING_PROFILE_SPECIFIER = $IPHONE_APP_DIST_PROF_SPECIFIER;
				SWIFT_OBJC_BRIDGING_HEADER = "ENA-Bridging-Header.h";
				SWIFT_VERSION = 5.0;
				TARGETED_DEVICE_FAMILY = 1;
			};
			name = Release;
		};
		85D7596C24570491008175F0 /* Debug */ = {
			isa = XCBuildConfiguration;
			buildSettings = {
				ALWAYS_EMBED_SWIFT_STANDARD_LIBRARIES = YES;
				BUNDLE_LOADER = "$(TEST_HOST)";
				CLANG_ENABLE_MODULES = YES;
				CODE_SIGN_STYLE = Automatic;
				DEVELOPMENT_TEAM = 523TP53AQF;
				GCC_PREPROCESSOR_DEFINITIONS = (
					"DEBUG=1",
					"$(inherited)",
					"SQLITE_HAS_CODEC=1",
				);
				INFOPLIST_FILE = ENATests/Info.plist;
				IPHONEOS_DEPLOYMENT_TARGET = 13.5;
				LD_RUNPATH_SEARCH_PATHS = (
					"$(inherited)",
					"@executable_path/Frameworks",
					"@loader_path/Frameworks",
				);
				OTHER_CFLAGS = (
					"-DSQLITE_HAS_CODEC",
					"-DSQLITE_TEMP_STORE=3",
					"-DSQLCIPHER_CRYPTO_CC",
					"-DNDEBUG",
				);
				PRODUCT_BUNDLE_IDENTIFIER = com.sap.ux.ENATests;
				PRODUCT_NAME = "$(TARGET_NAME)";
				SWIFT_OBJC_BRIDGING_HEADER = "ENATests-Bridging-Header.h";
				SWIFT_OPTIMIZATION_LEVEL = "-Onone";
				SWIFT_VERSION = 5.0;
				TARGETED_DEVICE_FAMILY = "1,2";
				TEST_HOST = "$(BUILT_PRODUCTS_DIR)/ENA.app/ENA";
			};
			name = Debug;
		};
		85D7596D24570491008175F0 /* Release */ = {
			isa = XCBuildConfiguration;
			buildSettings = {
				ALWAYS_EMBED_SWIFT_STANDARD_LIBRARIES = YES;
				BUNDLE_LOADER = "$(TEST_HOST)";
				CLANG_ENABLE_MODULES = YES;
				CODE_SIGN_STYLE = Automatic;
				DEVELOPMENT_TEAM = 523TP53AQF;
				GCC_PREPROCESSOR_DEFINITIONS = "SQLITE_HAS_CODEC=1";
				INFOPLIST_FILE = ENATests/Info.plist;
				IPHONEOS_DEPLOYMENT_TARGET = 13.5;
				LD_RUNPATH_SEARCH_PATHS = (
					"$(inherited)",
					"@executable_path/Frameworks",
					"@loader_path/Frameworks",
				);
				OTHER_CFLAGS = (
					"-DSQLITE_HAS_CODEC",
					"-DSQLITE_TEMP_STORE=3",
					"-DSQLCIPHER_CRYPTO_CC",
					"-DNDEBUG",
				);
				PRODUCT_BUNDLE_IDENTIFIER = com.sap.ux.ENATests;
				PRODUCT_NAME = "$(TARGET_NAME)";
				SWIFT_OBJC_BRIDGING_HEADER = "ENATests-Bridging-Header.h";
				SWIFT_VERSION = 5.0;
				TARGETED_DEVICE_FAMILY = "1,2";
				TEST_HOST = "$(BUILT_PRODUCTS_DIR)/ENA.app/ENA";
			};
			name = Release;
		};
		85D7596F24570491008175F0 /* Debug */ = {
			isa = XCBuildConfiguration;
			buildSettings = {
				ALWAYS_EMBED_SWIFT_STANDARD_LIBRARIES = YES;
				CODE_SIGN_STYLE = Automatic;
				DEVELOPMENT_TEAM = 523TP53AQF;
				INFOPLIST_FILE = ENAUITests/Info.plist;
				LD_RUNPATH_SEARCH_PATHS = (
					"$(inherited)",
					"@executable_path/Frameworks",
					"@loader_path/Frameworks",
				);
				PRODUCT_BUNDLE_IDENTIFIER = com.sap.ux.ENAUITests;
				PRODUCT_NAME = "$(TARGET_NAME)";
				PROVISIONING_PROFILE_SPECIFIER = "";
				"PROVISIONING_PROFILE_SPECIFIER[sdk=macosx*]" = "";
				SWIFT_VERSION = 5.0;
				TARGETED_DEVICE_FAMILY = "1,2";
				TEST_TARGET_NAME = ENA;
			};
			name = Debug;
		};
		85D7597024570491008175F0 /* Release */ = {
			isa = XCBuildConfiguration;
			buildSettings = {
				ALWAYS_EMBED_SWIFT_STANDARD_LIBRARIES = YES;
				CODE_SIGN_STYLE = Automatic;
				DEVELOPMENT_TEAM = 523TP53AQF;
				INFOPLIST_FILE = ENAUITests/Info.plist;
				LD_RUNPATH_SEARCH_PATHS = (
					"$(inherited)",
					"@executable_path/Frameworks",
					"@loader_path/Frameworks",
				);
				PRODUCT_BUNDLE_IDENTIFIER = com.sap.ux.ENAUITests;
				PRODUCT_NAME = "$(TARGET_NAME)";
				PROVISIONING_PROFILE_SPECIFIER = "";
				"PROVISIONING_PROFILE_SPECIFIER[sdk=macosx*]" = "";
				SWIFT_VERSION = 5.0;
				TARGETED_DEVICE_FAMILY = "1,2";
				TEST_TARGET_NAME = ENA;
			};
			name = Release;
		};
		CD7F5C6E2466ED8F00D3D03C /* ReleaseAppStore */ = {
			isa = XCBuildConfiguration;
			buildSettings = {
				ALWAYS_SEARCH_USER_PATHS = NO;
				CLANG_ANALYZER_LOCALIZABILITY_NONLOCALIZED = YES;
				CLANG_ANALYZER_NONNULL = YES;
				CLANG_ANALYZER_NUMBER_OBJECT_CONVERSION = YES_AGGRESSIVE;
				CLANG_CXX_LANGUAGE_STANDARD = "gnu++14";
				CLANG_CXX_LIBRARY = "libc++";
				CLANG_ENABLE_MODULES = YES;
				CLANG_ENABLE_OBJC_ARC = YES;
				CLANG_ENABLE_OBJC_WEAK = YES;
				CLANG_WARN_BLOCK_CAPTURE_AUTORELEASING = YES;
				CLANG_WARN_BOOL_CONVERSION = YES;
				CLANG_WARN_COMMA = YES;
				CLANG_WARN_CONSTANT_CONVERSION = YES;
				CLANG_WARN_DEPRECATED_OBJC_IMPLEMENTATIONS = YES;
				CLANG_WARN_DIRECT_OBJC_ISA_USAGE = YES_ERROR;
				CLANG_WARN_DOCUMENTATION_COMMENTS = YES;
				CLANG_WARN_EMPTY_BODY = YES;
				CLANG_WARN_ENUM_CONVERSION = YES;
				CLANG_WARN_INFINITE_RECURSION = YES;
				CLANG_WARN_INT_CONVERSION = YES;
				CLANG_WARN_NON_LITERAL_NULL_CONVERSION = YES;
				CLANG_WARN_OBJC_IMPLICIT_RETAIN_SELF = YES;
				CLANG_WARN_OBJC_LITERAL_CONVERSION = YES;
				CLANG_WARN_OBJC_ROOT_CLASS = YES_ERROR;
				CLANG_WARN_RANGE_LOOP_ANALYSIS = YES;
				CLANG_WARN_STRICT_PROTOTYPES = YES;
				CLANG_WARN_SUSPICIOUS_MOVE = YES;
				CLANG_WARN_UNGUARDED_AVAILABILITY = YES_AGGRESSIVE;
				CLANG_WARN_UNREACHABLE_CODE = YES;
				CLANG_WARN__DUPLICATE_METHOD_MATCH = YES;
				COPY_PHASE_STRIP = NO;
				DEBUG_INFORMATION_FORMAT = "dwarf-with-dsym";
				ENABLE_NS_ASSERTIONS = NO;
				ENABLE_STRICT_OBJC_MSGSEND = YES;
				GCC_C_LANGUAGE_STANDARD = gnu11;
				GCC_NO_COMMON_BLOCKS = YES;
				GCC_WARN_64_TO_32_BIT_CONVERSION = YES;
				GCC_WARN_ABOUT_RETURN_TYPE = YES_ERROR;
				GCC_WARN_UNDECLARED_SELECTOR = YES;
				GCC_WARN_UNINITIALIZED_AUTOS = YES_AGGRESSIVE;
				GCC_WARN_UNUSED_FUNCTION = YES;
				GCC_WARN_UNUSED_VARIABLE = YES;
				IPHONEOS_DEPLOYMENT_TARGET = 13.5;
				MTL_ENABLE_DEBUG_INFO = NO;
				MTL_FAST_MATH = YES;
				SDKROOT = iphoneos;
				SWIFT_ACTIVE_COMPILATION_CONDITIONS = APP_STORE;
				SWIFT_COMPILATION_MODE = wholemodule;
				SWIFT_OPTIMIZATION_LEVEL = "-O";
				VALIDATE_PRODUCT = YES;
			};
			name = ReleaseAppStore;
		};
		CD7F5C6F2466ED8F00D3D03C /* ReleaseAppStore */ = {
			isa = XCBuildConfiguration;
			buildSettings = {
				ASSETCATALOG_COMPILER_APPICON_NAME = AppIcon;
				CLANG_ENABLE_MODULES = YES;
				CODE_SIGN_ENTITLEMENTS = "${PROJECT}/Resources/ENA.entitlements";
				CODE_SIGN_IDENTITY = $IPHONE_APP_CODE_SIGN_IDENTITY;
				CODE_SIGN_STYLE = Manual;
<<<<<<< HEAD
				CURRENT_PROJECT_VERSION = 950;
=======
				CURRENT_PROJECT_VERSION = 830;
>>>>>>> c9a7dc7c
				GCC_PREPROCESSOR_DEFINITIONS = "SQLITE_HAS_CODEC=1";
				INFOPLIST_FILE = ENA/Resources/Info.plist;
				IPHONE_APP_CODE_SIGN_IDENTITY = "iPhone Developer";
				IPHONE_APP_DEV_TEAM = 523TP53AQF;
				IPHONE_APP_DIST_PROF_SPECIFIER = "523TP53AQF/Corona-Warn-App-Dev";
				LD_RUNPATH_SEARCH_PATHS = (
					"$(inherited)",
					"@executable_path/Frameworks",
				);
				MARKETING_VERSION = 0.8.3;
				OTHER_CFLAGS = (
					"-DSQLITE_HAS_CODEC",
					"-DSQLITE_TEMP_STORE=3",
					"-DSQLCIPHER_CRYPTO_CC",
					"-DNDEBUG",
				);
				PRODUCT_BUNDLE_IDENTIFIER = "de.rki.coronawarnapp-dev";
				PRODUCT_NAME = "$(TARGET_NAME)";
				PROVISIONING_PROFILE_SPECIFIER = $IPHONE_APP_DIST_PROF_SPECIFIER;
				SWIFT_OBJC_BRIDGING_HEADER = "ENA-Bridging-Header.h";
				SWIFT_VERSION = 5.0;
				TARGETED_DEVICE_FAMILY = 1;
			};
			name = ReleaseAppStore;
		};
		CD7F5C702466ED8F00D3D03C /* ReleaseAppStore */ = {
			isa = XCBuildConfiguration;
			buildSettings = {
				ALWAYS_EMBED_SWIFT_STANDARD_LIBRARIES = YES;
				BUNDLE_LOADER = "$(TEST_HOST)";
				CLANG_ENABLE_MODULES = YES;
				CODE_SIGN_STYLE = Automatic;
				DEVELOPMENT_TEAM = 523TP53AQF;
				GCC_PREPROCESSOR_DEFINITIONS = "SQLITE_HAS_CODEC=1";
				INFOPLIST_FILE = ENATests/Info.plist;
				IPHONEOS_DEPLOYMENT_TARGET = 13.5;
				LD_RUNPATH_SEARCH_PATHS = (
					"$(inherited)",
					"@executable_path/Frameworks",
					"@loader_path/Frameworks",
				);
				OTHER_CFLAGS = (
					"-DSQLITE_HAS_CODEC",
					"-DSQLITE_TEMP_STORE=3",
					"-DSQLCIPHER_CRYPTO_CC",
					"-DNDEBUG",
				);
				PRODUCT_BUNDLE_IDENTIFIER = com.sap.ux.ENATests;
				PRODUCT_NAME = "$(TARGET_NAME)";
				SWIFT_OBJC_BRIDGING_HEADER = "ENATests-Bridging-Header.h";
				SWIFT_VERSION = 5.0;
				TARGETED_DEVICE_FAMILY = "1,2";
				TEST_HOST = "$(BUILT_PRODUCTS_DIR)/ENA.app/ENA";
			};
			name = ReleaseAppStore;
		};
		CD7F5C712466ED8F00D3D03C /* ReleaseAppStore */ = {
			isa = XCBuildConfiguration;
			buildSettings = {
				ALWAYS_EMBED_SWIFT_STANDARD_LIBRARIES = YES;
				CODE_SIGN_STYLE = Automatic;
				DEVELOPMENT_TEAM = 523TP53AQF;
				INFOPLIST_FILE = ENAUITests/Info.plist;
				LD_RUNPATH_SEARCH_PATHS = (
					"$(inherited)",
					"@executable_path/Frameworks",
					"@loader_path/Frameworks",
				);
				PRODUCT_BUNDLE_IDENTIFIER = com.sap.ux.ENAUITests;
				PRODUCT_NAME = "$(TARGET_NAME)";
				PROVISIONING_PROFILE_SPECIFIER = "";
				"PROVISIONING_PROFILE_SPECIFIER[sdk=macosx*]" = "";
				SWIFT_VERSION = 5.0;
				TARGETED_DEVICE_FAMILY = "1,2";
				TEST_TARGET_NAME = ENA;
			};
			name = ReleaseAppStore;
		};
/* End XCBuildConfiguration section */

/* Begin XCConfigurationList section */
		85D759362457048F008175F0 /* Build configuration list for PBXProject "ENA" */ = {
			isa = XCConfigurationList;
			buildConfigurations = (
				85D7596624570491008175F0 /* Debug */,
				011E4AFC2483A269002E6412 /* Community */,
				85D7596724570491008175F0 /* Release */,
				CD7F5C6E2466ED8F00D3D03C /* ReleaseAppStore */,
			);
			defaultConfigurationIsVisible = 0;
			defaultConfigurationName = Release;
		};
		85D7596824570491008175F0 /* Build configuration list for PBXNativeTarget "ENA" */ = {
			isa = XCConfigurationList;
			buildConfigurations = (
				85D7596924570491008175F0 /* Debug */,
				011E4AFD2483A269002E6412 /* Community */,
				85D7596A24570491008175F0 /* Release */,
				CD7F5C6F2466ED8F00D3D03C /* ReleaseAppStore */,
			);
			defaultConfigurationIsVisible = 0;
			defaultConfigurationName = Release;
		};
		85D7596B24570491008175F0 /* Build configuration list for PBXNativeTarget "ENATests" */ = {
			isa = XCConfigurationList;
			buildConfigurations = (
				85D7596C24570491008175F0 /* Debug */,
				011E4AFE2483A269002E6412 /* Community */,
				85D7596D24570491008175F0 /* Release */,
				CD7F5C702466ED8F00D3D03C /* ReleaseAppStore */,
			);
			defaultConfigurationIsVisible = 0;
			defaultConfigurationName = Release;
		};
		85D7596E24570491008175F0 /* Build configuration list for PBXNativeTarget "ENAUITests" */ = {
			isa = XCConfigurationList;
			buildConfigurations = (
				85D7596F24570491008175F0 /* Debug */,
				011E4AFF2483A269002E6412 /* Community */,
				85D7597024570491008175F0 /* Release */,
				CD7F5C712466ED8F00D3D03C /* ReleaseAppStore */,
			);
			defaultConfigurationIsVisible = 0;
			defaultConfigurationName = Release;
		};
/* End XCConfigurationList section */

/* Begin XCRemoteSwiftPackageReference section */
		3DD767472483D6B5002DD2B3 /* XCRemoteSwiftPackageReference "Connectivity" */ = {
			isa = XCRemoteSwiftPackageReference;
			repositoryURL = "https://github.com/rwbutler/Connectivity";
			requirement = {
				kind = exactVersion;
				version = 3.3.4;
			};
		};
		B10FB02E246036F3004CA11E /* XCRemoteSwiftPackageReference "swift-protobuf" */ = {
			isa = XCRemoteSwiftPackageReference;
			repositoryURL = "https://github.com/apple/swift-protobuf.git";
			requirement = {
				kind = exactVersion;
				version = 1.9.0;
			};
		};
		B180E607247C1F6100240CED /* XCRemoteSwiftPackageReference "fmdb" */ = {
			isa = XCRemoteSwiftPackageReference;
			repositoryURL = "https://github.com/ccgus/fmdb.git";
			requirement = {
				kind = exactVersion;
				version = 2.7.7;
			};
		};
		B1E8C9A3247AB869006DC678 /* XCRemoteSwiftPackageReference "ZIPFoundation" */ = {
			isa = XCRemoteSwiftPackageReference;
			repositoryURL = "https://github.com/weichsel/ZIPFoundation.git";
			requirement = {
				kind = exactVersion;
				version = 0.9.11;
			};
		};
/* End XCRemoteSwiftPackageReference section */

/* Begin XCSwiftPackageProductDependency section */
		3DD767482483D6B5002DD2B3 /* Connectivity */ = {
			isa = XCSwiftPackageProductDependency;
			package = 3DD767472483D6B5002DD2B3 /* XCRemoteSwiftPackageReference "Connectivity" */;
			productName = Connectivity;
		};
		B10FB02F246036F3004CA11E /* SwiftProtobuf */ = {
			isa = XCSwiftPackageProductDependency;
			package = B10FB02E246036F3004CA11E /* XCRemoteSwiftPackageReference "swift-protobuf" */;
			productName = SwiftProtobuf;
		};
		B1E8C9A4247AB869006DC678 /* ZIPFoundation */ = {
			isa = XCSwiftPackageProductDependency;
			package = B1E8C9A3247AB869006DC678 /* XCRemoteSwiftPackageReference "ZIPFoundation" */;
			productName = ZIPFoundation;
		};
		B1FE13E9248838E400D012E5 /* FMDB */ = {
			isa = XCSwiftPackageProductDependency;
			package = B180E607247C1F6100240CED /* XCRemoteSwiftPackageReference "fmdb" */;
			productName = FMDB;
		};
/* End XCSwiftPackageProductDependency section */
	};
	rootObject = 85D759332457048F008175F0 /* Project object */;
}<|MERGE_RESOLUTION|>--- conflicted
+++ resolved
@@ -2272,11 +2272,7 @@
 				CODE_SIGN_ENTITLEMENTS = "${PROJECT}/Resources/ENACommunity.entitlements";
 				CODE_SIGN_IDENTITY = "Apple Development";
 				CODE_SIGN_STYLE = Automatic;
-<<<<<<< HEAD
 				CURRENT_PROJECT_VERSION = 950;
-=======
-				CURRENT_PROJECT_VERSION = 830;
->>>>>>> c9a7dc7c
 				DEVELOPMENT_TEAM = $IPHONE_APP_DEV_TEAM;
 				GCC_PREPROCESSOR_DEFINITIONS = (
 					"DEBUG=1",
@@ -2491,11 +2487,7 @@
 				CODE_SIGN_ENTITLEMENTS = "${PROJECT}/Resources/ENATest.entitlements";
 				CODE_SIGN_IDENTITY = $IPHONE_APP_CODE_SIGN_IDENTITY;
 				CODE_SIGN_STYLE = Manual;
-<<<<<<< HEAD
 				CURRENT_PROJECT_VERSION = 950;
-=======
-				CURRENT_PROJECT_VERSION = 830;
->>>>>>> c9a7dc7c
 				GCC_PREPROCESSOR_DEFINITIONS = (
 					"DEBUG=1",
 					"$(inherited)",
@@ -2534,11 +2526,7 @@
 				CODE_SIGN_ENTITLEMENTS = "${PROJECT}/Resources/ENA.entitlements";
 				CODE_SIGN_IDENTITY = $IPHONE_APP_CODE_SIGN_IDENTITY;
 				CODE_SIGN_STYLE = Manual;
-<<<<<<< HEAD
 				CURRENT_PROJECT_VERSION = 950;
-=======
-				CURRENT_PROJECT_VERSION = 830;
->>>>>>> c9a7dc7c
 				GCC_PREPROCESSOR_DEFINITIONS = "SQLITE_HAS_CODEC=1";
 				INFOPLIST_FILE = ENA/Resources/Info.plist;
 				IPHONE_APP_CODE_SIGN_IDENTITY = "iPhone Developer";
@@ -2739,11 +2727,7 @@
 				CODE_SIGN_ENTITLEMENTS = "${PROJECT}/Resources/ENA.entitlements";
 				CODE_SIGN_IDENTITY = $IPHONE_APP_CODE_SIGN_IDENTITY;
 				CODE_SIGN_STYLE = Manual;
-<<<<<<< HEAD
 				CURRENT_PROJECT_VERSION = 950;
-=======
-				CURRENT_PROJECT_VERSION = 830;
->>>>>>> c9a7dc7c
 				GCC_PREPROCESSOR_DEFINITIONS = "SQLITE_HAS_CODEC=1";
 				INFOPLIST_FILE = ENA/Resources/Info.plist;
 				IPHONE_APP_CODE_SIGN_IDENTITY = "iPhone Developer";
