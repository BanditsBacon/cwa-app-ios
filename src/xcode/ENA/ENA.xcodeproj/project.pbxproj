--- conflicted
+++ resolved
@@ -124,11 +124,8 @@
 		710ABB292475353900948792 /* DynamicTableViewModel.swift in Sources */ = {isa = PBXBuildFile; fileRef = 710ABB282475353900948792 /* DynamicTableViewModel.swift */; };
 		71176E2F248922B0004B0C9F /* ENAColorTests.swift in Sources */ = {isa = PBXBuildFile; fileRef = 71176E2D24891C02004B0C9F /* ENAColorTests.swift */; };
 		71176E32248957C3004B0C9F /* AppNavigationController.swift in Sources */ = {isa = PBXBuildFile; fileRef = 71176E31248957C3004B0C9F /* AppNavigationController.swift */; };
-<<<<<<< HEAD
 		711EFCC924935C79005FEF21 /* ExposureSubmissionTestResultHeaderView.xib in Resources */ = {isa = PBXBuildFile; fileRef = 711EFCC824935C79005FEF21 /* ExposureSubmissionTestResultHeaderView.xib */; };
-=======
 		711EFCC72492EE31005FEF21 /* ENAFooterView.swift in Sources */ = {isa = PBXBuildFile; fileRef = 711EFCC62492EE31005FEF21 /* ENAFooterView.swift */; };
->>>>>>> b25f8d1a
 		71330E41248109F600EB10F6 /* DynamicTableViewSection.swift in Sources */ = {isa = PBXBuildFile; fileRef = 71330E40248109F600EB10F6 /* DynamicTableViewSection.swift */; };
 		71330E43248109FD00EB10F6 /* DynamicTableViewCell.swift in Sources */ = {isa = PBXBuildFile; fileRef = 71330E42248109FD00EB10F6 /* DynamicTableViewCell.swift */; };
 		71330E4524810A0500EB10F6 /* DynamicTableViewHeader.swift in Sources */ = {isa = PBXBuildFile; fileRef = 71330E4424810A0500EB10F6 /* DynamicTableViewHeader.swift */; };
@@ -493,11 +490,8 @@
 		710ABB282475353900948792 /* DynamicTableViewModel.swift */ = {isa = PBXFileReference; lastKnownFileType = sourcecode.swift; path = DynamicTableViewModel.swift; sourceTree = "<group>"; };
 		71176E2D24891C02004B0C9F /* ENAColorTests.swift */ = {isa = PBXFileReference; lastKnownFileType = sourcecode.swift; path = ENAColorTests.swift; sourceTree = "<group>"; };
 		71176E31248957C3004B0C9F /* AppNavigationController.swift */ = {isa = PBXFileReference; lastKnownFileType = sourcecode.swift; path = AppNavigationController.swift; sourceTree = "<group>"; };
-<<<<<<< HEAD
 		711EFCC824935C79005FEF21 /* ExposureSubmissionTestResultHeaderView.xib */ = {isa = PBXFileReference; lastKnownFileType = file.xib; path = ExposureSubmissionTestResultHeaderView.xib; sourceTree = "<group>"; };
-=======
 		711EFCC62492EE31005FEF21 /* ENAFooterView.swift */ = {isa = PBXFileReference; lastKnownFileType = sourcecode.swift; path = ENAFooterView.swift; sourceTree = "<group>"; };
->>>>>>> b25f8d1a
 		71330E40248109F600EB10F6 /* DynamicTableViewSection.swift */ = {isa = PBXFileReference; lastKnownFileType = sourcecode.swift; path = DynamicTableViewSection.swift; sourceTree = "<group>"; };
 		71330E42248109FD00EB10F6 /* DynamicTableViewCell.swift */ = {isa = PBXFileReference; lastKnownFileType = sourcecode.swift; path = DynamicTableViewCell.swift; sourceTree = "<group>"; };
 		71330E4424810A0500EB10F6 /* DynamicTableViewHeader.swift */ = {isa = PBXFileReference; lastKnownFileType = sourcecode.swift; path = DynamicTableViewHeader.swift; sourceTree = "<group>"; };
